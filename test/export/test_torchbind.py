# Owner(s): ["oncall: export"]


import torch
import torch.utils._pytree as pytree
from torch._dynamo.testing import EagerAndRecordGraphs
from torch._functorch.aot_autograd import aot_export_module
from torch._higher_order_ops.torchbind import enable_torchbind_tracing

from torch._higher_order_ops.wrap import wrap
from torch._library.fake_class_registry import FakeScriptObject
from torch.export import export
from torch.export._trace import _export
from torch.fx.experimental.proxy_tensor import make_fx
from torch.testing._internal.common_utils import (
    instantiate_parametrized_tests,
    parametrize,
    run_tests,
    skipIfTorchDynamo,
    TestCase,
)
from torch.testing._internal.torchbind_impls import (
    _empty_tensor_queue,
    init_torchbind_implementations,
)


def _assertEqualSkipScriptObject(test_case, exp, actual):
    flat_exp = pytree.tree_leaves(exp)
    flat_actual = pytree.tree_leaves(actual)
    test_case.assertEqual(len(flat_exp), len(flat_actual))
    for a, b in zip(flat_exp, flat_actual):
        if isinstance(a, torch.ScriptObject) and isinstance(b, torch.ScriptObject):
            continue
        test_case.assertEqual(a, b)


def _check_script_obj_equal(test_case, a: torch.ScriptObject, b: torch.ScriptObject):
    return test_case.assertEqual(
        a._type().qualified_name(), b._type().qualified_name()
    ) and test_case.assertEqual(a.__obj_flatten__(), b.__obj_flatten__())


def _assertEqualScriptObject(
    test_case, exp, actual, check_obj_eq=_check_script_obj_equal
):
    flat_exp = pytree.tree_leaves(exp)
    flat_actual = pytree.tree_leaves(actual)
    test_case.assertEqual(len(flat_exp), len(flat_actual))
    for a, b in zip(flat_exp, flat_actual):
        if isinstance(a, torch.ScriptObject) and isinstance(b, torch.ScriptObject):
            check_obj_eq(test_case, a, b)
        else:
            test_case.assertEqual(a, b)


@skipIfTorchDynamo("torchbind not supported with dynamo yet")
class TestExportTorchbind(TestCase):
    def setUp(self):
        init_torchbind_implementations()

        test = self
        test.tq_push_counter = 0
        test.tq_pop_counter = 0
        test.tq_size_counter = 0
        test.foo_add_tensor_counter = 0

        @torch._library.register_fake_class("_TorchScriptTesting::_Foo")
        class FakeFoo:
            def __init__(self, x: int, y: int):
                self.x = x
                self.y = y

            @classmethod
            def __obj_unflatten__(cls, flattend_foo):
                return cls(**dict(flattend_foo))

            def add_tensor(self, z):
                test.foo_add_tensor_counter += 1
                return (self.x + self.y) * z

        @torch._library.register_fake_class("_TorchScriptTesting::_TensorQueue")
        class FakeTensorQueue:
            def __init__(self, queue):
                self.queue = queue

            @classmethod
            def __obj_unflatten__(cls, flattened_ctx):
                return cls(**dict(flattened_ctx))

            def push(self, x):
                test.tq_push_counter += 1
                self.queue.append(x)

            def pop(self):
                test.tq_pop_counter += 1
                return self.queue.pop(0)

            def size(self):
                test.tq_size_counter += 1
                return len(self.queue)

        self.torch_bind_ops = [
            torch.ops._TorchScriptTesting.takes_foo,
            torch.ops._TorchScriptTesting.takes_foo_python_meta,
            torch.ops._TorchScriptTesting.takes_foo_list_return,
            torch.ops._TorchScriptTesting.takes_foo_tuple_return,
            torch.ops._TorchScriptTesting.take_an_instance,
            torch.ops._TorchScriptTesting.take_an_instance_inferred,
            torch.ops._TorchScriptTesting.takes_foo_cia,
            torch.ops._TorchScriptTesting.queue_pop,
            torch.ops._TorchScriptTesting.queue_push,
            torch.ops._TorchScriptTesting.queue_size,
        ]

    def tearDown(self):
        torch._library.fake_class_registry.deregister_fake_class(
            "_TorchScriptTesting::_Foo"
        )
        torch._library.fake_class_registry.deregister_fake_class(
            "_TorchScriptTesting::_TensorQueue"
        )

    def _test_export_same_as_eager(
        self, f, args, kwargs=None, strict=True, pre_dispatch=False
    ):
        kwargs = kwargs or {}

        def export_wrapper(f, args, kwargs, strcit, pre_dispatch):
            with enable_torchbind_tracing():
                if pre_dispatch:
                    exported_program = _export(
                        f, args, kwargs, strict=strict, pre_dispatch=True
                    )
                else:
                    exported_program = export(f, args, kwargs, strict=strict)
            return exported_program

        exported_program = export_wrapper(f, args, kwargs, strict, pre_dispatch)
        reversed_kwargs = {key: kwargs[key] for key in reversed(kwargs)}
        unlifted = exported_program.module()
        exp = f(*args, **kwargs)
        self.assertEqual(unlifted(*args, **kwargs), exp)
        self.assertEqual(
            unlifted(*args, **reversed_kwargs),
            exp,
        )

        # check re-tracing
        retraced_ep = export_wrapper(unlifted, args, kwargs, strict, pre_dispatch)
        self.assertEqual(retraced_ep.module()(*args, **kwargs), exp)
        return exported_program

    @parametrize("pre_dispatch", [True, False])
    def test_none(self, pre_dispatch):
        class MyModule(torch.nn.Module):
            def __init__(self):
                super().__init__()
                self.attr = torch.classes._TorchScriptTesting._Foo(10, 20)

            def forward(self, x, n):
                return x + self.attr.add_tensor(x)

        ep = self._test_export_same_as_eager(
            MyModule(),
            (torch.ones(2, 3), None),
            strict=False,
            pre_dispatch=pre_dispatch,
        )
        self.assertExpectedInline(
            ep.module().code.strip(),
            """\
def forward(self, arg_0, arg_1):
    x, n, = fx_pytree.tree_flatten_spec(([arg_0, arg_1], {}), self._in_spec)
    attr = self.attr
    call_torchbind = torch.ops.higher_order.call_torchbind(attr, 'add_tensor', x);  attr = None
    add = torch.ops.aten.add.Tensor(x, call_torchbind);  x = call_torchbind = None
    return pytree.tree_unflatten((add,), self._out_spec)""",
        )
        self.assertExpectedInline(
            ep.graph_module.code.strip(),
            """\
def forward(self, obj_attr, x, n):
    call_torchbind = torch.ops.higher_order.call_torchbind(obj_attr, 'add_tensor', x);  obj_attr = None
    add = torch.ops.aten.add.Tensor(x, call_torchbind);  x = call_torchbind = None
    return (add,)""",
        )

    @parametrize("pre_dispatch", [True, False])
    def test_attribute(self, pre_dispatch):
        class MyModule(torch.nn.Module):
            def __init__(self):
                super().__init__()
                self.attr = torch.classes._TorchScriptTesting._Foo(10, 20)

            def forward(self, x):
                return x + self.attr.add_tensor(x)

        ep = self._test_export_same_as_eager(
            MyModule(), (torch.ones(2, 3),), strict=False, pre_dispatch=pre_dispatch
        )
        self.assertExpectedInline(
            ep.module().code.strip(),
            """\
def forward(self, arg_0):
    x, = fx_pytree.tree_flatten_spec(([arg_0], {}), self._in_spec)
    attr = self.attr
    call_torchbind = torch.ops.higher_order.call_torchbind(attr, 'add_tensor', x);  attr = None
    add = torch.ops.aten.add.Tensor(x, call_torchbind);  x = call_torchbind = None
    return pytree.tree_unflatten((add,), self._out_spec)""",
        )
        self.assertExpectedInline(
            ep.graph_module.code.strip(),
            """\
def forward(self, obj_attr, x):
    call_torchbind = torch.ops.higher_order.call_torchbind(obj_attr, 'add_tensor', x);  obj_attr = None
    add = torch.ops.aten.add.Tensor(x, call_torchbind);  x = call_torchbind = None
    return (add,)""",
        )

    @parametrize("pre_dispatch", [True, False])
    def test_attribute_as_custom_op_argument(self, pre_dispatch):
        class MyModule(torch.nn.Module):
            def __init__(self):
                super().__init__()
                self.attr = torch.classes._TorchScriptTesting._Foo(10, 20)

            def forward(self, x):
                return x + torch.ops._TorchScriptTesting.takes_foo(self.attr, x)

        ep = self._test_export_same_as_eager(
            MyModule(), (torch.ones(2, 3),), strict=False, pre_dispatch=pre_dispatch
        )
        self.assertExpectedInline(
            ep.module().code.strip(),
            """\
def forward(self, arg_0):
    x, = fx_pytree.tree_flatten_spec(([arg_0], {}), self._in_spec)
    attr = self.attr
    takes_foo_default = torch.ops._TorchScriptTesting.takes_foo.default(attr, x);  attr = None
    add = torch.ops.aten.add.Tensor(x, takes_foo_default);  x = takes_foo_default = None
    return pytree.tree_unflatten((add,), self._out_spec)""",
        )
        self.assertExpectedInline(
            ep.graph_module.code.strip(),
            """\
def forward(self, token, obj_attr, x):
    with_effects = torch._higher_order_ops.effects.with_effects(token, torch.ops._TorchScriptTesting.takes_foo.default, obj_attr, x);  token = obj_attr = None
    getitem = with_effects[0]
    getitem_1 = with_effects[1];  with_effects = None
    add = torch.ops.aten.add.Tensor(x, getitem_1);  x = getitem_1 = None
    return (getitem, add)""",  # noqa: B950
        )

    @parametrize("pre_dispatch", [True, False])
    @parametrize("fakify_script_obj", [True, False])
    def test_input(self, pre_dispatch, fakify_script_obj):
        cc = torch.classes._TorchScriptTesting._Foo(10, 20)
        if not fakify_script_obj:
            qual_name = cc._type().qualified_name()  # type: ignore[att-defined]
            if torch._library.fake_class_registry.has_fake_class(qual_name):
                torch._library.fake_class_registry.deregister_fake_class(
                    "_TorchScriptTesting::_Foo"
                )

        class MyModule(torch.nn.Module):
            def __init__(self):
                super().__init__()

            def forward(self, x, cc):
                return x + cc.add_tensor(x)

        ep = self._test_export_same_as_eager(
            MyModule(), (torch.ones(2, 3), cc), strict=False, pre_dispatch=pre_dispatch
        )
        self.assertExpectedInline(
            ep.module().code.strip(),
            """\
def forward(self, arg_0, arg_1):
    x, cc, = fx_pytree.tree_flatten_spec(([arg_0, arg_1], {}), self._in_spec)
    call_torchbind = torch.ops.higher_order.call_torchbind(cc, 'add_tensor', x);  cc = None
    add = torch.ops.aten.add.Tensor(x, call_torchbind);  x = call_torchbind = None
    return pytree.tree_unflatten((add,), self._out_spec)""",
        )
        self.assertExpectedInline(
            ep.graph_module.code.strip(),
            """\
def forward(self, x, cc):
    call_torchbind = torch.ops.higher_order.call_torchbind(cc, 'add_tensor', x);  cc = None
    add = torch.ops.aten.add.Tensor(x, call_torchbind);  x = call_torchbind = None
    return (add,)""",
        )
        # aot_export_function runs the program twice
        # in run_functionalized_fw_and_collect_metadata and create_aot_dispatcher_function
        # We also have a re-tracing test, which doubles the count.
        if fakify_script_obj:
            self.assertEqual(self.foo_add_tensor_counter, 4)

    @parametrize("pre_dispatch", [True, False])
    @parametrize("fakify_script_obj", [True, False])
    def test_input_as_custom_op_argument(self, pre_dispatch, fakify_script_obj):
        cc = torch.classes._TorchScriptTesting._Foo(10, 20)
        if not fakify_script_obj:
            qual_name = cc._type().qualified_name()  # type: ignore[att-defined]
            if torch._library.fake_class_registry.has_fake_class(qual_name):
                torch._library.fake_class_registry.deregister_fake_class(
                    "_TorchScriptTesting::_Foo"
                )

        class MyModule(torch.nn.Module):
            def __init__(self):
                super().__init__()

            def forward(self, x, cc):
                return x + torch.ops._TorchScriptTesting.takes_foo(cc, x)

        del torch.ops._TorchScriptTesting.takes_foo.default.py_kernels[
            torch._C.DispatchKey.Meta
        ]
        torch.ops._TorchScriptTesting.takes_foo.default._dispatch_cache.clear()
        # Even though a C++ implementation for takes_foo.default is registered,
        # we still need the python implementation for takes_foo.default to trace with FakeFoo.
        if fakify_script_obj:
            with self.assertRaisesRegex(
                RuntimeError, "no python implementation is found"
            ):
                self._test_export_same_as_eager(
                    MyModule(),
                    (torch.ones(2, 3), cc),
                    strict=False,
                    pre_dispatch=pre_dispatch,
                )

        torch.ops._TorchScriptTesting.takes_foo.default.py_impl(
            torch._C.DispatchKey.Meta
        )(lambda cc, x: cc.add_tensor(x))
        ep = self._test_export_same_as_eager(
            MyModule(),
            (torch.ones(2, 3), cc),
            strict=False,
            pre_dispatch=pre_dispatch,
        )

        self.assertExpectedInline(
            ep.module().code.strip(),
            """\
def forward(self, arg_0, arg_1):
    x, cc, = fx_pytree.tree_flatten_spec(([arg_0, arg_1], {}), self._in_spec)
    takes_foo_default = torch.ops._TorchScriptTesting.takes_foo.default(cc, x);  cc = None
    add = torch.ops.aten.add.Tensor(x, takes_foo_default);  x = takes_foo_default = None
    return pytree.tree_unflatten((add,), self._out_spec)""",
        )
        self.assertExpectedInline(
            ep.graph_module.code.strip(),
            """\
def forward(self, token, x, cc):
    with_effects = torch._higher_order_ops.effects.with_effects(token, torch.ops._TorchScriptTesting.takes_foo.default, cc, x);  token = cc = None
    getitem = with_effects[0]
    getitem_1 = with_effects[1];  with_effects = None
    add = torch.ops.aten.add.Tensor(x, getitem_1);  x = getitem_1 = None
    return (getitem, add)""",  # noqa: B950
        )

    @parametrize("pre_dispatch", [True, False])
    def test_unlift_custom_obj(self, pre_dispatch):
        class MyModule(torch.nn.Module):
            def __init__(self):
                super().__init__()
                self.attr = torch.classes._TorchScriptTesting._Foo(10, 20)

            def forward(self, x):
                a = torch.ops._TorchScriptTesting.takes_foo(self.attr, x)
                b = torch.ops._TorchScriptTesting.takes_foo(self.attr, a)
                return x + b

        input = torch.ones(2, 3)
        ep = self._test_export_same_as_eager(
            MyModule(), (input,), strict=False, pre_dispatch=pre_dispatch
        )
        self.assertExpectedInline(
            ep.module().code.strip(),
            """\
def forward(self, arg_0):
    x, = fx_pytree.tree_flatten_spec(([arg_0], {}), self._in_spec)
    attr = self.attr
    takes_foo_default_1 = torch.ops._TorchScriptTesting.takes_foo.default(attr, x)
    takes_foo_default = torch.ops._TorchScriptTesting.takes_foo.default(attr, takes_foo_default_1);  attr = takes_foo_default_1 = None
    add = torch.ops.aten.add.Tensor(x, takes_foo_default);  x = takes_foo_default = None
    return pytree.tree_unflatten((add,), self._out_spec)""",  # noqa: B950
        )
        self.assertExpectedInline(
            ep.graph_module.code.strip(),
            """\
def forward(self, token, obj_attr, x):
    with_effects = torch._higher_order_ops.effects.with_effects(token, torch.ops._TorchScriptTesting.takes_foo.default, obj_attr, x);  token = None
    getitem = with_effects[0]
    getitem_1 = with_effects[1];  with_effects = None
    with_effects_1 = torch._higher_order_ops.effects.with_effects(getitem, torch.ops._TorchScriptTesting.takes_foo.default, obj_attr, getitem_1);  getitem = obj_attr = getitem_1 = None
    getitem_2 = with_effects_1[0]
    getitem_3 = with_effects_1[1];  with_effects_1 = None
    add = torch.ops.aten.add.Tensor(x, getitem_3);  x = getitem_3 = None
    return (getitem_2, add)""",  # noqa: B950
        )

    @parametrize("pre_dispatch", [True, False])
    def test_custom_obj_list_out(self, pre_dispatch):
        class MyModule(torch.nn.Module):
            def __init__(self):
                super().__init__()
                self.attr = torch.classes._TorchScriptTesting._Foo(10, 20)

            def forward(self, x):
                a = torch.ops._TorchScriptTesting.takes_foo_list_return(self.attr, x)
                y = a[0] + a[1] + a[2]
                b = torch.ops._TorchScriptTesting.takes_foo(self.attr, y)
                return x + b

        input = torch.ones(2, 3)
        ep = self._test_export_same_as_eager(
            MyModule(), (input,), strict=False, pre_dispatch=pre_dispatch
        )
        self.assertExpectedInline(
            ep.module().code.strip(),
            """\
def forward(self, arg_0):
    x, = fx_pytree.tree_flatten_spec(([arg_0], {}), self._in_spec)
    attr = self.attr
    takes_foo_list_return_default = torch.ops._TorchScriptTesting.takes_foo_list_return.default(attr, x)
    getitem_2 = takes_foo_list_return_default[0]
    getitem_3 = takes_foo_list_return_default[1]
    getitem_4 = takes_foo_list_return_default[2];  takes_foo_list_return_default = None
    add = torch.ops.aten.add.Tensor(getitem_2, getitem_3);  getitem_2 = getitem_3 = None
    add_1 = torch.ops.aten.add.Tensor(add, getitem_4);  add = getitem_4 = None
    takes_foo_default = torch.ops._TorchScriptTesting.takes_foo.default(attr, add_1);  attr = add_1 = None
    add_2 = torch.ops.aten.add.Tensor(x, takes_foo_default);  x = takes_foo_default = None
    return pytree.tree_unflatten((add_2,), self._out_spec)""",
        )
        self.assertExpectedInline(
            ep.graph_module.code.strip(),
            """\
def forward(self, token, obj_attr, x):
    with_effects = torch._higher_order_ops.effects.with_effects(token, torch.ops._TorchScriptTesting.takes_foo_list_return.default, obj_attr, x);  token = None
    getitem = with_effects[0]
    getitem_1 = with_effects[1];  with_effects = None
    getitem_2 = getitem_1[0]
    getitem_3 = getitem_1[1]
    getitem_4 = getitem_1[2];  getitem_1 = None
    add = torch.ops.aten.add.Tensor(getitem_2, getitem_3);  getitem_2 = getitem_3 = None
    add_1 = torch.ops.aten.add.Tensor(add, getitem_4);  add = getitem_4 = None
    with_effects_1 = torch._higher_order_ops.effects.with_effects(getitem, torch.ops._TorchScriptTesting.takes_foo.default, obj_attr, add_1);  getitem = obj_attr = add_1 = None
    getitem_5 = with_effects_1[0]
    getitem_6 = with_effects_1[1];  with_effects_1 = None
    add_2 = torch.ops.aten.add.Tensor(x, getitem_6);  x = getitem_6 = None
    return (getitem_5, add_2)""",  # noqa: B950
        )

    @parametrize("pre_dispatch", [True, False])
    def test_custom_obj_tuple_out(self, pre_dispatch):
        class MyModule(torch.nn.Module):
            def __init__(self):
                super().__init__()
                self.attr = torch.classes._TorchScriptTesting._Foo(10, 20)

            def forward(self, x):
                a = torch.ops._TorchScriptTesting.takes_foo_tuple_return(self.attr, x)
                y = a[0] + a[1]
                b = torch.ops._TorchScriptTesting.takes_foo(self.attr, y)
                return x + b

        input = torch.ones(2, 3)
        ep = self._test_export_same_as_eager(
            MyModule(), (input,), strict=False, pre_dispatch=pre_dispatch
        )
        self.assertExpectedInline(
            ep.module().code.strip(),
            """\
def forward(self, arg_0):
    x, = fx_pytree.tree_flatten_spec(([arg_0], {}), self._in_spec)
    attr = self.attr
    takes_foo_tuple_return_default = torch.ops._TorchScriptTesting.takes_foo_tuple_return.default(attr, x)
    getitem_1 = takes_foo_tuple_return_default[0]
    getitem_2 = takes_foo_tuple_return_default[1];  takes_foo_tuple_return_default = None
    add = torch.ops.aten.add.Tensor(getitem_1, getitem_2);  getitem_1 = getitem_2 = None
    takes_foo_default = torch.ops._TorchScriptTesting.takes_foo.default(attr, add);  attr = add = None
    add_1 = torch.ops.aten.add.Tensor(x, takes_foo_default);  x = takes_foo_default = None
    return pytree.tree_unflatten((add_1,), self._out_spec)""",
        )
        self.assertExpectedInline(
            ep.graph_module.code.strip(),
            """\
def forward(self, token, obj_attr, x):
    with_effects = torch._higher_order_ops.effects.with_effects(token, torch.ops._TorchScriptTesting.takes_foo_tuple_return.default, obj_attr, x);  token = None
    getitem = with_effects[0]
    getitem_1 = with_effects[1]
    getitem_2 = with_effects[2];  with_effects = None
    add = torch.ops.aten.add.Tensor(getitem_1, getitem_2);  getitem_1 = getitem_2 = None
    with_effects_1 = torch._higher_order_ops.effects.with_effects(getitem, torch.ops._TorchScriptTesting.takes_foo.default, obj_attr, add);  getitem = obj_attr = add = None
    getitem_3 = with_effects_1[0]
    getitem_4 = with_effects_1[1];  with_effects_1 = None
    add_1 = torch.ops.aten.add.Tensor(x, getitem_4);  x = getitem_4 = None
    return (getitem_3, add_1)""",  # noqa: B950
        )

    @parametrize("make_fx_tracing_mode", ["fake", "symbolic"])
    def test_make_fx_tensor_queue_methods(self, make_fx_tracing_mode):
        test = self

        class Model(torch.nn.Module):
            def __init__(self):
                super().__init__()
                self.linear = torch.nn.Linear(3, 2)
                self.check_tq_is_fake = True

            def forward(self, tq, x):
                if self.check_tq_is_fake:
                    test.assertTrue(isinstance(tq, FakeScriptObject))
                tq.push(x.cos())
                tq.push(x.sin())
                x_cos = tq.pop() + tq.size()
                x_sin = tq.pop() - tq.size()
                return x_sin, x_cos, tq

        mod = Model()
        tq = torch.classes._TorchScriptTesting._TensorQueue(
            torch.empty(
                0,
            ).fill_(-1)
        )
        tq1 = torch.classes._TorchScriptTesting._TensorQueue(
            torch.empty(
                0,
            ).fill_(-1)
        )
        x = torch.ones(2, 3)
        gm = make_fx(mod, tracing_mode=make_fx_tracing_mode)(tq, x)
        self.assertEqual(self.tq_push_counter, 2)
        self.assertEqual(self.tq_pop_counter, 2)
        self.assertEqual(self.tq_size_counter, 2)
        self.assertEqual(tq.size(), 0)
        self.assertExpectedInline(
            gm.code.strip("\n"),
            """\
def forward(self, arg0_1, arg1_1):
    cos = torch.ops.aten.cos.default(arg1_1)
    call_torchbind = torch.ops.higher_order.call_torchbind(arg0_1, 'push', cos);  cos = None
    sin = torch.ops.aten.sin.default(arg1_1);  arg1_1 = None
    call_torchbind_1 = torch.ops.higher_order.call_torchbind(arg0_1, 'push', sin);  sin = None
    call_torchbind_2 = torch.ops.higher_order.call_torchbind(arg0_1, 'pop')
    call_torchbind_3 = torch.ops.higher_order.call_torchbind(arg0_1, 'size')
    add = torch.ops.aten.add.Tensor(call_torchbind_2, 1);  call_torchbind_2 = None
    call_torchbind_4 = torch.ops.higher_order.call_torchbind(arg0_1, 'pop')
    call_torchbind_5 = torch.ops.higher_order.call_torchbind(arg0_1, 'size')
    sub = torch.ops.aten.sub.Tensor(call_torchbind_4, 0);  call_torchbind_4 = None
    return (sub, add, arg0_1)
    """,
        )
        mod.check_tq_is_fake = False
        _assertEqualSkipScriptObject(self, gm(tq, x), mod(tq1, x))

    @parametrize("make_fx_tracing_mode", ["fake", "symbolic"])
    def test_make_fx_tensor_queue_methods_fakify_internal_states(
        self, make_fx_tracing_mode
    ):
        test = self

        class Model(torch.nn.Module):
            def __init__(self):
                super().__init__()
                self.linear = torch.nn.Linear(3, 2)
                self.check_tq_is_fake = True
                self.current_test = test

            def forward(self, tq, x):
                if self.check_tq_is_fake:
                    self.current_test.assertTrue(isinstance(tq, FakeScriptObject))
                x_cos = tq.pop() + tq.size() + x
                x_sin = tq.pop() - tq.size() + x
                return x_sin, x_cos, tq

        mod = Model()
        tq = torch.classes._TorchScriptTesting._TensorQueue(
            torch.empty(
                0,
            ).fill_(-1)
        )
        tq1 = torch.classes._TorchScriptTesting._TensorQueue(
            torch.empty(
                0,
            ).fill_(-1)
        )
        for _ in range(2):
            tq.push(torch.ones(2, 3))
            tq1.push(torch.ones(2, 3))
        x = torch.ones(2, 3)
        prev_size = tq.size()
        gm = make_fx(mod, tracing_mode=make_fx_tracing_mode)(tq, x)
        self.assertEqual(self.tq_push_counter, 0)
        self.assertEqual(self.tq_pop_counter, 2)
        self.assertEqual(self.tq_size_counter, 2)
        self.assertEqual(tq.size(), prev_size)
        self.assertExpectedInline(
            gm.code.strip("\n"),
            """\
def forward(self, arg0_1, arg1_1):
    call_torchbind = torch.ops.higher_order.call_torchbind(arg0_1, 'pop')
    call_torchbind_1 = torch.ops.higher_order.call_torchbind(arg0_1, 'size')
    add = torch.ops.aten.add.Tensor(call_torchbind, 1);  call_torchbind = None
    add_1 = torch.ops.aten.add.Tensor(add, arg1_1);  add = None
    call_torchbind_2 = torch.ops.higher_order.call_torchbind(arg0_1, 'pop')
    call_torchbind_3 = torch.ops.higher_order.call_torchbind(arg0_1, 'size')
    sub = torch.ops.aten.sub.Tensor(call_torchbind_2, 0);  call_torchbind_2 = None
    add_2 = torch.ops.aten.add.Tensor(sub, arg1_1);  sub = arg1_1 = None
    return (add_2, add_1, arg0_1)
    """,
        )
        # turn off tq type checking in eager execution
        mod.check_tq_is_fake = False
        _assertEqualSkipScriptObject(self, gm(tq, x), mod(tq1, x))
        self.assertEqual(tq.size(), 0)
        self.assertEqual(tq1.size(), 0)

    def test_identifying_torchbind_ops(self):
        for op in self.torch_bind_ops:
            self.assertTrue(op._has_torchbind_op_overload)

        for op in [
            torch.ops.aten.add,
            torch.ops.aten.cos,
        ]:
            self.assertFalse(op._has_torchbind_op_overload)

    def test_torchbind_op_register_fallthrough(self):
        TEST_DISPATCH_KEY = torch._C.DispatchKey.AutocastCPU
        TEST_DISPATCH_KEY_STR = "AutocastCPU"

        for op_packet in self.torch_bind_ops:
            op = op_packet.default
            ns, _ = torch._library.utils.parse_namespace(op_packet._qualified_op_name)
            with torch.library._scoped_library(ns, "FRAGMENT") as lib:
                lib.impl(
                    op.name(), torch.library.fallthrough_kernel, TEST_DISPATCH_KEY_STR
                )
                self.assertTrue(
                    torch._C._dispatch_kernel_for_dispatch_key_is_fallthrough(
                        op.name(), TEST_DISPATCH_KEY
                    )
                )

    def test_torchbind_op_fallthrough_keys_respects_lib_impl(self):
        TEST_DISPATCH_KEY = torch._C.DispatchKey.AutogradCPU
        TEST_DISPATCH_KEY_STR = "AutogradCPU"

        tested = 0
        for op_packet in self.torch_bind_ops:
            op = op_packet.default
            ns, _ = torch._library.utils.parse_namespace(op_packet._qualified_op_name)
            if (
                not torch._C._dispatch_has_kernel_for_dispatch_key(
                    op.name(), TEST_DISPATCH_KEY
                )
                and TEST_DISPATCH_KEY not in op.py_kernels
            ):
                tested += 1
                with torch.library._scoped_library(ns, "FRAGMENT") as lib:
                    lib.impl(
                        op.name(), lambda *args, **kwargs: args, TEST_DISPATCH_KEY_STR
                    )
                    self.assertTrue(TEST_DISPATCH_KEY not in op._fallthrough_keys())

                with torch.library._scoped_library(ns, "FRAGMENT") as lib:
                    lib.impl(
                        op.name(),
                        torch.library.fallthrough_kernel,
                        TEST_DISPATCH_KEY_STR,
                    )
                    self.assertTrue(TEST_DISPATCH_KEY in op._fallthrough_keys())
        self.assertTrue(tested > 0)

    def test_make_fx_schema_checking_script_object(self):
        class Model(torch.nn.Module):
            def forward(self, tq, x, foo):
                torch.ops._TorchScriptTesting.queue_push(foo, x.cos())
                return tq

        class ModelCallByKW(torch.nn.Module):
            def forward(self, tq, x, foo):
                torch.ops._TorchScriptTesting.queue_push(x=x.cos(), foo=foo)
                return tq

        mod = Model()
        modkw = ModelCallByKW()

        foo = torch.classes._TorchScriptTesting._Foo(10, 20)
        x = torch.ones(3, 3)
        tq = torch.classes._TorchScriptTesting._TensorQueue(
            torch.empty(
                0,
            ).fill_(-1)
        )
        ns = "_TorchScriptTesting"
        with torch.library._scoped_library(ns, "FRAGMENT") as lib:
            op = torch.ops._TorchScriptTesting.queue_push
            lib.impl(op.__name__, torch.library.fallthrough_kernel, "AutogradCPU")
            lib.impl(op.__name__, torch.library.fallthrough_kernel, "ADInplaceOrView")
            lib.impl(
                op.__name__,
                torch.library.fallthrough_kernel,
                "PythonTLSSnapshot",
            )

            with self.assertRaisesRegex(
                RuntimeError, "is expected to be a FakeScriptObject"
            ):
                _ = make_fx(mod, tracing_mode="fake")(tq, x, foo)

            with self.assertRaisesRegex(
                RuntimeError, "is expected to be a FakeScriptObject"
            ):
                _ = make_fx(modkw, tracing_mode="fake")(tq, x, foo)

    @parametrize("fallthrough_via", ["lib_impl", "py_impl"])
    def test_make_fx_tensor_queue_operators(self, fallthrough_via):
        class Model(torch.nn.Module):
            def __init__(self):
                super().__init__()

            def forward(self, tq, x):
                with torch.autocast("cuda", dtype=torch.bfloat16):
                    torch.ops._TorchScriptTesting.queue_push(tq, x.cos())
                    torch.ops._TorchScriptTesting.queue_push(tq, x.sin())
                    x_sin = torch.ops._TorchScriptTesting.queue_pop(
                        tq
                    ) - torch.ops._TorchScriptTesting.queue_size(tq)
                    x_cos = torch.ops._TorchScriptTesting.queue_pop(
                        tq
                    ) + torch.ops._TorchScriptTesting.queue_size(tq)
                    return x_sin, x_cos, tq

        mod = Model()

        tq1 = torch.classes._TorchScriptTesting._TensorQueue(
            torch.empty(
                0,
            ).fill_(-1)
        )
        tq2 = torch.classes._TorchScriptTesting._TensorQueue(
            torch.empty(
                0,
            ).fill_(-1)
        )
        x = torch.ones(2, 3)

        mod(tq1, x)

        ops = [
            torch.ops._TorchScriptTesting.queue_push,
            torch.ops._TorchScriptTesting.queue_pop,
            torch.ops._TorchScriptTesting.queue_size,
        ]
        if fallthrough_via == "lib_impl":
            ns = "_TorchScriptTesting"
            with torch.library._scoped_library(ns, "FRAGMENT") as lib:
                for op in ops:
                    lib.impl(
                        op.__name__, torch.library.fallthrough_kernel, "AutocastCUDA"
                    )

                gm = make_fx(mod, tracing_mode="fake")(tq1, x)
        else:
            for op in ops:
                op.default.py_impl(torch._C.DispatchKey.AutocastCUDA)(
                    torch.library.fallthrough_kernel
                )
            gm = make_fx(mod, tracing_mode="fake")(tq1, x)
            for op in ops:
                op.default._dispatch_cache.clear()
                del op.default.py_kernels[torch._C.DispatchKey.AutocastCUDA]

        self.assertExpectedInline(
            gm.code.strip(),
            """\
def forward(self, arg0_1, arg1_1):
    cos = torch.ops.aten.cos.default(arg1_1)
    queue_push = torch.ops._TorchScriptTesting.queue_push.default(arg0_1, cos);  cos = None
    sin = torch.ops.aten.sin.default(arg1_1);  arg1_1 = None
    queue_push_1 = torch.ops._TorchScriptTesting.queue_push.default(arg0_1, sin);  sin = None
    queue_pop = torch.ops._TorchScriptTesting.queue_pop.default(arg0_1)
    queue_size = torch.ops._TorchScriptTesting.queue_size.default(arg0_1)
    sub = torch.ops.aten.sub.Tensor(queue_pop, 1);  queue_pop = None
    queue_pop_1 = torch.ops._TorchScriptTesting.queue_pop.default(arg0_1)
    queue_size_1 = torch.ops._TorchScriptTesting.queue_size.default(arg0_1)
    add = torch.ops.aten.add.Tensor(queue_pop_1, 0);  queue_pop_1 = None
    return (sub, add, arg0_1)""",
        )
        _assertEqualSkipScriptObject(self, gm(tq1, x), mod(tq2, x))

    def test_aot_export_tensor_queue_operators(self):
        class Model(torch.nn.Module):
            def __init__(self):
                super().__init__()

            def forward(self, tq, x):
                torch.ops._TorchScriptTesting.queue_push(tq, x.cos())
                torch.ops._TorchScriptTesting.queue_push(tq, x.sin())
                x_sin = torch.ops._TorchScriptTesting.queue_pop(
                    tq
                ) - torch.ops._TorchScriptTesting.queue_size(tq)
                x_cos = torch.ops._TorchScriptTesting.queue_pop(
                    tq
                ) + torch.ops._TorchScriptTesting.queue_size(tq)
                return x_sin, x_cos, tq

        mod = Model()

        tq1 = torch.classes._TorchScriptTesting._TensorQueue(
            torch.empty(
                0,
            ).fill_(-1)
        )
        x = torch.ones(2, 3)

        fake_mode = torch._subclasses.fake_tensor.FakeTensorMode()
        fake_tq1 = torch._library.fake_class_registry.to_fake_obj(fake_mode, tq1)
        fake_x = fake_mode.from_tensor(x)
        gm = aot_export_module(mod, (fake_tq1, fake_x), trace_joint=False)[0]

        # inputs: token, tq, x
        # return: token, x_sin, x_cos, tq
        self.assertExpectedInline(
            gm.code.strip(),
            """\
def forward(self, arg0_1, arg1_1, arg2_1):
    cos = torch.ops.aten.cos.default(arg2_1)
    with_effects = torch._higher_order_ops.effects.with_effects(arg0_1, torch.ops._TorchScriptTesting.queue_push.default, arg1_1, cos);  arg0_1 = cos = None
    getitem = with_effects[0];  with_effects = None
    sin = torch.ops.aten.sin.default(arg2_1);  arg2_1 = None
    with_effects_1 = torch._higher_order_ops.effects.with_effects(getitem, torch.ops._TorchScriptTesting.queue_push.default, arg1_1, sin);  getitem = sin = None
    getitem_2 = with_effects_1[0];  with_effects_1 = None
    with_effects_2 = torch._higher_order_ops.effects.with_effects(getitem_2, torch.ops._TorchScriptTesting.queue_pop.default, arg1_1);  getitem_2 = None
    getitem_4 = with_effects_2[0]
    getitem_5 = with_effects_2[1];  with_effects_2 = None
    with_effects_3 = torch._higher_order_ops.effects.with_effects(getitem_4, torch.ops._TorchScriptTesting.queue_size.default, arg1_1);  getitem_4 = None
    getitem_6 = with_effects_3[0];  with_effects_3 = None
    sub = torch.ops.aten.sub.Tensor(getitem_5, 1);  getitem_5 = None
    with_effects_4 = torch._higher_order_ops.effects.with_effects(getitem_6, torch.ops._TorchScriptTesting.queue_pop.default, arg1_1);  getitem_6 = None
    getitem_8 = with_effects_4[0]
    getitem_9 = with_effects_4[1];  with_effects_4 = None
    with_effects_5 = torch._higher_order_ops.effects.with_effects(getitem_8, torch.ops._TorchScriptTesting.queue_size.default, arg1_1);  getitem_8 = None
    getitem_10 = with_effects_5[0];  with_effects_5 = None
    add = torch.ops.aten.add.Tensor(getitem_9, 0);  getitem_9 = None
    return (getitem_10, sub, add, arg1_1)""",  # noqa: B950
        )


class TestCompileTorchbind(TestCase):
    def setUp(self):
        init_torchbind_implementations()

        @torch._library.register_fake_class("_TorchScriptTesting::_TensorQueue")
        class FakeTensorQueue:
            def __init__(self, queue):
                self.queue = queue

            @classmethod
            def __obj_unflatten__(cls, flattened_ctx):
                return cls(**dict(flattened_ctx))

            def push(self, x):
                self.queue.append(x)

            def pop(self):
                return self.queue.pop(0)

            def size(self):
                return len(self.queue)

        torch._dynamo.reset()

    def tearDown(self):
        torch._dynamo.reset()

    def test_compile_script_object_input(self):
        backend = EagerAndRecordGraphs()

        class Model(torch.nn.Module):
            def __init__(self):
                super().__init__()
                self.check_tq_is_fake = True

            def forward(self, tq, x):
                tq.push(x.cos())
                tq.push(x.sin())
                x_sin = tq.pop() - tq.size()
                return x_sin, tq

        mod = Model()
        tq1 = torch.classes._TorchScriptTesting._TensorQueue(
            torch.empty(
                0,
            ).fill_(-1)
        )
        tq2 = torch.classes._TorchScriptTesting._TensorQueue(
            torch.empty(
                0,
            ).fill_(-1)
        )
        tq3 = torch.classes._TorchScriptTesting._TensorQueue(
            torch.empty(
                0,
            ).fill_(-1)
        )
        tq4 = torch.classes._TorchScriptTesting._TensorQueue(
            torch.empty(
                0,
            ).fill_(-1)
        )
        x = torch.randn(2, 3)
        ret = torch.compile(mod, backend=backend)(tq1, x)
        eager_ret = mod(tq2, x)
        _assertEqualSkipScriptObject(self, ret, eager_ret)
        self.assertEqual(ret[1].size(), eager_ret[1].size())
        self.assertEqual(ret[1].pop(), eager_ret[1].pop())
        # Note that dynamo captured graph
        # does not return L_tq_ as output. This is because it's able
        # to detect that L_tq_ is an input therefore don't return
        # it as graph output. Related logic is in dynamo/codegen.py
        self.assertExpectedInline(
            backend.graphs[0].code.strip(),
            """\
def forward(self, L_tq_ : torch.ScriptObject, L_x_ : torch.Tensor):
    l_tq_ = L_tq_
    l_x_ = L_x_
    cos = l_x_.cos()
    call_torchbind = torch.ops.higher_order.call_torchbind(l_tq_, 'push', cos);  cos = None
    sin = l_x_.sin();  l_x_ = None
    call_torchbind_1 = torch.ops.higher_order.call_torchbind(l_tq_, 'push', sin);  sin = None
    call_torchbind_2 = torch.ops.higher_order.call_torchbind(l_tq_, 'pop')
    call_torchbind_3 = torch.ops.higher_order.call_torchbind(l_tq_, 'size');  l_tq_ = None
    x_sin = call_torchbind_2 - 1;  call_torchbind_2 = None
    return (x_sin,)""",
        )

        torch._dynamo.reset()
        aot_ret = torch.compile(mod, backend="aot_eager")(tq3, x)
        eager_ret = mod(tq4, x)
        _assertEqualSkipScriptObject(self, aot_ret, eager_ret)
        self.assertEqual(aot_ret[1].size(), eager_ret[1].size())
        self.assertEqual(aot_ret[1].pop(), eager_ret[1].pop())

    def test_compile_script_object_input_guards(self):
        class Model(torch.nn.Module):
            def __init__(self):
                super().__init__()
                self.check_tq_is_fake = True

            def forward(self, tq, x):
                tq.push(x.cos())
                tq.push(x.sin())
                x_sin = tq.pop() - tq.size()
                return x_sin, tq

        mod = Model()
        cnt = torch._dynamo.testing.CompileCounter()
        x = torch.randn(2, 3)

        tq1 = _empty_tensor_queue()
        torch.compile(mod, backend=cnt)(tq1, x)
        self.assertEqual(cnt.frame_count, 1)

        tq2 = _empty_tensor_queue()
        for _ in range(10):
            tq2.push(torch.randn(4, 5, requires_grad=False))
        torch.compile(mod, backend=cnt)(tq2, x)
        # Queue length change causes re-compile
        self.assertEqual(cnt.frame_count, 2)

        tq3 = _empty_tensor_queue()
        tq3.push(torch.randn(2, 3, requires_grad=False))
        torch.compile(mod, backend=cnt)(tq3, x)
        # Tensor in queue changes shape causes re-compile
        self.assertEqual(cnt.frame_count, 3)

        tq4 = _empty_tensor_queue()
        tq4.push(torch.randn(2, 3, requires_grad=False))
        torch.compile(mod, backend=cnt)(tq4, x)
        # No recompile
        self.assertEqual(cnt.frame_count, 3)

        tq5 = _empty_tensor_queue()
        tq5.push(torch.randn(2, 3, requires_grad=True))
        torch.compile(mod, backend=cnt)(tq5, x)
        # Tensor in queue changes dispatch key causes re-compile
        self.assertEqual(cnt.frame_count, 4)

        tq6 = _empty_tensor_queue()
        tq6.push(torch.randn(2, 3, requires_grad=True, dtype=torch.float64))
        torch.compile(mod, backend=cnt)(tq6, x)
        # Tensor in queue changes dtype causes re-compile
        self.assertEqual(cnt.frame_count, 5)

    def test_compile_script_object_input_automatic_dynamic_shape(self):
        class Model(torch.nn.Module):
            def __init__(self):
                super().__init__()
                self.check_tq_is_fake = True

            def forward(self, tq, x):
                tq.push(x.cos())
                tq.push(x.sin())
                x_sin = tq.pop() - tq.size()
                return x_sin, tq

        mod = Model()
        cnt = torch._dynamo.testing.CompileCounter()
        x = torch.randn(2, 3)

        tq1 = _empty_tensor_queue()
        tq1.push(torch.randn(2, 3, requires_grad=False))
        torch.compile(mod, backend=cnt)(tq1, x)
        self.assertEqual(cnt.frame_count, 1)

        tq2 = _empty_tensor_queue()
        # make first tensor's secon dim dynamic
        tq2.push(torch.randn(2, 4, requires_grad=False))
        torch.compile(mod, backend=cnt)(tq2, x)
        self.assertEqual(cnt.frame_count, 2)

        tq3 = _empty_tensor_queue()
        tq3.push(torch.randn(2, 5, requires_grad=False))
        # should have no-recompilation
        torch.compile(mod, backend=cnt)(tq3, x)
        self.assertEqual(cnt.frame_count, 2)

    def test_compile_error_on_input_aliasing_contents(self):
        backend = EagerAndRecordGraphs()

        class Model(torch.nn.Module):
            def __init__(self):
                super().__init__()
                self.check_tq_is_fake = True

            def forward(self, tq, x):
                return x.sin(), tq.pop().cos()

        x = torch.randn(2, 3)
        mod = Model()

        tq1 = _empty_tensor_queue()
        tq1.push(x)
        with self.assertRaisesRegex(RuntimeError, "is alising"):
            torch.compile(mod, backend=backend)(tq1, x)

    def test_compile_error_on_script_obj_setattr(self):
        def setattr_f(tq):
            tq.a = 1
            return tq

        with self.assertRaisesRegex(
            RuntimeError, "Setattr on script object is not safe."
        ):
            torch.compile(setattr_f, backend="eager")(_empty_tensor_queue())

    def test_compile_error_on_script_obj_missing_attr(self):
        def setattr_f(tq):
            return tq._not_defined_attr

        with self.assertRaisesRegex(
            RuntimeError, "doesn't define method _not_defined_attr"
        ):
            torch.compile(setattr_f, backend="eager")(_empty_tensor_queue())

    def test_compile_body_aliasing_contents(self):
        backend = EagerAndRecordGraphs()

        def f(tq, x):
            x1 = x.view(-1)
            x2 = x.permute(1, 0)
            tq.push(x1)
            tq.push(x2)
            return x1 - tq.size(), x2 + tq.size(), tq

        x = torch.randn(2, 3)
        _assertEqualScriptObject(
            self,
            f(_empty_tensor_queue(), x),
            torch.compile(f, backend=backend)(_empty_tensor_queue(), x),
        )
        if not torch._dynamo.is_compiling():
            self.assertExpectedInline(
                backend.graphs[0].code.strip(),
                """\
def forward(self, L_x_ : torch.Tensor, L_tq_ : torch.ScriptObject):
    l_x_ = L_x_
    l_tq_ = L_tq_
    x1 = l_x_.view(-1)
    x2 = l_x_.permute(1, 0);  l_x_ = None
    call_torchbind = torch.ops.higher_order.call_torchbind(l_tq_, 'push', x1)
    call_torchbind_1 = torch.ops.higher_order.call_torchbind(l_tq_, 'push', x2)
    call_torchbind_2 = torch.ops.higher_order.call_torchbind(l_tq_, 'size')
    sub = x1 - 2;  x1 = None
    call_torchbind_3 = torch.ops.higher_order.call_torchbind(l_tq_, 'size');  l_tq_ = None
    add = x2 + 2;  x2 = None
    return (sub, add)""",
            )

    def test_compile_error_on_non_fakified_method(self):
        backend = EagerAndRecordGraphs()

        def f(tq, x):
            x1 = x.view(-1)
            x2 = x.permute(1, 0)
            tq.push(x1)
            tq.push(x2)
            # though real tensor queue implemented a method clone_queue,
            # The fakified version doesn't.
            flat_obj = tq.clone_queue()
            return flat_obj

        x = torch.randn(2, 3)
        with self.assertRaisesRegex(
            RuntimeError, "FakeScriptObject doesn't define method"
        ):
            torch.compile(f, backend=backend)(_empty_tensor_queue(), x)

    def test_compile_obj_as_hop_input(self):
        def f(tq, x):
            def fn(tq, x):
                tq.push(x)
                return x.sin()

            return wrap(fn, tq, x)

        x = torch.randn(2, 3)
        _assertEqualScriptObject(
            self,
            f(_empty_tensor_queue(), x),
            torch.compile(f, backend="eager")(_empty_tensor_queue(), x),
        )

    def test_compile_obj_closure(self):
        def f(x):
            def inner_f(x):
                tq.push(x.sin())

            inner_f(x)
            return tq.pop(), tq

        opt_f = torch.compile(f, backend="eager")

        tq = _empty_tensor_queue()
        x = torch.randn(3, 2)
        _assertEqualScriptObject(self, f(x), opt_f(x))

    def test_compile_global_obj(self):
        global _TENSOR_QUEUE_GLOBAL_TEST
        _TENSOR_QUEUE_GLOBAL_TEST = _empty_tensor_queue()

        def f(x):
            _TENSOR_QUEUE_GLOBAL_TEST.push(x.sin())
            return _TENSOR_QUEUE_GLOBAL_TEST.pop(), _TENSOR_QUEUE_GLOBAL_TEST

        opt_f = torch.compile(f, backend="eager")
        x = torch.randn(3, 2)
        eager_ret = f(x)
        opt_ret = opt_f(x)
        _assertEqualScriptObject(self, eager_ret, opt_ret)

    def test_compile_obj_graph_breaks(self):
        cnt = torch._dynamo.testing.CompileCounter()

        def f(tq, x):
            tq.push(x.sin())
            tq.push(x.sin())
            torch._dynamo.graph_break()
            tq.pop()
            torch._dynamo.graph_break()
            tq.push(x.cos() + tq.size())
            torch._dynamo.graph_break()
            tq.push(x.cos() - tq.size())
            return x, tq.pop(), tq

        opt_f = torch.compile(f, backend=cnt)
        x = torch.randn(3, 2)
        _assertEqualScriptObject(
            self, f(_empty_tensor_queue(), x), opt_f(_empty_tensor_queue(), x)
        )
        self.assertEqual(cnt.frame_count, 4)

    def test_compile_obj_attributes(self):
        backend = EagerAndRecordGraphs()

        class Model(torch.nn.Module):
            def __init__(self):
                super().__init__()
                self.tq = _empty_tensor_queue()

            def forward(self, x):
                self.tq.push(x)
                return self.tq.pop()

        x = torch.randn(2, 3)
        opt_f = torch.compile(Model(), backend=backend)
        _assertEqualScriptObject(self, Model()(x), opt_f(x))
        self.assertEqual(len(backend.graphs), 1)
        # lifted as input. In the future, we would want to cosolidate this
        # with non-strict behavior, where they're set as attributes.
        self.assertExpectedInline(
            backend.graphs[0].code.strip(),
            """\
def forward(self, L_self_tq : torch.ScriptObject, L_x_ : torch.Tensor):
    l_self_tq = L_self_tq
    l_x_ = L_x_
    call_torchbind = torch.ops.higher_order.call_torchbind(l_self_tq, 'push', l_x_);  l_x_ = None
    call_torchbind_1 = torch.ops.higher_order.call_torchbind(l_self_tq, 'pop');  l_self_tq = None
    return (call_torchbind_1,)""",
        )

    def test_compile_obj_torchbind_op(self):
        def f(tq, x):
            torch.ops._TorchScriptTesting.queue_push(tq, x.cos())
            torch.ops._TorchScriptTesting.queue_push(tq, x.cos() + 1)
            torch.ops._TorchScriptTesting.queue_pop(tq)
            torch.ops._TorchScriptTesting.queue_push(tq, x.sin())
            return tq.pop(), tq.pop() + tq.size(), tq

        opt_f = torch.compile(f, backend="eager")
        x = torch.randn(2)
        _assertEqualScriptObject(
            self, f(_empty_tensor_queue(), x), opt_f(_empty_tensor_queue(), x)
        )


@skipIfTorchDynamo("torchbind not supported with dynamo yet")
class TestRegisterFakeClass(TestCase):
    def setUp(self):
        init_torchbind_implementations()

    def tearDown(self):
        torch._library.fake_class_registry.global_fake_class_registry.clear()

    def test_register_fake_class_no_torch_bind_class(self):
        with self.assertRaisesRegex(RuntimeError, "Tried to instantiate class"):

            @torch._library.register_fake_class("_TorchScriptTesting::NOT_A_VALID_NAME")
            class Invalid:
                pass

    def test_register_fake_class_no_from_real(self):
        with self.assertRaisesRegex(
            RuntimeError, "define a classmethod __obj_unflatten__"
        ):

            @torch._library.register_fake_class("_TorchScriptTesting::_Foo")
            class InvalidFakeFoo:
                def __init__(self):
                    pass

    def test_register_fake_class_from_real_not_classmethod(self):
        with self.assertRaisesRegex(RuntimeError, "is not a classmethod"):

            @torch._library.register_fake_class("_TorchScriptTesting::_Foo")
            class FakeFoo:
                def __init__(self, x, y):
                    self.x = x
                    self.y = y

                def __obj_unflatten__(cls, flattend_foo):  # noqa: B902
                    return cls(**dict(flattend_foo))

    def test_register_fake_class_valid(self):
        class FakeFoo:
            def __init__(self, x, y):
                self.x = x
                self.y = y

            @classmethod
            def __obj_unflatten__(cls, flattend_foo):
                return cls(**dict(flattend_foo))

        torch._library.register_fake_class("_TorchScriptTesting::_Foo", FakeFoo)

<<<<<<< HEAD
    def test_register_fake_class_duplicate_registration(self):
        @torch._library.register_fake_class("_TorchScriptTesting::_Foo")
        class FakeFoo:
            def __init__(self, x, y):
                self.x = x
                self.y = y

            @classmethod
            def __obj_unflatten__(cls, flattend_foo):
                return cls(**dict(flattend_foo))

        with self.assertWarnsRegex(UserWarning, "already registered"):
            torch._library.register_fake_class("_TorchScriptTesting::_Foo", FakeFoo)

=======
>>>>>>> 858fb621

instantiate_parametrized_tests(TestExportTorchbind)

if __name__ == "__main__":
    run_tests()<|MERGE_RESOLUTION|>--- conflicted
+++ resolved
@@ -1279,23 +1279,6 @@
 
         torch._library.register_fake_class("_TorchScriptTesting::_Foo", FakeFoo)
 
-<<<<<<< HEAD
-    def test_register_fake_class_duplicate_registration(self):
-        @torch._library.register_fake_class("_TorchScriptTesting::_Foo")
-        class FakeFoo:
-            def __init__(self, x, y):
-                self.x = x
-                self.y = y
-
-            @classmethod
-            def __obj_unflatten__(cls, flattend_foo):
-                return cls(**dict(flattend_foo))
-
-        with self.assertWarnsRegex(UserWarning, "already registered"):
-            torch._library.register_fake_class("_TorchScriptTesting::_Foo", FakeFoo)
-
-=======
->>>>>>> 858fb621
 
 instantiate_parametrized_tests(TestExportTorchbind)
 
