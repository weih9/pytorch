--- conflicted
+++ resolved
@@ -47,15 +47,9 @@
     sin = torch.ops.aten.sin.default(x)
     strict_graph_0 = self.strict_graph_0
     strict_mode = torch.ops.higher_order.strict_mode(strict_graph_0, (sin, b_submodule_buffer1));  strict_graph_0 = sin = b_submodule_buffer1 = None
-<<<<<<< HEAD
-    getitem = strict_mode[0];  strict_mode = None
-    add = torch.ops.aten.add.Tensor(x, 3);  x = None
-    return (getitem, add)""",
-=======
     getitem_2 = strict_mode[0];  strict_mode = None
     add = torch.ops.aten.add.Tensor(x, 3);  x = None
     return (getitem_2, add)""",
->>>>>>> 8bf9e99c
         )
 
         self.assertExpectedInline(
