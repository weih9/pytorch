--- conflicted
+++ resolved
@@ -1699,11 +1699,7 @@
                     wrap, func(*tree_map(unwrap, args), **tree_map(unwrap, kwargs))
                 )
                 logging.getLogger("NonWrapperSubclass").info(
-<<<<<<< HEAD
-                    f"{func.__module__}.{func.__name__}", args, kwargs, rs
-=======
                     f"{func.__module__}.{func.__name__}", args, kwargs, rs  # noqa: G004
->>>>>>> 8bf9e99c
                 )
                 return rs
 
