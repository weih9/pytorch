--- conflicted
+++ resolved
@@ -14,12 +14,8 @@
 import copy
 import functools
 import unittest
-<<<<<<< HEAD
 import logging
-from typing import Dict, Iterable, List, Tuple, Union
-=======
-from typing import Iterable, List, Tuple, Type, Union
->>>>>>> 56dd7603
+from typing import Dict, Iterable, List, Tuple, Union, Type
 
 import torch
 import torch.distributed as dist
@@ -109,10 +105,7 @@
         return 2
 
     @unittest.skipIf(not TEST_CUDA, "no cuda")
-<<<<<<< HEAD
     @test_graph_break_fsdp()
-=======
->>>>>>> 56dd7603
     def test_root_move_forward_input_to_device(self):
         device = torch.device("cuda", 0)
 
@@ -403,12 +396,8 @@
         )
 
     @skip_if_lt_x_gpu(2)
-<<<<<<< HEAD
     @test_graph_break_fsdp()
     def test_train_parity_multi_group_graph_break_compile(self):
-=======
-    def test_train_parity_multi_group_compile(self):
->>>>>>> 56dd7603
         self.run_subtests(
             {
                 "reshard_after_forward": [True, False],
