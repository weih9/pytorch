# Owner(s): ["oncall: distributed"]

import copy
import sys
from itertools import chain
from typing import Callable, Tuple, Type, Union

import torch
import torch.distributed as dist
import torch.nn as nn
from torch.distributed._composable import fully_shard, replicate

# importing fully_shard as FSDP2 since the original fully_shard is used in this test.
# TODO: remove old composable fully_shard so that we don't have to import new fully_shard as FSDP2
from torch.distributed._composable.fsdp import fully_shard as FSDP2
from torch.distributed._shard.sharded_tensor import ShardedTensor
from torch.distributed._tensor import DTensor, init_device_mesh
from torch.distributed.algorithms._checkpoint.checkpoint_wrapper import (
    apply_activation_checkpointing,
)
from torch.distributed.checkpoint.state_dict import (
    _patch_model_state_dict,
    _patch_optimizer_state_dict,
    get_model_state_dict,
    get_state_dict,
    set_model_state_dict,
    set_state_dict,
    StateDictOptions,
)
from torch.distributed.fsdp import FullyShardedDataParallel as FSDP
from torch.distributed.fsdp.wrap import ModuleWrapPolicy
from torch.distributed.optim import _apply_optimizer_in_backward
from torch.nn.parallel import DistributedDataParallel as DDP
from torch.optim import Optimizer
from torch.testing._internal.common_dist_composable import (
    CompositeParamModel,
    UnitModule,
)
from torch.testing._internal.common_distributed import skip_if_lt_x_gpu
from torch.testing._internal.common_utils import run_tests, TEST_WITH_DEV_DBG_ASAN
from torch.testing._internal.distributed._tensor.common_dtensor import (
    DTensorTestBase,
    with_comms,
)
from torch.testing._internal.distributed.common_state_dict import VerifyStateDictMixin
from torch.utils._pytree import tree_all, tree_all_only


if not dist.is_available():
    print("Distributed not available, skipping tests", file=sys.stderr)
    sys.exit(0)

if TEST_WITH_DEV_DBG_ASAN:
    print(
        "Skip dev-asan as torch + multiprocessing spawn have known issues",
        file=sys.stderr,
    )
    sys.exit(0)


class TestStateDict(DTensorTestBase, VerifyStateDictMixin):
    """Tests state_dict and load_state_dict"""

    @property
    def world_size(self) -> int:
        return 2

    def _test_save_load(
        self,
        init_model_optim: Callable,
        test_frozen: bool = False,
    ) -> None:
        options = StateDictOptions(ignore_frozen_params=test_frozen)
        # Initialize original model and distributed model.
        model, optim, copy_optim, dist_model, dist_optim = init_model_optim()

        # Train 10 steps.
        for i in range(10):
            batch = torch.rand(8, 100, device="cuda")
            model(batch).sum().backward()
            optim.step()
            dist_model(batch).sum().backward()
            if not isinstance(dist_optim, list):
                dist_optim.step()
                dist_optim.zero_grad()
            else:
                for _dist_optim in dist_optim:
                    _dist_optim.zero_grad()
            optim.zero_grad()

        # Get the state_dict, and compare the result
        msd = model.state_dict()
        osd = optim.state_dict()
        dist_msd, dist_osd = get_state_dict(
            dist_model, optimizers=dist_optim, options=options
        )
        self._verify_msd(msd, dist_msd, options)
        # TODO: temporarily disable this check, as it seems for AdamW,
        # setting the state dict affect the state_dict value.
        # We need to investigate the root cause.
        # Open Issue: https://github.com/pytorch/pytorch/issues/121186
        # self._verify_osd_by_load(model, optim, copy_optim, dist_osd)
        self._verify_osd(model, optim, osd, dist_osd)

        # Initialize a completely new model to simulate checkpoint load.
        _, _, _, dist_model, dist_optim = init_model_optim()

        # Simulate DCP distributed load. We need to first get the state_dict and
        # pass them to DCP to load the saved state_dict from the storage.
        # Then finally we can call set_state_dict().
        if not isinstance(dist_optim, list):
            dist_optim = [dist_optim]
        if test_frozen:
            # We won't be able to load the partial state_dict back.
            return
        # Since we already have the state_dict saved before, no need to call DCP.
        # We can directly load them back. This asser is to ensure that optimizer
        # state storage are initialized.
        # self.assertEqual(len(curr_dist_osd[STATE]), len(dist_osd[STATE]))
        set_state_dict(
            dist_model,
            optimizers=dist_optim,
            model_state_dict=dist_msd,
            optim_state_dict=dist_osd,
            options=options,
        )

        # Check if the new state_dict are the same
        dist_msd, dist_osd = get_state_dict(
            dist_model, optimizers=dist_optim, options=options
        )
        self._verify_msd(msd, dist_msd, options)
        # TODO: Ditto
        # self._verify_osd_by_load(model, optim, copy_optim, dist_osd)
        self._verify_osd(model, optim, osd, dist_osd)

        # Test _patch_model_state_dict, and _patch_optimizer_state_dict
        _patch_model_state_dict(dist_model, options=options)
        _patch_optimizer_state_dict(dist_model, optimizers=dist_optim, options=options)
        dist_msd = dist_model.state_dict()
        dist_osd = dist_optim[0].state_dict()
        self._verify_msd(msd, dist_msd, options)
        self._verify_osd_by_load(model, optim, copy_optim, dist_osd)
        self._verify_osd(model, optim, osd, dist_osd)

    def _test_fsdp(
        self,
        *,
        use_orig_params: bool,
        use_composable: bool,
        use_dtensor: bool,
        wrapping: Tuple[nn.Module] = (),
        compile_model: bool = False,
        optimizer_class: Type[Optimizer],
    ) -> None:
        if not use_orig_params and use_composable:
            return

        # TODO: remove this return after we complete the composable API side change for device_mesh
        if use_composable and use_dtensor:
            return

        def init_model_optim():
            if use_dtensor:
                device_mesh = init_device_mesh("cuda", (self.world_size,))

            orig_model = CompositeParamModel(device=torch.device("cuda"))
            orig_optim = optimizer_class(orig_model.parameters(), lr=1e-3)
            copy_optim = optimizer_class(orig_model.parameters(), lr=1e-3)
            if wrapping:
                strategy = set(wrapping)
            else:
                strategy = {UnitModule}
            if use_composable:
                dist_model = fully_shard(
                    copy.deepcopy(orig_model), policy=ModuleWrapPolicy(strategy)
                )
            else:
                if use_dtensor:
                    device_mesh = init_device_mesh("cuda", (self.world_size,))
                    dist_model = FSDP(
                        copy.deepcopy(orig_model),
                        auto_wrap_policy=ModuleWrapPolicy(strategy),
                        use_orig_params=use_orig_params,
                        device_mesh=device_mesh,
                    )
                else:
                    dist_model = FSDP(
                        copy.deepcopy(orig_model),
                        auto_wrap_policy=ModuleWrapPolicy(strategy),
                        use_orig_params=use_orig_params,
                    )

            if compile_model:
                dist_model = torch.compile(dist_model)
            dist_optim = optimizer_class(dist_model.parameters(), lr=1e-3)
            return orig_model, orig_optim, copy_optim, dist_model, dist_optim

        self._test_save_load(init_model_optim)

    @with_comms
    @skip_if_lt_x_gpu(2)
    def test_fsdp(self) -> None:
        self.run_subtests(
            {
                "use_orig_params": [True, False],
                "use_composable": [True, False],
                "use_dtensor": [True, False],
                "wrapping": [tuple(), (nn.Linear, UnitModule)],
                "optimizer_class": [torch.optim.Adam, torch.optim.AdamW],
            },
            self._test_fsdp,
        )

    @with_comms
    @skip_if_lt_x_gpu(2)
    def test_compiled_fsdp(self) -> None:
        self.run_subtests(
            {
                "use_orig_params": [True],
                "use_composable": [False],
                "use_dtensor": [False],
                "wrapping": [tuple()],
                "optimizer_class": [torch.optim.Adam, torch.optim.AdamW],
            },
            self._test_fsdp,
        )

    def _test_fsdp2(
        self,
        *,
        reshard_after_forward: Union[bool, int],
        optimizer_class: Type[Optimizer],
        compile_model: bool,
        foreach: bool = True,
    ):
        def init_model_optim():
            orig_model = CompositeParamModel(device=torch.device("cuda"))
            orig_optim = optimizer_class(
                orig_model.parameters(), lr=1e-3, foreach=foreach
            )
            copy_optim = optimizer_class(
                orig_model.parameters(), lr=1e-3, foreach=foreach
            )

            dist_model = FSDP2(
                copy.deepcopy(orig_model),
                reshard_after_forward=reshard_after_forward,
            )

            if compile_model:
                dist_model = torch.compile(dist_model)
            dist_optim = optimizer_class(
                dist_model.parameters(), lr=1e-3, foreach=foreach
            )

            return orig_model, orig_optim, copy_optim, dist_model, dist_optim

        self._test_save_load(init_model_optim)

    @with_comms
    @skip_if_lt_x_gpu(2)
    def test_fsdp2(self) -> None:
        self.run_subtests(
            {
                "reshard_after_forward": [True, False],
                "optimizer_class": [torch.optim.Adam, torch.optim.AdamW],
                "compile_model": [True, False],
            },
            self._test_fsdp2,
        )

    def _test_ddp(self, use_composable: bool, optimizer_class: Type[Optimizer]) -> None:
        def init_model_optim():
            orig_model = CompositeParamModel(device=torch.device("cuda"))
            orig_optim = optimizer_class(orig_model.parameters(), lr=1e-3)
            copy_optim = optimizer_class(orig_model.parameters(), lr=1e-3)
            if use_composable:
                dist_model = replicate(copy.deepcopy(orig_model))
            else:
                dist_model = DDP(copy.deepcopy(orig_model))
            dist_optim = optimizer_class(dist_model.parameters(), lr=1e-3)
            return orig_model, orig_optim, copy_optim, dist_model, dist_optim

        self._test_save_load(init_model_optim)

    @with_comms
    @skip_if_lt_x_gpu(2)
    def test_ddp(self) -> None:
        self.run_subtests(
            {
                "use_composable": [True, False],
                "optimizer_class": [torch.optim.Adam, torch.optim.AdamW],
            },
            self._test_ddp,
        )

    def _test_fsdp_ddp(
        self,
        use_composable: bool,
        optimizer_class: Type[Optimizer],
        optim_in_backward: bool = False,
        test_frozen: bool = False,
    ) -> None:
        def init_model_optim():
            orig_model = CompositeParamModel(device=torch.device("cuda"))
            if test_frozen:
                for param in chain(
                    orig_model.u1.parameters(), orig_model.u2.parameters()
                ):
                    param.requires_grad = False
            orig_optim = optimizer_class(orig_model.parameters(), lr=1e-3)
            copy_optim = optimizer_class(orig_model.parameters(), lr=1e-3)
            dist_model = copy.deepcopy(orig_model)
            if use_composable:
                replicate(dist_model.l)
                fully_shard(dist_model, policy=ModuleWrapPolicy({UnitModule}))
            else:
                dist_model.l = DDP(dist_model.l)
                dist_model = FSDP(
                    copy.deepcopy(orig_model),
                    auto_wrap_policy=ModuleWrapPolicy({UnitModule}),
                    use_orig_params=optim_in_backward,
                    ignored_modules=[dist_model.l],
                )
            if optim_in_backward:
                _apply_optimizer_in_backward(
                    optimizer_class, dist_model.parameters(), {"lr": 1e-3}
                )
                dist_optim = [
                    p._in_backward_optimizers[0] for p in dist_model.parameters()
                ]
            else:
                dist_optim = optimizer_class(dist_model.parameters(), lr=1e-3)
            return orig_model, orig_optim, copy_optim, dist_model, dist_optim

        self._test_save_load(init_model_optim, test_frozen)

    @with_comms
    @skip_if_lt_x_gpu(2)
    def test_fsdp_ddp(self) -> None:
        self.run_subtests(
            {
                "use_composable": [True, False],
                "optimizer_class": [torch.optim.Adam, torch.optim.AdamW],
            },
            self._test_fsdp_ddp,
        )

    @with_comms
    @skip_if_lt_x_gpu(2)
    def test_frozen_parameters(self) -> None:
        self.run_subtests(
            {
                "use_composable": [True],
                "optimizer_class": [torch.optim.Adam, torch.optim.AdamW],
                "test_frozen": [True],
            },
            self._test_fsdp_ddp,
        )

    # TODO: enable use_dtensor once 2D device_mesh support is fully landed.
    """
    @with_comms
    @skip_if_lt_x_gpu(2)
    def test_use_dtensor(self) -> None:
        self._test_fsdp_ddp(use_composable=False, use_dtensor=True)
    """

    # TODO: enable the test after FSDP + apply_optimizer_in_backward works.
    # Disable this test as it is broken after
    # https://github.com/pytorch/pytorch/pull/108298.
    """
    @with_comms
    @skip_if_lt_x_gpu(2)
    def test_apply_optimizer_in_backward(self) -> None:
        self.run_subtests(
            {"use_composable": [True, False]},
            self._test_fsdp_ddp,
            optim_in_backward=True,
        )
    """

    def _test_single_gpu(self, optimizer_class: Type[Optimizer]) -> None:
        def init_model_optim():
            orig_model = CompositeParamModel(device=torch.device("cuda"))
            orig_optim = optimizer_class(orig_model.parameters(), lr=1e-3)
            copy_optim = optimizer_class(orig_model.parameters(), lr=1e-3)
            model_copy = copy.deepcopy(orig_model)
            optim_copy = optimizer_class(model_copy.parameters(), lr=1e-3)
            return orig_model, orig_optim, copy_optim, model_copy, optim_copy

        self._test_save_load(init_model_optim)

    @with_comms
    @skip_if_lt_x_gpu(1)
    def test_single_gpu(self) -> None:
        self.run_subtests(
            {"optimizer_class": [torch.optim.Adam, torch.optim.AdamW]},
            self._test_single_gpu,
        )

    @with_comms
    @skip_if_lt_x_gpu(1)
    def test_strict(self) -> None:
        model = CompositeParamModel(device=torch.device("cuda"))

        model_state_dict = get_model_state_dict(model)
        key = next(iter(model_state_dict.keys()))
        model_state_dict["abc"] = torch.zeros(10)
        with self.assertRaisesRegex(RuntimeError, "Unexpected key"):
            set_model_state_dict(model, model_state_dict=model_state_dict)
        model_state_dict.pop(key)
        incompatible_keys = set_model_state_dict(
            model,
            model_state_dict=model_state_dict,
            options=StateDictOptions(strict=False),
        )
        self.assertEqual(incompatible_keys.missing_keys, [key])
        self.assertEqual(incompatible_keys.unexpected_keys, ["abc"])
        model_state_dict.pop("abc")
        with self.assertRaisesRegex(RuntimeError, "Missing key"):
            set_model_state_dict(model, model_state_dict=model_state_dict)

    @with_comms
    @skip_if_lt_x_gpu(1)
    def test_partial(self) -> None:
        model = CompositeParamModel(device=torch.device("cuda"))

        model_state_dict1 = get_model_state_dict(model)
        model_state_dict1 = copy.deepcopy(model_state_dict1)
        model_state_dict2 = get_model_state_dict(model, submodules={model.l})
        model_state_dict2 = copy.deepcopy(model_state_dict2)
        model_state_dict3 = get_model_state_dict(
            model,
            submodules={model.l},
            options=StateDictOptions(keep_submodule_prefixes=False),
        )
        model_state_dict3 = copy.deepcopy(model_state_dict3)
        self.assertEqual(len(model_state_dict2), 2)
        self.assertEqual(len(model_state_dict3), 2)
        for key in model_state_dict3.keys():
            full_fqn = f"l.{key}"
            value1 = model_state_dict1[full_fqn]
            value2 = model_state_dict2[full_fqn]
            value3 = model_state_dict3[key]
            self.assertEqual(value1, value2)
            self.assertEqual(value2, value3)

        zeros_state_dict = {
            k: torch.zeros_like(v) for k, v in model_state_dict1.items()
        }
        model.load_state_dict(zeros_state_dict)
        set_model_state_dict(
            model,
            model_state_dict=model_state_dict2,
            options=StateDictOptions(strict=False),
        )
        self.assertEqual(model.l.weight, model_state_dict1["l.weight"])
        self.assertEqual(model.l.bias, model_state_dict1["l.bias"])

        model.load_state_dict(zeros_state_dict)
        set_model_state_dict(
            model,
            model_state_dict={model.l: model_state_dict3},
            options=StateDictOptions(strict=False),
        )
        self.assertEqual(model.l.weight, model_state_dict1["l.weight"])
        self.assertEqual(model.l.bias, model_state_dict1["l.bias"])

    def _test_cpu_offload_full_state_dict(
        self, optimizer_class: Type[Optimizer]
    ) -> None:
        orig_model = CompositeParamModel(device=torch.device("cuda"))
        device_mesh = init_device_mesh("cuda", (self.world_size,))
        dist_model = FSDP(
            copy.deepcopy(orig_model),
            auto_wrap_policy=ModuleWrapPolicy({UnitModule}),
            use_orig_params=True,
            device_mesh=device_mesh,
        )

        dist_optim = optimizer_class(dist_model.parameters(), lr=1e-3)

        mst, ost = get_state_dict(
            dist_model,
            dist_optim,
            options=StateDictOptions(cpu_offload=True),
        )

        cpu_device = torch.device("cpu")

        def is_cpu(v):
            if isinstance(v, DTensor):
                return v.device == cpu_device
            elif isinstance(v, ShardedTensor):
                shards = v.local_shards()
                if not shards:
                    return True
                return shards[0].tensor.device == cpu_device
            else:
                return v.device == cpu_device

        self.assertTrue(
            tree_all_only((torch.Tensor, DTensor, ShardedTensor), is_cpu, mst)
        )
        self.assertTrue(
            tree_all_only((torch.Tensor, DTensor, ShardedTensor), is_cpu, ost)
        )

        mst, ost = get_state_dict(
            dist_model, dist_optim, options=StateDictOptions(full_state_dict=True)
        )

        self.assertTrue(
            tree_all(lambda v: not isinstance(v, (DTensor, ShardedTensor)), mst)
        )
        self.assertTrue(
            tree_all(lambda v: not isinstance(v, (DTensor, ShardedTensor)), ost)
        )

        mst, ost = get_state_dict(
            dist_model,
            dist_optim,
            options=StateDictOptions(full_state_dict=True, cpu_offload=True),
        )

        if self.rank == 0:
            self.assertTrue(
                tree_all_only((torch.Tensor, DTensor, ShardedTensor), is_cpu, mst)
            )
            self.assertTrue(
                tree_all_only((torch.Tensor, DTensor, ShardedTensor), is_cpu, ost)
            )
        else:
            self.assertEqual(mst, {})
            self.assertEqual(ost, {})

    @with_comms
    @skip_if_lt_x_gpu(2)
    def test_cpu_offload_full_state_dict(self) -> None:
        self.run_subtests(
            {"optimizer_class": [torch.optim.Adam, torch.optim.AdamW]},
            self._test_cpu_offload_full_state_dict,
        )

    @with_comms
    @skip_if_lt_x_gpu(1)
    def test_activation_ckpt_fqns(self) -> None:
        """Tests that activation checkpointing prefixes are removed from module names"""
        model = CompositeParamModel(device=torch.device("cuda"))
        original_keys = get_model_state_dict(model).keys()

        apply_activation_checkpointing(model)
        model = DDP(model)
        new_keys = get_model_state_dict(model).keys()

        self.assertEqual(original_keys, new_keys)

    @with_comms
    @skip_if_lt_x_gpu(1)
    def test_extra_state(self) -> None:
        model = CompositeParamModel(device=torch.device("cuda"))

        def get_extra_state(self):
            return "MyState"

        def set_extra_state(self, state):
            return

        UnitModule.get_extra_state = get_extra_state
        UnitModule.set_extra_state = set_extra_state

        ddp_model = DDP(copy.deepcopy(model))
        set_model_state_dict(ddp_model, get_model_state_dict(ddp_model))
        self.assertEqual(model.state_dict()["u1._extra_state"], "MyState")
        self.assertEqual(model.state_dict(), get_model_state_dict(ddp_model))

    @with_comms
    @skip_if_lt_x_gpu(1)
    def test_non_persistent_buffers(self) -> None:
        model = CompositeParamModel(device=torch.device("cuda"))
        model.register_buffer(
            "dont_save_me", torch.rand(100, device="cuda"), persistent=False
        )
        ddp_model = DDP(copy.deepcopy(model))
        set_model_state_dict(ddp_model, get_model_state_dict(ddp_model))
        self.assertEqual(model.state_dict(), get_model_state_dict(ddp_model))

<<<<<<< HEAD
    @with_comms
    @skip_if_lt_x_gpu(2)
    def test_broadcast_from_rank0(self) -> None:
        model = CompositeParamModel(device=torch.device("cuda"))
        optim = torch.optim.Adam(model.parameters())
        fsdp_model = FSDP2(copy.deepcopy(model))
        fsdp_optim = torch.optim.Adam(fsdp_model.parameters())

        batch = torch.rand(8, 100, device="cuda")
        model(batch).sum().backward()
        optim.step()
        states, _ = get_state_dict(model, optim)

        fsdp_model(batch).sum().backward()
        fsdp_optim.step()

        def check(equal):
            fsdp_states, fsdp_optim_states = get_state_dict(
                fsdp_model, fsdp_optim, options=StateDictOptions(full_state_dict=True)
            )
            if equal:
                self.assertEqual(states, fsdp_states)
            else:
                self.assertNotEqual(states, fsdp_states)

        check(equal=True)
        fsdp_model(batch).sum().backward()
        fsdp_optim.step()
        check(equal=False)

        # Drop the states to simulate loading from rank0
        if dist.get_rank() > 0:
            load_states = {}
            load_optim_states = {}
        else:
            load_states = copy.deepcopy(states)

        set_model_state_dict(
            fsdp_model,
            load_states,
            options=StateDictOptions(broadcast_from_rank0=True, full_state_dict=True),
        )
        check(equal=True)

=======
>>>>>>> 196a0b17

if __name__ == "__main__":
    run_tests()<|MERGE_RESOLUTION|>--- conflicted
+++ resolved
@@ -24,6 +24,7 @@
     get_model_state_dict,
     get_state_dict,
     set_model_state_dict,
+    set_optimizer_state_dict,
     set_state_dict,
     StateDictOptions,
 )
@@ -95,11 +96,7 @@
             dist_model, optimizers=dist_optim, options=options
         )
         self._verify_msd(msd, dist_msd, options)
-        # TODO: temporarily disable this check, as it seems for AdamW,
-        # setting the state dict affect the state_dict value.
-        # We need to investigate the root cause.
-        # Open Issue: https://github.com/pytorch/pytorch/issues/121186
-        # self._verify_osd_by_load(model, optim, copy_optim, dist_osd)
+        self._verify_osd_by_load(model, optim, copy_optim, dist_osd)
         self._verify_osd(model, optim, osd, dist_osd)
 
         # Initialize a completely new model to simulate checkpoint load.
@@ -117,10 +114,14 @@
         # We can directly load them back. This asser is to ensure that optimizer
         # state storage are initialized.
         # self.assertEqual(len(curr_dist_osd[STATE]), len(dist_osd[STATE]))
-        set_state_dict(
+        set_model_state_dict(
+            dist_model,
+            model_state_dict=dist_msd,
+            options=options,
+        )
+        set_optimizer_state_dict(
             dist_model,
             optimizers=dist_optim,
-            model_state_dict=dist_msd,
             optim_state_dict=dist_osd,
             options=options,
         )
@@ -587,7 +588,6 @@
         set_model_state_dict(ddp_model, get_model_state_dict(ddp_model))
         self.assertEqual(model.state_dict(), get_model_state_dict(ddp_model))
 
-<<<<<<< HEAD
     @with_comms
     @skip_if_lt_x_gpu(2)
     def test_broadcast_from_rank0(self) -> None:
@@ -632,8 +632,6 @@
         )
         check(equal=True)
 
-=======
->>>>>>> 196a0b17
 
 if __name__ == "__main__":
     run_tests()