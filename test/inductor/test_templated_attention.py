# Owner(s): ["module: inductor"]

import functools
from collections import namedtuple
from typing import Callable

from unittest import expectedFailure, skipUnless
from unittest.mock import patch

import torch
from torch._higher_order_ops.templated_attention import (
    templated_attention as templated_attention_hop,
)
from torch._inductor.test_case import TestCase as InductorTestCase
from torch._inductor.utils import run_and_get_code
from torch.nn.attention._templated_attention import _compose, _templated_attention
from torch.testing import FileCheck
from torch.testing._internal import common_utils
from torch.testing._internal.common_cuda import PLATFORM_SUPPORTS_BF16
from torch.utils._triton import has_triton

# Skip tests if Triton is not available
supported_platform = skipUnless(
    torch.cuda.is_available() and has_triton() and torch.version.hip is None,
    "Requires CUDA and Triton",
)

Tolerances = namedtuple("Tolerances", ["atol", "rtol"])
torch.set_float32_matmul_precision("high")


def create_attention(score_mod):
    return functools.partial(_templated_attention, score_mod=score_mod)


test_dtypes = (
    [torch.float16, torch.bfloat16, torch.float32]
    if PLATFORM_SUPPORTS_BF16
    else [torch.float16, torch.float32]
)

# TODO float16 was causing ERRORs for tests on ROCm
# See https://github.com/pytorch/pytorch/issues/123531
if common_utils.TEST_WITH_ROCM:
    test_dtypes = [torch.float32]


def _identity_mod(score, b, h, m, n):
    return score


def _causal_mod(score, b, h, token_q, token_kv):
    return torch.where(token_q >= token_kv, score, float("-inf"))


class TestTemplatedSDPA(InductorTestCase):
    def run_test(self, score_mod: Callable, dtype: torch.dtype = torch.float16):
        sdpa_partial = create_attention(score_mod)
        compiled_sdpa = torch.compile(sdpa_partial)
        q = torch.randn((4, 8, 2048, 64), dtype=dtype, device="cuda")
        k = torch.randn((4, 8, 2048, 64), dtype=dtype, device="cuda")
        v = torch.randn((4, 8, 2048, 64), dtype=dtype, device="cuda")
        golden_out = sdpa_partial(
            q.to(torch.float64), k.to(torch.float64), v.to(torch.float64)
        )
        ref_out = sdpa_partial(q, k, v)
        compiled_out = compiled_sdpa(q, k, v)

        compiled_error = (golden_out - compiled_out).abs().mean()
        ref_error = (golden_out - ref_out).abs().mean()
        # Note, it seems like we really are less accurate than the float32
        # computation, likely due to the online softmax
        if dtype == torch.float32:
            fudge_factor = 4.0
        else:
            fudge_factor = 1.1
        if compiled_error > ref_error * fudge_factor:
<<<<<<< HEAD
            msg = f"Compiled error {compiled_error} is greater than ref error {ref_error} by more than 10%."
=======
            msg = f"Compiled error {compiled_error} is greater than ref error {ref_error} by more than {fudge_factor}X."
>>>>>>> 0d90d4d6
            self.assertTrue(False, msg)

    @supported_platform
    @common_utils.parametrize("dtype", test_dtypes)
    def test_identity(self, dtype: torch.dtype):
        def score_mod(score, b, h, m, n):
            return score

        self.run_test(score_mod, dtype)

    @supported_platform
    @common_utils.parametrize("dtype", test_dtypes)
    def test_causal_mask(self, dtype: torch.dtype):
        def score_mod(score, b, h, token_q, token_kv):
            return torch.where(token_q >= token_kv, score, float("-inf"))

        self.run_test(score_mod, dtype)

    @supported_platform
    @common_utils.parametrize("dtype", test_dtypes)
    def test_rel_bias(self, dtype: torch.dtype):
        def score_mod(score, b, h, m, n):
            return score + (m - n)

        self.run_test(score_mod, dtype)

    @supported_platform
    @common_utils.parametrize("dtype", test_dtypes)
    def test_alibi_bias(self, dtype: torch.dtype):
        def score_mod(score, b, h, m, n):
            return score + (m - n) * h

        self.run_test(score_mod, dtype)

    @supported_platform
    @common_utils.parametrize("dtype", test_dtypes)
    def test_rel_causal(self, dtype: torch.dtype):
        def score_mod(score, b, h, m, n):
            return torch.where(m <= n, score + (m - n), float("-inf"))

        self.run_test(score_mod, dtype)

    @supported_platform
    @common_utils.parametrize("dtype", test_dtypes)
    def test_skip_odd_keys(self, dtype: torch.dtype):
        def score_mod(score, b, h, q, kv):
            return torch.where(kv % 2 == 0, score, float("-inf"))

        self.run_test(score_mod, dtype)

    @supported_platform
    @common_utils.parametrize("dtype", test_dtypes)
    def test_alibi_causal(self, dtype: torch.dtype):
        def score_mod(score, b, h, m, n):
            return torch.where(m <= n, score + (m - n) * h, float("-inf"))

        self.run_test(score_mod, dtype)

    @supported_platform
    @common_utils.parametrize("dtype", test_dtypes)
    def test_function_composition(self, dtype: torch.dtype):
        def score_mod_1(score, b, h, m, n):
            return score + (m - n)

        def score_mod_2(score, b, h, m, n):
            return torch.where(m <= n, score, float("-inf"))

        composed_score_mod = _compose(score_mod_1, score_mod_2)

        self.run_test(composed_score_mod, dtype)

    # TODO We are currently not capturing free variables in the closure correctly
    @expectedFailure
    @supported_platform
    @common_utils.parametrize("dtype", test_dtypes)
    def test_captured_buffers(self, dtype: torch.dtype):
        head_offset = torch.rand(8, device="cuda", dtype=dtype)

        def score_mod(score, b, h, m, n):
            return score + head_offset[h]

        self.run_test(score_mod, dtype)

    @supported_platform
    def test_backwards_fails(self):
        make_tensor = functools.partial(
            torch.randn,
            (4, 8, 2048, 64),
            dtype=torch.float32,
            device="cuda",
            requires_grad=True,
        )
        q, k, v = make_tensor(), make_tensor(), make_tensor()
        out = _templated_attention(q, k, v, _identity_mod)
        with self.assertRaisesRegex(
            RuntimeError, "Autograd not implemented for templated_attention"
        ):
            out.backward(torch.ones_like(out))

    @supported_platform
    def test_mixed_dtypes_fails(self):
        query = torch.randn((1, 1, 2048, 64), dtype=torch.float32, device="cuda")
        key = torch.randn((1, 1, 2048, 64), dtype=torch.float16, device="cuda")
        value = torch.randn((1, 1, 2048, 64), dtype=torch.float16, device="cuda")
        with self.assertRaisesRegex(
            ValueError, "Expected query, key, and value to have the same dtype"
        ):
            _templated_attention(query, key, value, _identity_mod)

    @supported_platform
    def test_different_sequence_length_fails(self):
        query = torch.randn((1, 1, 2048, 64), dtype=torch.float32, device="cuda")
        key = torch.randn((1, 1, 1024, 64), dtype=torch.float32, device="cuda")
        value = torch.randn((1, 1, 1024, 64), dtype=torch.float32, device="cuda")
        with self.assertRaisesRegex(ValueError, "NYI: The target sequence length"):
            _templated_attention(query, key, value, _identity_mod)

    @supported_platform
    @patch.object(torch._inductor.config, "max_autotune", True)
    def test_max_autotune(self):
        def score_mod(score, b, h, m, n):
            return score * 2

        self.run_test(score_mod)

    @supported_platform
    @common_utils.parametrize("dtype", test_dtypes)
    @common_utils.parametrize("score_mod", [_identity_mod, _causal_mod])
    def test_logsumexp_correctness(self, dtype, score_mod):
        @torch.compile
        def sdpa_hop(q, k, v, score_mod):
            return templated_attention_hop(q, k, v, score_mod)

        make_tensor = functools.partial(
            torch.randn,
            (4, 8, 2048, 64),
            dtype=dtype,
            device="cuda",
            requires_grad=True,
        )
        q, k, v = make_tensor(), make_tensor(), make_tensor()

        ref_out, ref_lse = templated_attention_hop(
            q.to(torch.float64), k.to(torch.float64), v.to(torch.float64), score_mod
        )
        compiled_out, compiled_lse = sdpa_hop(q, k, v, score_mod)

        # Comparing LSE for the ref and the compiled version
        # The compiled uses a change of base trick to more efficiently compute the LSE
        # this means that the base for the LSE computed by ref is e while for the compiled
        # version it is 2. To compare we use the change of base formula
        # log_2(x_compiled) = log_e(x_ref) * log_2(e) where
        # x_ref      = ∑_i e^(scores[i])
        # x_compiled = ∑_i 2^(log2(e) * scores[i])

        self.assertTrue(ref_lse.dtype == torch.float32)
        self.assertTrue(compiled_lse.dtype == torch.float32)
        ref_lse = ref_lse * torch.log2(torch.tensor(torch.e))

        tolerance = Tolerances(atol=2e-2, rtol=2e-2)
        torch.testing.assert_close(
            ref_out.to(dtype=torch.float32),
            compiled_out.to(dtype=torch.float32),
            atol=tolerance.atol,
            rtol=tolerance.rtol,
        )
        torch.testing.assert_close(
            ref_lse.to(dtype=torch.float32),
            compiled_lse.to(dtype=torch.float32),
            atol=tolerance.atol,
            rtol=tolerance.rtol,
        )

    @supported_platform
    def test_logsumexp_only_return(self):
        make_tensor = functools.partial(
            torch.randn,
            (4, 8, 2048, 64),
            dtype=torch.float32,
            device="cuda",
            requires_grad=True,
        )
        q, k, v = make_tensor(), make_tensor(), make_tensor()

        @torch.compile
        def func(q, k, v, score_mod):
            _, lse = templated_attention_hop(q, k, v, score_mod)
            lse_2 = lse * 2
            return lse_2

        _, code = run_and_get_code(func, q, k, v, _identity_mod)
        # Ensure that two kernels are generated
        FileCheck().check_count(".run(", 2, True).run(code[0])

    @supported_platform
    def test_logsumexp_is_not_fused(self):
        make_tensor = functools.partial(
            torch.randn,
            (4, 8, 2048, 64),
            dtype=torch.float32,
            device="cuda",
            requires_grad=True,
        )
        q, k, v = make_tensor(), make_tensor(), make_tensor()

        @torch.compile
        def func(q, k, v, score_mod):
            out, lse = templated_attention_hop(q, k, v, score_mod)
            lse_2 = lse * 2
            return out, lse_2

        _, code = run_and_get_code(func, q, k, v, _identity_mod)
        # Ensure that two kernels are generated
        FileCheck().check_count(".run(", 2, True).run(code[0])


common_utils.instantiate_parametrized_tests(TestTemplatedSDPA)

if __name__ == "__main__":
    from torch._inductor.test_case import run_tests

    run_tests()<|MERGE_RESOLUTION|>--- conflicted
+++ resolved
@@ -75,11 +75,7 @@
         else:
             fudge_factor = 1.1
         if compiled_error > ref_error * fudge_factor:
-<<<<<<< HEAD
-            msg = f"Compiled error {compiled_error} is greater than ref error {ref_error} by more than 10%."
-=======
             msg = f"Compiled error {compiled_error} is greater than ref error {ref_error} by more than {fudge_factor}X."
->>>>>>> 0d90d4d6
             self.assertTrue(False, msg)
 
     @supported_platform
