# Owner(s): ["module: optimizer"]
import functools
import itertools
import math
import tempfile
from typing import Any, Dict, Tuple
import unittest
from copy import deepcopy
from unittest.mock import patch
<<<<<<< HEAD
=======

from torch.optim.lr_scheduler import ReduceLROnPlateau
>>>>>>> b279034e

import torch
from torch.optim import Optimizer, SGD
from torch.optim.optimizer import register_optimizer_step_pre_hook, register_optimizer_step_post_hook
from optim.test_optim import TestDifferentiableOptimizer  # noqa: F401
from optim.test_lrscheduler import TestLRScheduler  # noqa: F401
from optim.test_swa_utils import TestSWAUtils  # noqa: F401
from torch.nn import Parameter
from torch.testing._internal.common_cuda import TEST_MULTIGPU
from torch.testing._internal.common_optimizers import (
    optim_db, optims, OptimizerErrorEnum, _get_optim_inputs_including_global_cliquey_kwargs, TensorTracker)
from torch.testing._internal.common_device_type import (
    instantiate_device_type_tests, largeTensorTest, onlyCPU, onlyCUDA, skipMPS, TEST_WITH_ROCM)
from torch.testing._internal.common_utils import markDynamoStrictTest, parametrize, run_tests, TestCase


FP16_REDUCED_PRECISION = {'atol': 1e-5, 'rtol': 1e-4}


def rosenbrock(tensor):
    assert tensor.size() == torch.Size([2]), f"Requires tensor with 2 scalars but got {tensor.size()}"
    x, y = tensor
    return (1 - x) ** 2 + 100 * (y - x**2) ** 2
<<<<<<< HEAD
=======


def drosenbrock(tensor):
    assert tensor.size() == torch.Size([2]), f"Requires tensor with 2 scalars but got {tensor.size()}"
    x, y = tensor
    return torch.stack((-400 * x * (y - x**2) - 2 * (1 - x), 200 * (y - x**2)))

>>>>>>> b279034e

@markDynamoStrictTest
class TestOptimRenewed(TestCase):

    @onlyCPU
    @optims(optim_db)
    def test_optim_infos_do_not_specify_global_cliquey_kwargs(self, device, dtype, optim_info):
        global_cliquey_flags = ["foreach", "fused", "differentiable"]
        for optim_input in optim_info.optim_inputs_func(device=device):
            self.assertFalse(any(f for f in global_cliquey_flags if f in optim_input.kwargs))


    @optims([optim for optim in optim_db if optim.optim_error_inputs_func is not None])
    def test_errors(self, device, dtype, optim_info):
        optim_cls = optim_info.optim_cls
        error_inputs = optim_info.optim_error_inputs_func(device=device, dtype=dtype)

        for error_input in error_inputs:
            optim_input = error_input.optimizer_error_input
            params, kwargs = optim_input.params, optim_input.kwargs
            if error_input.error_on == OptimizerErrorEnum.CONSTRUCTION_ERROR:
                if issubclass(error_input.error_type, Warning):
                    with self.assertWarnsRegex(error_input.error_type, error_input.error_regex):
                        optim_cls(params, **kwargs)
                else:
                    with self.assertRaisesRegex(error_input.error_type, error_input.error_regex):
                        optim_cls(params, **kwargs)
            elif error_input.error_on == OptimizerErrorEnum.STEP_ERROR:
                optim = optim_cls(params, **kwargs)
                if issubclass(error_input.error_type, Warning):
                    with self.assertWarnsRegex(error_input.error_type, error_input.error_regex):
                        optim.step()
                else:
                    with self.assertRaisesRegex(error_input.error_type, error_input.error_regex):
                        optim.step()
            else:
                raise NotImplementedError(f"Unknown error type {error_input.error_on}")


    @parametrize("contiguous", [True, False])
    @parametrize("with_lrsched", [True, False])
    @optims(optim_db, dtypes=[torch.float32])
    def test_forloop_goes_right_direction(self, device, dtype, optim_info, contiguous, with_lrsched):
        optim_cls = optim_info.optim_cls
        optim_inputs = optim_info.optim_inputs_func(device=device)
        schedulers_constructors = optim_info.scheduler_inputs if with_lrsched else [None]
        for optim_input, schedulers_constructor in itertools.product(optim_inputs, schedulers_constructors):
            if "foreach" in optim_info.supported_impls:
                optim_input.kwargs["foreach"] = False  # force forloop
            if contiguous:
                weight = Parameter(torch.randn((10, 5), device=device, dtype=dtype))
                bias = Parameter(torch.randn((10), device=device, dtype=dtype))
            else:
                weight = Parameter(torch.randn((10, 5, 2), device=device, dtype=dtype)[..., 0])
                bias = Parameter(torch.randn((10, 2), device=device, dtype=dtype)[..., 0])
            input = torch.randn(5, device=device, dtype=dtype)

            optimizer = optim_cls([weight, bias], **optim_input.kwargs)
            schedulers = [s(optimizer) for s in (schedulers_constructor if schedulers_constructor else [])]

            def closure():
                optimizer.zero_grad()
                loss = (weight.mv(input) + bias).pow(2).sum()
                loss.backward()
                if optim_info.only_supports_sparse_grads:
                    # For this test, we naively convert the Tensor layout, which we know does
                    # NOT represent the expected use case for optims like SparseAdam!
                    weight.grad = weight.grad.to_sparse()
                    bias.grad = bias.grad.to_sparse()
                return loss

            initial_value = closure().item()
            for _ in range(20):
                loss = optimizer.step(closure)
                for scheduler in schedulers:
                    if isinstance(scheduler, ReduceLROnPlateau):
                        scheduler.step(loss)
                    else:
                        scheduler.step()

            if optim_input.kwargs.get("maximize", False):
                self.assertGreater(closure().item(), initial_value)
            else:
                self.assertLess(closure().item(), initial_value)


    @onlyCUDA
    @unittest.skipIf(not TEST_MULTIGPU, "only one GPU detected")
    @parametrize("with_lrsched", [True, False])
    @optims(optim_db, dtypes=[torch.float32])
    def test_forloop_goes_right_direction_multigpu(self, device, dtype, optim_info, with_lrsched):
        optim_cls = optim_info.optim_cls
        optim_inputs = optim_info.optim_inputs_func(device=device)
        schedulers_constructors = optim_info.scheduler_inputs if with_lrsched else [None]
        for optim_input, schedulers_constructor in itertools.product(optim_inputs, schedulers_constructors):
            if "foreach" in optim_info.supported_impls:
                optim_input.kwargs["foreach"] = False  # force forloop

            weight = Parameter(torch.randn((10, 5), device="cuda:0", dtype=dtype))
            bias = Parameter(torch.randn((10), device="cuda:1", dtype=dtype))
            inpt = torch.randn(5, device="cuda:0", dtype=dtype)

            optimizer = optim_cls([weight, bias], **optim_input.kwargs)
            schedulers = [s(optimizer) for s in (schedulers_constructor if schedulers_constructor else [])]

            def closure():
                optimizer.zero_grad()
                loss = (weight.mv(inpt).cuda(1) + bias).pow(2).sum()
                loss.backward()
                if optim_info.only_supports_sparse_grads:
                    # For this test, we naively convert the Tensor layout, which we know does
                    # NOT represent the expected use case for optims like SparseAdam!
                    weight.grad = weight.grad.to_sparse()
                    bias.grad = bias.grad.to_sparse()
                return loss

            initial_value = closure().item()
            for _ in range(20):
                loss = optimizer.step(closure)
                for scheduler in schedulers:
                    if isinstance(scheduler, ReduceLROnPlateau):
                        scheduler.step(loss)
                    else:
                        scheduler.step()

            if optim_input.kwargs.get("maximize", False):
                self.assertGreater(closure().item(), initial_value)
            else:
                self.assertLess(closure().item(), initial_value)


    @optims(optim_db, dtypes=[torch.float32])
    def test_param_group_with_lrscheduler_goes_right_direction(self, device, dtype, optim_info):
        optim_cls = optim_info.optim_cls

        for schedulers_c in optim_info.scheduler_inputs:
            weight = Parameter(torch.randn((10, 5), device=device, dtype=dtype))
            bias = Parameter(torch.randn((10), device=device, dtype=dtype))
            inpt = torch.randn(5, device=device, dtype=dtype)

            optimizer = optim_cls([{"params": [weight]}, {"params": [bias], "lr": 0.01}])
            schedulers = [scheduler_c(optimizer) for scheduler_c in schedulers_c]

            def closure():
                optimizer.zero_grad()
                loss = (weight.mv(inpt) + bias).pow(2).sum()
                loss.backward()
                if optim_info.only_supports_sparse_grads:
                    # For this test, we naively convert the Tensor layout, which we know does
                    # NOT represent the expected use case for optims like SparseAdam!
                    weight.grad = weight.grad.to_sparse()
                    bias.grad = bias.grad.to_sparse()
                return loss

            initial_value = closure().item()
            for _ in range(20):
                loss = optimizer.step(closure)
                for scheduler in schedulers:
                    if isinstance(scheduler, ReduceLROnPlateau):
                        scheduler.step(loss)
                    else:
                        scheduler.step()

            self.assertLess(closure().item(), initial_value)


    @optims(optim_db, dtypes=[torch.float32])
    def test_tensor_lr(self, device, dtype, optim_info):
        optim_cls = optim_info.optim_cls

        # Skip differentiable testing for now, see https://github.com/pytorch/pytorch/issues/116490
        all_optim_inputs = _get_optim_inputs_including_global_cliquey_kwargs(device, dtype, optim_info, skip=("differentiable",))
        for optim_input in all_optim_inputs:
            weight = Parameter(torch.randn((10, 5), device=device, dtype=dtype))
            weight_c = weight.clone().detach().requires_grad_(True)
            bias = Parameter(torch.randn((10), device=device, dtype=dtype))
            bias_c = bias.clone().detach().requires_grad_(True)
            inpt = torch.randn(5, device=device, dtype=dtype)

            kwargs = optim_input.kwargs
            if "lr" in kwargs:
                del kwargs["lr"]

            kwargs["lr"] = 1.0 if optim_info.step_requires_closure else 1e-3
            optimizer_r = optim_cls([weight, bias], **kwargs)

            try:
                kwargs["lr"] = torch.tensor(kwargs["lr"])
                optimizer = optim_cls([weight_c, bias_c], **kwargs)
            except ValueError as e:
                self.assertRegex(str(e), ".*lr as a Tensor is not supported.*")
                continue

            def closure(optim, w, b, i):
                optim.zero_grad()
                loss = (w.mv(i) + b).pow(2).sum()
                loss.backward()
                if optim_info.only_supports_sparse_grads:
                    # For this test, we naively convert the Tensor layout, which we know does
                    # NOT represent the expected use case for optims like SparseAdam!
                    w.grad = w.grad.to_sparse()
                    b.grad = b.grad.to_sparse()
                return loss

            for _ in range(5):
                if optim_info.step_requires_closure:
                    optimizer_r.step(functools.partial(closure, optimizer_r, weight, bias, inpt))
                    optimizer.step(functools.partial(closure, optimizer, weight_c, bias_c, inpt))
                else:
                    closure(optimizer_r, weight, bias, inpt)
                    closure(optimizer, weight_c, bias_c, inpt)

                self.assertEqual(weight, weight_c)
                self.assertEqual(bias, bias_c)


    @parametrize("with_lrsched", [True, False])
    @optims([o for o in optim_db if o.supports_sparse or o.only_supports_sparse_grads], dtypes=[torch.float64])
    def test_rosenbrock_sparse(self, device, dtype, optim_info, with_lrsched):
        optim_cls = optim_info.optim_cls

        # Skip differentiable testing for now, see https://github.com/pytorch/pytorch/issues/116490
        # Fused impls do not support sparse gradients
        all_optim_inputs = _get_optim_inputs_including_global_cliquey_kwargs(
            device, dtype, optim_info, skip=("differentiable", "fused"))
        kwarg_updates, schedulers_constructors = optim_info.metadata_for_sparse

        if with_lrsched and len(schedulers_constructors) == 0:
            return

        supported_inputs = []
        if len(kwarg_updates) != 0:
            seen = set()
            for i in all_optim_inputs:
                for k in kwarg_updates:
                    if k in i.kwargs:
                        del i.kwargs[k]
                hashable_kwargs = tuple(sorted(i.kwargs.items()))
                if len(i.kwargs) > 0 and hashable_kwargs not in seen:
                    supported_inputs.append(i)
                    seen.add(hashable_kwargs)
                    if "lr" in kwarg_updates:
                        i.kwargs["lr"] = kwarg_updates["lr"]
        else:
            supported_inputs = all_optim_inputs

        for optim_input in supported_inputs:
            kwargs = optim_input.kwargs
            multi_tensor = kwargs.get("foreach", False)

            # For rosenbrock tests, it is mandated that the param is a tensor with 2 numbers
            if multi_tensor:
                params_t = [torch.tensor([1.5, 1.5]), torch.tensor([1.5, 1.5], dtype=dtype)]
            else:
                params_t = [torch.tensor([1.5, 1.5])]

            params = [Parameter(param_t) for param_t in params_t]
            optimizer = optim_cls(params, **kwargs)
            schedulers = [s(optimizer) for s in (schedulers_constructors if with_lrsched else [])]

            if not optim_info.only_supports_sparse_grads:
                params_c = [Parameter(param_t.clone()) for param_t in params_t]
                optimizer_c = optim_cls(params_c, **kwargs)
                schedulers_c = [s(optimizer_c) for s in (schedulers_constructors if with_lrsched else [])]

            solution = torch.tensor([1, 1])
            with torch.no_grad():
                initial_dist = sum([param.dist(solution) for param in params])

            def get_grad(param, sparse_grad, w):
                grad = drosenbrock(param)
                # NB: We torture test the optimizer by returning an
                # uncoalesced sparse tensor

                # Depending on w, provide only the x or y gradient
                if sparse_grad:
                    if w:
                        i = torch.tensor([[0, 0]], dtype=torch.int64)
                        x = grad[0]
                        v = torch.tensor([x / 4.0, x - x / 4.0])
                    else:
                        i = torch.tensor([[1, 1]], dtype=torch.int64)
                        y = grad[1]
                        v = torch.tensor([y - y / 4.0, y / 4.0])
                    grad_out = torch.sparse_coo_tensor(i, v, (2,), dtype=v.dtype)
                else:
                    if w:
                        grad_out = torch.tensor([grad[0], 0], dtype=param.dtype)
                    else:
                        grad_out = torch.tensor([0, grad[1]], dtype=param.dtype)
                return grad_out

            def eval(params, sparse_grad, w):
                optimizer.zero_grad()
                if multi_tensor:
                    loss = sum(rosenbrock(param) for param in params)
                else:
                    loss = rosenbrock(params[0])
                loss.backward()

                grads_out = [get_grad(param, sparse_grad, w) for param in params]
                with torch.no_grad():
                    params[0].grad = grads_out[0]
                    if multi_tensor:
                        params[1].grad = grads_out[1].to(dtype=dtype)
                return loss

            for i in range(1800):
                # Do cyclic coordinate descent
                w = i % 2
                optimizer.step(functools.partial(eval, params, True, w))
                for scheduler in schedulers:
                    if isinstance(scheduler, ReduceLROnPlateau):
                        scheduler.step(rosenbrock(params[0]))
                    else:
                        scheduler.step()
                if not optim_info.only_supports_sparse_grads:
                    optimizer_c.step(functools.partial(eval, params_c, False, w))
                    for scheduler in schedulers_c:
                        if isinstance(scheduler, ReduceLROnPlateau):
                            scheduler.step(rosenbrock(params_c[0]))
                        else:
                            scheduler.step()
                    # Tolerance is increased due to floating point error from different
                    # code path for dense case: x v.s. x - x / 4.0 + x / 4.0
                    self.assertEqual(params, params_c, atol=5e-6, rtol=5e-6)

            if not kwargs.get("maximize", False):
                self.assertLessEqual(
                    sum([param.dist(solution) for param in params]),
                    initial_dist
                )
            else:
                self.assertGreaterEqual(
                    sum([rosenbrock(param) for param in params]),
                    sum([rosenbrock(param_t) for param_t in params_t]),
                )


    @skipMPS
    @optims([o for o in optim_db if o.supports_complex], dtypes=[torch.complex64])
    def test_complex(self, device, dtype, optim_info):
        optim_cls = optim_info.optim_cls
        # Skip differentiable testing for now, see https://github.com/pytorch/pytorch/issues/116490
        # Also skip fused, since our fused kernels do not support complex
        all_optim_inputs = _get_optim_inputs_including_global_cliquey_kwargs(
            device, dtype, optim_info, skip=("differentiable", "fused"))
        for optim_input in all_optim_inputs:
            # Last param is intentionally real to test that we can mix real and complex
            complex_params = [
                torch.randn(10, 5, device=device, dtype=dtype, requires_grad=True),
                torch.randn(10, device=device, dtype=dtype, requires_grad=True),
                torch.randn(10, 5, device=device, dtype=torch.float32, requires_grad=True),
            ]
            real_params = [
                (
                    torch.view_as_real(param).detach().clone().requires_grad_()
                    if param.is_complex()
                    else param.detach().clone().requires_grad_()
                )
                for param in complex_params
            ]

            complex_optimizer = optim_cls(complex_params, **optim_input.kwargs)
            real_optimizer = optim_cls(real_params, **optim_input.kwargs)
            real_steps = []
            complex_steps = []
            grads_losses = []

            def real_closure():
                for param in real_params:
                    grad = torch.randn_like(param)
                    param.grad = grad
                    real_steps.append(param.detach().clone())
                    grads_losses.append(grad.clone())
                loss = torch.randn(1)
                grads_losses.append(loss.clone())
                return loss

            def complex_closure():
                for param in complex_params:
                    if torch.is_complex(param):
                        grad = torch.view_as_complex(grads_losses.pop(0))
                        complex_steps.append(torch.view_as_real_copy(param.detach()))
                    else:
                        grad = grads_losses.pop(0)
                        complex_steps.append(param.detach().clone())
                    param.grad = grad
                return grads_losses.pop(0)

            for _ in range(3):
                if optim_info.step_requires_closure:
                    # LBFGS, for example, requires closure and calls it internally
                    real_optimizer.step(real_closure)
                    complex_optimizer.step(complex_closure)
                else:
                    # For other optimizers, we call closure explicitly to set the gradients
                    real_closure()
                    complex_closure()
                    real_optimizer.step()
                    complex_optimizer.step()

            # Final Parameters should be the same
            complex_params_asreal = [torch.view_as_real(param) if param.is_complex() else param for param in complex_params]
            self.assertEqual(real_params, complex_params_asreal)

            # All intermediate steps should also be the same
            # also checks steps taken within for example a line search
            self.assertEqual(complex_steps, real_steps)


    @skipMPS
    @optims([o for o in optim_db if o.supports_complex], dtypes=[torch.complex64])
    def test_complex_2d(self, device, dtype, optim_info):
        optim_cls = optim_info.optim_cls
        # Skip differentiable testing for now, see https://github.com/pytorch/pytorch/issues/116490
        # Also skip fused, since our fused kernels do not support complex
        all_optim_inputs = _get_optim_inputs_including_global_cliquey_kwargs(
            device, dtype, optim_info, skip=("differentiable", "fused"))
        for optim_input in all_optim_inputs:
            if optim_info.step_requires_closure:
                # Why? The way we implement complex is by turning complex params into view_as_real
                # alternatives. For example, an size (M,N) tensor will become (M,N,2). In this test,
                # we break apart a tensor into its real and imaginary parts, which would be 2x(M,N).
                # For other pointwise optimizers, this distinction is trivial, but for LBFGS where
                # there are reductions across all parameters (and all the grads get flattened into
                # one long Tensor), this ordering matters. Why? Reductions (like sum) are NOT
                # commutative, i.e., a + b + c != a + c + b in computers. Thus, we add a seed here
                # to control the discrepancy that will happen with LBFGS. Note that in test_complex
                # above, there is no need for a seed nor for increased tolerance, because results
                # should be bitwise equivalent.
                torch.manual_seed(2024)

            a1 = torch.randn(2, device=device, dtype=dtype, requires_grad=True)
            a1_real = a1.real.clone().detach()
            a1_imag = a1.imag.clone().detach()
            a1_real.requires_grad_()
            a1_imag.requires_grad_()
            optim1 = optim_cls([a1], **optim_input.kwargs)
            optim2 = optim_cls([a1_real, a1_imag], **optim_input.kwargs)

            a1_reals = TensorTracker()
            a1_imags = TensorTracker()
            a1_grad_reals = TensorTracker()
            a1_grad_imags = TensorTracker()
            losses = TensorTracker()

            def closure1():
                optim1.zero_grad()
                loss = rosenbrock(a1).abs()
                loss.backward()

                # Track clones to best test accuracy
                a1_reals.add(a1.real)
                a1_imags.add(a1.imag)
                a1_grad_reals.add(a1.grad.real)
                a1_grad_imags.add(a1.grad.imag)

                losses.add(loss)

                return loss

            def closure2():
                optim2.zero_grad()
                a1_reals.pop_check_set(a1_real, self)
                a1_imags.pop_check_set(a1_imag, self)
                a2 = torch.complex(a1_real, a1_imag)
                loss = rosenbrock(a2).abs()
                losses.pop_check_set(loss, self)
                loss.backward()
                a1_grad_reals.pop_check_set(a1_real.grad, self)
                a1_grad_imags.pop_check_set(a1_imag.grad, self)
                return loss


            for _ in range(3):
                if optim_info.step_requires_closure:
                    # LBFGS, for example, requires closure and calls it internally
                    optim1.step(closure1)
                    optim2.step(closure2)
                else:
                    closure1()
                    closure2()
                    optim1.step()
                    optim2.step()

                self.assertEqual(a1.real, a1_real)
                self.assertEqual(a1.imag, a1_imag)

            self.assertTrue(a1_reals.all_popped())
            self.assertTrue(a1_imags.all_popped())
            self.assertTrue(a1_grad_reals.all_popped())
            self.assertTrue(a1_grad_imags.all_popped())
            self.assertTrue(losses.all_popped())


    def _test_derived_optimizers(self, device, dtype, optim_info, flag, reduced_precision=False, assert_step_dtype=None):
        """
        Given a flag 'fused' or 'foreach', test for parity of optimizer state
        and updated parameters between when the flag is set to True and False
        for provided optimizer configurations.
        """
        assert flag in ("foreach", "fused")

        # why 7? iteration 7 is where we start to see differences for RAdam
        # params interacting with the small eps value, because that's right
        # after rho_t becomes greater than 5 in step 6.
        kIterations = 7

        optim_inputs = optim_info.optim_inputs_func(device=device)
        optim_cls = optim_info.optim_cls
        for optim_input in optim_inputs:
            updated_params, state = [], []
            kwargs = deepcopy(optim_input.kwargs)
            if kwargs.get("capturable", False) and str(device) == "cpu":
                # capturable is not supported on CPU
                continue
            for flag_value in (False, True):
                kwargs[flag] = flag_value
                input = torch.tensor(
                    [0.1, 0.2, 0.3, 0.4, 0.5, 0.6], dtype=dtype, device=device
                ).reshape(3, 2)

                torch.manual_seed(1)
                model = torch.nn.Sequential(
                    torch.nn.Linear(2, 3),
                    torch.nn.Sigmoid(),
                    torch.nn.Linear(3, 1),
                    torch.nn.Sigmoid(),
                )
                model.to(dtype=dtype, device=device)

                # foreach/fused optimizers should be tested with a
                # zero_size tensor as its last param.
                # ref: https://github.com/pytorch/pytorch/issues/100701
                empty_param = torch.empty((), device=device, dtype=dtype, requires_grad=True)
                empty_param.grad = torch.rand_like(empty_param)
                params = list(model.parameters()) + [empty_param]

                optimizer = optim_cls(params, **kwargs)

                for i in range(kIterations):
                    optimizer.zero_grad()

                    # Test that step behaves as expected (a no-op) when grads are set to None
                    if i != 3:
                        output = model(input)
                        loss = output.sum()
                        loss.backward()

                    optimizer.step()

                if assert_step_dtype is not None:
                    p_state = optimizer.state[params[0]]
                    if torch.is_tensor(p_state.get("step", None)):
                        self.assertEqual(p_state["step"].dtype, assert_step_dtype)

                state.append(optimizer.state)
                updated_params.append(model.parameters())

            assert_eq_kwargs = {} if not reduced_precision else FP16_REDUCED_PRECISION

            og_state, new_state = state
            for og_p, new_p in zip(updated_params[0], updated_params[1]):
                self.assertEqual(og_p, new_p, **assert_eq_kwargs)

                # check that optimizer states are the same
                og_p_state = og_state[og_p]
                new_p_state = new_state[new_p]

                for k in og_p_state:
                    self.assertEqual(og_p_state[k], new_p_state[k], **assert_eq_kwargs)


    @skipMPS  # MPS doesn't support torch.float64, see https://github.com/pytorch/pytorch/issues/115350
    @optims([optim for optim in optim_db if "foreach" in optim.supported_impls], dtypes=[torch.float64])
    def test_foreach_matches_forloop(self, device, dtype, optim_info):
        self._test_derived_optimizers(device, dtype, optim_info, "foreach")


    @onlyCUDA
    @unittest.skipIf(not TEST_MULTIGPU, "only one GPU detected")
    @parametrize("impl", ["foreach", "fused"])
    @optims([optim for optim in optim_db if "foreach" in optim.supported_impls or "fused" in optim.supported_impls])
    def test_mixed_device_dtype(self, device, dtype, optim_info, impl):
        """
        Similar in essence to _test_derived_optimizers above. The main difference is that
        _test_derived_optimizers uses model parameters whereas we randomly pass in
        parameters of different dtypes and devices here. We need multiple GPUs (vs just a
        CPU and GPU) because fused adam only works on GPUs. (Thus we only run the tests
        that call into this helper when TEST_MULTIGPU.)
        """
        assert impl in ("foreach", "fused")
        if impl == "foreach" and "foreach" not in optim_info.supported_impls:
            return unittest.skip(f"foreach not supported for {optim_info.optim_cls.__name__}")
        elif impl == "fused" and "fused" not in optim_info.supported_impls:
            return unittest.skip(f"fused not supported for {optim_info.optim_cls.__name__}")

        params = [
            torch.rand(2, 3, dtype=torch.float64, device='cuda:0', requires_grad=True),
            torch.rand(2, 3, dtype=torch.float32, device='cuda:0', requires_grad=True),
            torch.rand(2, 3, dtype=torch.float16, device='cuda:0', requires_grad=True),
            torch.rand(2, 3, dtype=torch.bfloat16, device='cuda:0', requires_grad=True),
            torch.rand(2, 3, dtype=torch.float64, device='cuda:1', requires_grad=True),
            torch.rand(2, 3, dtype=torch.float32, device='cuda:1', requires_grad=True),
            torch.rand(2, 3, dtype=torch.float16, device='cuda:1', requires_grad=True),
            torch.rand(2, 3, dtype=torch.bfloat16, device='cuda:1', requires_grad=True),
            torch.randint(1024, (2, 3), dtype=torch.int64, device='cuda:1', requires_grad=False),
        ]

        for p in params:
            if p.requires_grad:
                p.grad = torch.rand_like(p, device=p.device, dtype=p.dtype)

        kIterations = 7 if impl == "foreach" else 1
        optim_inputs = optim_info.optim_inputs_func(device=device)
        optim_cls = optim_info.optim_cls
        for optim_input in optim_inputs:
            updated_params, state = [], []
            kwargs = deepcopy(optim_input.kwargs)
            if kwargs.get("capturable", False) and str(device) == "cpu" :
                # capturable is not supported on CPU
                continue
            for use_impl in (False, True):
                kwargs[impl] = use_impl
                params_clone = []
                for p in params:
                    p_clone = p.clone().detach()
                    if p.requires_grad:
                        p_clone.requires_grad = True
                        p_clone.grad = p.grad.clone().detach()
                        params_clone.append(p_clone)

                optimizer = optim_cls(params_clone, **kwargs)
                for _ in range(kIterations):
                    optimizer.step()

                state.append(optimizer.state)
                updated_params.append(params_clone)

            og_state, new_state = state
            for og_p, new_p in zip(updated_params[0], updated_params[1]):
                # Increasing the tolerance as we are collating lots of ops together for optimizers and
                # the designated tolerances are for single op only.
                single_rtol, single_atol = torch.testing._comparison.get_tolerances(new_p.dtype, rtol=None, atol=None)
                rtol = 5 * single_rtol
                atol = 5 * single_atol

                self.assertEqual(og_p, new_p, rtol=rtol, atol=atol)

                # check that optimizer states are the same
                og_p_state = og_state[og_p]
                new_p_state = new_state[new_p]

                for k in og_p_state:
                    actual = new_p_state[k]
                    self.assertEqual(og_p_state[k], actual, rtol=rtol, atol=atol)


    @onlyCUDA
    @optims([optim for optim in optim_db if "foreach" in optim.supported_impls], dtypes=[torch.float64])
    def test_set_default_dtype_works_with_foreach(self, device, dtype, optim_info):
        # https://github.com/pytorch/pytorch/issues/110940
        # We coerce step to always be float32 unless the
        # default dtype is higher prec float64
        old_default_dtype = torch.get_default_dtype()
        for default_dtype in [torch.float64, torch.float16]:
            try:
                torch.set_default_dtype(default_dtype)
                self._test_derived_optimizers(
                    device,
                    dtype,
                    optim_info,
                    "foreach",
                    reduced_precision=default_dtype == torch.float16,
                    assert_step_dtype=torch.float64 if default_dtype == torch.float64 else torch.float32,
                )
            finally:
                torch.set_default_dtype(old_default_dtype)



    @onlyCUDA
    @largeTensorTest("72GB", "cuda")
    @optims([optim for optim in optim_db if "foreach" in optim.supported_impls], dtypes=[torch.float16])
    def test_foreach_large_tensor(self, device, dtype, optim_info):
        optim_cls = optim_info.optim_cls
        optim_inputs = optim_info.optim_inputs_func(device=device)
        for optim_input in optim_inputs:
            params = [torch.ones(2 ** 32, device=device, dtype=dtype)]
            params[0].grad = torch.zeros_like(params[0])
            optimizer = optim_cls(params, foreach=True, **optim_input.kwargs)
            optimizer.step()


    @onlyCUDA
    @optims([optim for optim in optim_db if "foreach" in optim.supported_impls], dtypes=[torch.float32])
    def test_peak_memory_foreach(self, device, dtype, optim_info):
        nparams = 10
        optim_inputs = optim_info.optim_inputs_func(device=device)
        optim_cls = optim_info.optim_cls
        for optim_input in optim_inputs:
            kwargs = deepcopy(optim_input.kwargs)
            max_mems = []
            for flag_value in (False, True):
                kwargs["foreach"] = flag_value
                # The 128 is critical here! Our CUDACachingAllocator allocates in blocks of 512,
                # meaning any tensor that occupies <512 bytes of memory will allocate a whole
                # 512 bytes anyway. We use 128 (since datasize would be 4 bytes) so that param
                # is size 512 exactly, making our later calculations for intermediate_size easy.
                param = torch.rand(128, device=device, dtype=dtype)
                params = [torch.rand_like(param) for _ in range(nparams)]

                optimizer = optim_cls(params, **kwargs)

                for p in params:
                    p.grad = torch.rand_like(p)

                optimizer.step()
                import gc
                gc.collect()
                torch.cuda.reset_peak_memory_stats()
                optimizer.step()
                gc.collect()
                max_mems.append(torch.cuda.max_memory_allocated())

            st_max_mem, mt_max_mem = max_mems
            intermediate_size = nparams * param.nelement() * param.element_size()
            nintermediates = 1  # we expect a budget of 1 intermediate most of the time
            if kwargs.get('capturable') or optim_cls.__name__ in ["Adadelta", "ASGD", "RAdam"]:
                # with capturable in Adam(W), we have 2 extra intermediates for the bias_corrections
                # with Adadelta, we have 2 extra for (acc_delta + eps) and (square_avg + eps)
                # ASGD allocates axs, 2x mus, 2x etas, and grads at the same time
                nintermediates = 3
                if optim_cls.__name__ == "NAdam":
                    # with capturable in NAdam, we have 3 extra intermediates for the
                    # bias_correction, mus, and mu_nexts
                    nintermediates = 5

                if optim_cls.__name__ == "RAdam":
                    # RAdam has four intermediates with capturable
                    # num, unrect_step_size, buffer, grouped_grads
                    nintermediates = 4

            elif optim_cls.__name__ in ["NAdam", "Adagrad", "RMSprop"]:
                # NAdam uses two intermediates at the same time (grads & exp_avg_sq_sqrt)
                # Adagrad uses std and grads at the same time
                # RMSprop uses avg and grads
                nintermediates = 2

            expected_max_mem = st_max_mem + intermediate_size * nintermediates
            # hipcc currently can't generate efficient code for the small buffer optimization
            # code path (see Note [small buffer optimization] for details), thus we always
            # dynamically allocate the tensor metadata for ROCM. Adjusting the expected max
            # memory usage to account for this.
            if TEST_WITH_ROCM:
                expected_max_mem *= 1.02

            self.assertLessEqual(mt_max_mem, expected_max_mem)


    @onlyCUDA
    @optims([optim for optim in optim_db if "fused" in optim.supported_impls], dtypes=[torch.float64])
    def test_fused_matches_forloop(self, device, dtype, optim_info):
        self._test_derived_optimizers(device, dtype, optim_info, "fused")


    @onlyCUDA
    @largeTensorTest("64GB", "cuda")
    @optims([optim for optim in optim_db if "fused" in optim.supported_impls], dtypes=[torch.float16])
    def test_fused_large_tensor(self, device, dtype, optim_info):
        optim_cls = optim_info.optim_cls
        optim_inputs = optim_info.optim_inputs_func(device=device)
        for optim_input in optim_inputs:
            params = [torch.ones(2 ** 32, device=device, dtype=dtype)]
            params[0].grad = torch.zeros_like(params[0])
            optimizer = optim_cls(params, fused=True, **optim_input.kwargs)
            optimizer.step()


    @onlyCUDA
    @optims([optim for optim in optim_db if "fused" in optim.supported_impls], dtypes=[torch.float32])
    def test_fused_does_not_step_if_foundinf(self, device, dtype, optim_info):
        optim_cls = optim_info.optim_cls
        optim_inputs = optim_info.optim_inputs_func(device=device)
        num_params = 5
        for optim_input in optim_inputs:
            for no_grad_scale in (False, True):
                params = [torch.ones((1,), device=device, dtype=dtype) for _ in range(num_params)]
                params_c = [param.clone().detach() for param in params]
                for p in params:
                    p.grad = torch.ones_like(p)
                optimizer = optim_cls(params, fused=True, **optim_input.kwargs)
                optimizer.grad_scale = None if no_grad_scale else torch.ones((1,), dtype=dtype, device=device)
                optimizer.found_inf = torch.ones((), dtype=dtype, device=device)
                optimizer.step()
                for p in params:
                    if "step" in optimizer.state[p]:
                        self.assertEqual(torch.zeros((), dtype=dtype, device=device), optimizer.state[p]["step"])
                self.assertEqual(params, params_c)


    @onlyCUDA
    @parametrize("impl", ["fused", "capturable"])
    @optims([optim for optim in optim_db if "fused" in optim.supported_impls], dtypes=[torch.float32])
    def test_cpu_load_state_dict(self, device, dtype, impl, optim_info):
        # NOTE: This SIMULATES a fused/capturable optimizer with state moved to CPU, issue 103256
        # How do we get there? Users typically create CUDA models on fused optimizers and then
        # store checkpoints on CPU as CUDA memory is limited with torch.load(...map_location="cpu").
        # Since this is a unit test, it is more expedient to simulate what the state_dict
        # would look like, which is basically CPU tensors with fused/capturable flag = True.
        optim_cls = optim_info.optim_cls
        if optim_cls.__name__ == "SGD" and impl == "capturable":
            # Capturable SGD does not exist
            self.skipTest("SGD does not currently support capturable")

        cpu_optim_inputs = optim_info.optim_inputs_func(device="cpu")
        for optim_input in cpu_optim_inputs:
            param = torch.tensor([0.1, 0.2], dtype=dtype, device="cpu")
            optimizer = optim_cls([param], **optim_input.kwargs)
            param.grad = torch.rand_like(param)
            optimizer.step()
            optim_state_dict_cpu = deepcopy(optimizer.state_dict())
            optim_state_dict_cpu["param_groups"][0][impl] = True

            # load
            optim_input.kwargs[impl] = True
            param_cuda = param.clone().detach().to(device="cuda")
            optimizer_cuda = optim_cls([param_cuda], **optim_input.kwargs)
            optimizer_cuda.load_state_dict(optim_state_dict_cpu)
            optimizer_cuda.zero_grad()
            param_cuda.grad = torch.rand_like(param_cuda)
            optimizer_cuda.step()


    @optims(optim_db, dtypes=[torch.float32])
    def test_param_groups_weight_decay(self, device, dtype, optim_info):
        optim_cls = optim_info.optim_cls
        # Skip differentiable testing for now, see https://github.com/pytorch/pytorch/issues/116490
        all_optim_inputs = _get_optim_inputs_including_global_cliquey_kwargs(device, dtype, optim_info, skip=("differentiable",))
        for optim_input in all_optim_inputs:
            weight_kwargs = optim_input.kwargs
            bias_kwargs = deepcopy(optim_input.kwargs)
            bias_kwargs["weight_decay"] = 0.0

            weight = Parameter(torch.randn((10, 5), device=device, dtype=dtype))
            bias = Parameter(torch.randn((10), device=device, dtype=dtype))
            input = torch.randn(5, device=device, dtype=dtype)

            optimizer = optim_cls([dict(params=[weight], **weight_kwargs), dict(params=[bias], **bias_kwargs)])

            loss = (weight.mv(input) + bias).pow(2).sum()
            initial_value = loss.item()
            for _ in range(20):
                optimizer.zero_grad()
                loss = (weight.mv(input) + bias).pow(2).sum()
                loss.backward()
                if optim_info.only_supports_sparse_grads:
                    # For this test, we naively convert the Tensor layout, which we know does
                    # NOT represent the expected use case for optims like SparseAdam!
                    weight.grad = weight.grad.to_sparse()
                    bias.grad = bias.grad.to_sparse()
                optimizer.step()

            # Test that the direction of loss moved appropriately
            if optim_input.kwargs.get("maximize", False):
                self.assertGreater(loss.item(), initial_value)
            else:
                self.assertLess(loss.item(), initial_value)


    @optims(optim_db, dtypes=[torch.float32])
    def test_param_groups_lr(self, device, dtype, optim_info):
        optim_cls = optim_info.optim_cls
        # Skip differentiable testing for now, see https://github.com/pytorch/pytorch/issues/116490
        all_optim_inputs = _get_optim_inputs_including_global_cliquey_kwargs(device, dtype, optim_info, skip=("differentiable",))
        for optim_input in all_optim_inputs:
            # optim_input.kwargs will be the param group kwargs, which should have >0 lr
            if "lr" not in optim_input.kwargs or optim_input.kwargs["lr"] == 0:
                optim_input.kwargs["lr"] = 1e-3
            outer_kwargs = {"lr": 1e-28}
            if optim_cls.__name__ == "Rprop":
                # Allow min step size to be 0
                outer_kwargs["step_sizes"] = (0, 50)

            weight = Parameter(torch.randn((10, 5), device=device, dtype=dtype))
            bias = Parameter(torch.randn((10), device=device, dtype=dtype))
            irrelevant = Parameter(torch.randn(2, device=device, dtype=dtype))
            irrelevant_clone = irrelevant.clone()
            input = torch.randn(5, device=device, dtype=dtype)
            optimizer = optim_cls(
                [dict(params=[weight, bias], **optim_input.kwargs), dict(params=[irrelevant])],
                **outer_kwargs)

            loss = (weight.mv(input) + bias).pow(2).sum()
            initial_value = loss.item()
            for _ in range(20):
                optimizer.zero_grad()
                loss = (weight.mv(input) + bias).pow(2).sum()
                loss.backward()
                irrelevant.grad = torch.rand_like(irrelevant)
                if optim_info.only_supports_sparse_grads:
                    # For this test, we naively convert the Tensor layout, which we know does
                    # NOT represent the expected use case for optims like SparseAdam!
                    weight.grad = weight.grad.to_sparse()
                    bias.grad = bias.grad.to_sparse()
                    irrelevant.grad = irrelevant.grad.to_sparse()
                optimizer.step()

            # Test that the direction of loss moved appropriately
            if optim_input.kwargs.get("maximize", False):
                self.assertGreater(loss.item(), initial_value)
            else:
                self.assertLess(loss.item(), initial_value)

            # Test that irrelevant parameters were not updated since lr was almost 0
            self.assertEqual(irrelevant, irrelevant_clone)


    @optims(optim_db, dtypes=[torch.float32])
    def test_step_is_noop_when_params_have_no_grad(self, device, dtype, optim_info):
        optim_cls = optim_info.optim_cls
        all_optim_inputs = _get_optim_inputs_including_global_cliquey_kwargs(device, dtype, optim_info)
        params = [
            torch.randn(2, 3, requires_grad=False, device=device, dtype=dtype)
            for _ in range(2)]
        old_params = [p.clone().detach() for p in params]

        def closure():
            return torch.tensor([1], device=device, dtype=dtype)

        for optim_input in all_optim_inputs:
            optimizer = optim_cls(params, **optim_input.kwargs)
            optimizer.step(closure)


    @optims(optim_db, dtypes=[torch.float32])
    def test_step_is_noop_for_zero_grads(self, device, dtype, optim_info):
        optim_cls = optim_info.optim_cls
        all_optim_inputs = _get_optim_inputs_including_global_cliquey_kwargs(device, dtype, optim_info)
        param = torch.randn((5, 1), device=device, dtype=dtype, requires_grad=True)
        old_param = param.clone().detach()

        def closure():
            return torch.tensor([1], device=device, dtype=dtype)

        for optim_input in all_optim_inputs:
            kwargs = optim_input.kwargs

            # params will decay even if grads are empty if weight_decay != 0,
            # and capturable doesn't work for CPU tensors
            if kwargs.get("weight_decay", 0) != 0:
                continue

            # AdamW params will be updated regardless of grads due to lr, so make lr smaller
            if optim_cls.__name__ == "AdamW":
                kwargs["lr"] = torch.tensor(1e-5) if isinstance(kwargs.get("lr", 1e-5), torch.Tensor) else 1e-5

            if kwargs.get("differentiable", False):
                params = [param.clone()]
            else:
                params = [param]

            optimizer = optim_cls(params, **kwargs)
            if optim_info.only_supports_sparse_grads:
                # Intentionally construct a multidimensional empty v for the sparse grad
                # Single dim v passes the test while multidim correctly repros the issue
                # https://github.com/pytorch/pytorch/issues/82486
                i = torch.empty((1, 0), device=device, dtype=dtype)
                v = torch.empty((0, 1), device=device, dtype=dtype)
                params[0].grad = torch.sparse_coo_tensor(i, v, (5, 1), device=device, dtype=dtype)
            else:
                params[0].grad = torch.zeros_like(params[0])
            optimizer.step(closure)
            self.assertEqual(old_param, params[0])


    @optims(optim_db, dtypes=[torch.float32])
    def test_optimizer_can_be_printed(self, device, dtype, optim_info):
        optim_cls = optim_info.optim_cls
        all_optim_inputs = _get_optim_inputs_including_global_cliquey_kwargs(device, dtype, optim_info)
        params = [Parameter(torch.randn(2, 3, requires_grad=True, device=device, dtype=dtype)) for _ in range(2)]
        for optim_input in all_optim_inputs:
            optimizer = optim_cls(params, **optim_input.kwargs)
            optimizer.__repr__()


    @optims(optim_db, dtypes=[torch.float32])
    def test_state_dict_deterministic(self, device, dtype, optim_info):
        optim_cls = optim_info.optim_cls

        # Skip differentiable testing for now, see https://github.com/pytorch/pytorch/issues/116490
        all_optim_inputs = _get_optim_inputs_including_global_cliquey_kwargs(device, dtype, optim_info, skip=("differentiable",))
        weight = Parameter(torch.randn(2, 3, requires_grad=True, device=device, dtype=dtype))
        bias = Parameter(torch.randn(2, requires_grad=True, device=device, dtype=dtype))
        input = torch.randn(3, requires_grad=True, device=device, dtype=dtype)
        params = [weight, bias]

        def fwd_bwd(optim, w, b, i):
            optim.zero_grad()
            loss = (w.mv(i) + b).pow(2).sum()
            loss.backward()
            return loss

        for optim_input in all_optim_inputs:
            optimizer = optim_cls(params, **optim_input.kwargs)
            closure = functools.partial(fwd_bwd, optimizer, weight, bias, input)

            # Prime the optimizer
            for _ in range(10):
                optimizer.step(closure)

            # Clone the weights and construct a new optimizer for them
            with torch.no_grad():
                weight_c = Parameter(weight.clone())
                bias_c = Parameter(bias.clone())

            optimizer_c = optim_cls([weight_c, bias_c], **optim_input.kwargs)
            closure_c = functools.partial(fwd_bwd, optimizer_c, weight_c, bias_c, input)

            # Load the state dict from the original optimizer into the new one
            optimizer_c.load_state_dict(deepcopy(optimizer.state_dict()))

            # Run both optimizers in parallel
            for _ in range(10):
                optimizer.step(closure)
                optimizer_c.step(closure_c)
                self.assertEqual(weight, weight_c)
                self.assertEqual(bias, bias_c)

            # Make sure state dict is deterministic with equal (not identical) parameters
            self.assertEqual(optimizer.state_dict(), optimizer_c.state_dict())

            # Make sure repeated parameters have identical representation (see #36831)
            optimizer_c.param_groups.extend(optimizer_c.param_groups)
            self.assertEqual(
                optimizer.state_dict()["param_groups"][-1],
                optimizer_c.state_dict()["param_groups"][-1]
            )

    @optims(optim_db, dtypes=[torch.float32])
    def test_can_load_older_state_dict(self, device, dtype, optim_info):
        new_flags = ["maximize", "foreach", "fused", "differentiable", "capturable"]
        optim_cls = optim_info.optim_cls

        # Skip differentiable testing for now, see https://github.com/pytorch/pytorch/issues/116490
        all_optim_inputs = _get_optim_inputs_including_global_cliquey_kwargs(device, dtype, optim_info, skip=("differentiable",))
        for optim_input in all_optim_inputs:
            torch.manual_seed(1)
            model = torch.nn.Sequential(
                torch.nn.Conv2d(4, 2, 1, stride=2),
                torch.nn.BatchNorm2d(2, eps=1e-05, momentum=0.1),
            )
            model.to(dtype=dtype, device=device)
            input = torch.rand(1, 4, 16, 16, device=device, dtype=dtype)
            optimizer = optim_cls(model.parameters(), **optim_input.kwargs)

            def fwd_bwd(optim, mod, i):
                optim.zero_grad()
                loss = mod(i).sum()
                loss.backward()
                return loss

            for _ in range(3):
                if optim_info.step_requires_closure:
                    optimizer.step(functools.partial(fwd_bwd, optimizer, model, input))
                else:
                    fwd_bwd(optimizer, model, input)
                    optimizer.step()

            # old_state_dict has all new flags del'd
            old_state_dict = deepcopy(optimizer.state_dict())
            old_state_dict_pg = old_state_dict["param_groups"]
            for group in old_state_dict_pg:
                for flag in new_flags:
                    if flag in group:
                        del group[flag]

            optimizer.load_state_dict(old_state_dict)

            # Make sure we can still step
            if optim_info.step_requires_closure:
                optimizer.step(functools.partial(fwd_bwd, optimizer, model, input))
            else:
                fwd_bwd(optimizer, model, input)
                optimizer.step()


    @optims(optim_db, dtypes=[torch.float32])
    def test_save_load_equality_with_weights_only(self, device, dtype, optim_info):
        optim_cls = optim_info.optim_cls

        # Skip differentiable testing for now, see https://github.com/pytorch/pytorch/issues/116490
        all_optim_inputs = _get_optim_inputs_including_global_cliquey_kwargs(device, dtype, optim_info, skip=("differentiable",))
        weight = Parameter(torch.randn(2, 3, requires_grad=True, device=device, dtype=dtype))
        bias = Parameter(torch.randn(2, requires_grad=True, device=device, dtype=dtype))
        input = torch.randn(3, requires_grad=True, device=device, dtype=dtype)
        params = [weight, bias]

        def fwd_bwd(optim, w, b, i):
            optim.zero_grad()
            loss = (w.mv(i) + b).pow(2).sum()
            loss.backward()
            if optim_info.only_supports_sparse_grads:
                weight.grad = weight.grad.to_sparse()
                bias.grad = bias.grad.to_sparse()
            return loss

        for optim_input in all_optim_inputs:
            optimizer = optim_cls(params, **optim_input.kwargs)
            closure = functools.partial(fwd_bwd, optimizer, weight, bias, input)

            # Prime the optimizer
            for _ in range(3):
                optimizer.step(closure)

            sd = optimizer.state_dict()

            # === Check saved/loaded state_dict are the same (including weights_only load). ===
            with tempfile.TemporaryFile() as f:
                torch.save(sd, f)
                f.seek(0)
                sd_copy = torch.load(f)
                self.assertEqual(sd_copy, sd)
                del sd_copy
                f.seek(0)
                sd_copy_wo = torch.load(f, weights_only=True)
                self.assertEqual(sd_copy_wo, sd)


    @optims(optim_db, dtypes=[torch.float32])
    def test_load_nontensor_step(self, device, dtype, optim_info):
        optim_cls = optim_info.optim_cls

        # Skip differentiable testing for now, see https://github.com/pytorch/pytorch/issues/116490
        all_optim_inputs = _get_optim_inputs_including_global_cliquey_kwargs(device, dtype, optim_info, skip=("differentiable",))
        params = [Parameter(torch.randn(2, 3, device=device, dtype=dtype)) for _ in range(2)]
        for p in params:
            p.grad = torch.rand_like(p)
            if optim_info.only_supports_sparse_grads:
                # For this test, we naively convert the Tensor layout, which we know does
                # NOT represent the expected use case for optims like SparseAdam!
                p.grad = p.grad.to_sparse()

        # Needed for second order optims like LBFGS
        closure_loss = torch.rand(1, device=device, dtype=dtype)

        def closure():
            return closure_loss if optim_info.step_requires_closure else None

        for optim_input in all_optim_inputs:
            kwargs = optim_input.kwargs
            optimizer = optim_cls(params, **optim_input.kwargs)
            for _ in range(3):
                optimizer.step(closure)
            state_dict = deepcopy(optimizer.state_dict())
            for p_state in state_dict["state"].values():
                if "step" in p_state and torch.is_tensor(p_state["step"]):
                    p_state["step"] = p_state["step"].item()
            optimizer.load_state_dict(state_dict)
            optimizer.step(closure)


    @onlyCUDA
    @optims(optim_db, dtypes=[torch.float32])
    def test_state_dict_with_cuda_params(self, device, dtype, optim_info):
        optim_cls = optim_info.optim_cls

        # Skip differentiable testing for now, see https://github.com/pytorch/pytorch/issues/116490
        # We limit our configs to CPU only, because we will be moving them to CUDA later
        cpu_optim_inputs = _get_optim_inputs_including_global_cliquey_kwargs("cpu", dtype, optim_info, skip=("differentiable",))

        # Needed for second order optims like LBFGS
        closure_loss = torch.rand(1, device=device, dtype=dtype)

        def closure():
            return closure_loss if optim_info.step_requires_closure else None

        for optim_input in cpu_optim_inputs:
            params = [Parameter(torch.randn(2, 3, device="cpu", dtype=dtype)) for _ in range(2)]
            for p in params:
                p.grad = torch.randn_like(p)
                if optim_info.only_supports_sparse_grads:
                    # For this test, we naively convert the Tensor layout, which we know does
                    # NOT represent the expected use case for optims like SparseAdam!
                    p.grad = p.grad.to_sparse()

            optimizer = optim_cls(params, **optim_input.kwargs)

            for _ in range(3):
                optimizer.step(closure)

            with torch.no_grad():
                params_cuda = [p.to(device="cuda") for p in params]
                for (i, p) in enumerate(params_cuda):
                    p.grad = params[i].grad.to(device="cuda")
            optimizer_cuda = optim_cls(params_cuda, **optim_input.kwargs)

            state_dict_cpu = deepcopy(optimizer.state_dict())
            state_dict_cuda = deepcopy(optimizer.state_dict())
            optimizer_cuda.load_state_dict(state_dict_cuda)

            # Make sure state_dict_cuda isn't modified by merely calling load_state_dict
            self.assertEqual(state_dict_cpu, state_dict_cuda)

            # Make sure that device of state['step'] is still CPU _unless_ torch.compile() added a capturable!
            capturable = state_dict_cpu["param_groups"][0].get("capturable", False)
            new_state_dict = optimizer_cuda.state_dict()
            for state_cpu, state_cuda in zip(state_dict_cpu["state"].values(), new_state_dict["state"].values()):
                if "step" in state_cpu and torch.is_tensor(state_cpu["step"]):
                    self.assertEqual(state_cuda["step"].device.type, "cuda" if capturable else "cpu")

            for _ in range(5):
                optimizer.step(closure)
                optimizer_cuda.step(closure)
                self.assertEqual(params, params_cuda)
                self.assertEqual(optimizer.state_dict(), optimizer_cuda.state_dict())


    @staticmethod
    def _state_dict_pre_hook(optimizer: Optimizer) -> None:
        optimizer.state["test"] = 1


    @staticmethod
    def _state_dict_post_hook(optimizer: Optimizer, state_dict: Dict[str, Any]) -> Dict[str, Any]:
        if "test" in state_dict["state"]:
            state_dict["state"].pop("test")
            state_dict["ran_state_dict_pre_hook"] = True
        else:
            state_dict["ran_state_dict_pre_hook"] = False
        return state_dict


    @optims(optim_db, dtypes=[torch.float32])
    def test_state_dict_pre_hook(self, device, dtype, optim_info):
        optim_cls = optim_info.optim_cls
        all_optim_inputs = _get_optim_inputs_including_global_cliquey_kwargs(device, dtype, optim_info)
        for optim_input in all_optim_inputs:
            param = torch.rand(2, 3, device=device, dtype=dtype, requires_grad=True)
            optim = optim_cls([param], **optim_input.kwargs)
            optim.register_state_dict_pre_hook(self.__class__._state_dict_pre_hook)
            state_dict = optim.state_dict()
            self.assertEqual(state_dict["state"]["test"], 1)


    @optims(optim_db, dtypes=[torch.float32])
    def test_state_dict_post_hook(self, device, dtype, optim_info):
        optim_cls = optim_info.optim_cls
        all_optim_inputs = _get_optim_inputs_including_global_cliquey_kwargs(device, dtype, optim_info)
        for optim_input in all_optim_inputs:
            param = torch.rand(2, 3, device=device, dtype=dtype, requires_grad=True)
            optim = optim_cls([param], **optim_input.kwargs)
            optim.register_state_dict_post_hook(self.__class__._state_dict_post_hook)
            state_dict = optim.state_dict()
            self.assertFalse(state_dict["ran_state_dict_pre_hook"])


    @optims(optim_db, dtypes=[torch.float32])
    def test_state_dict_pre_post_hook(self, device, dtype, optim_info):
        optim_cls = optim_info.optim_cls
        all_optim_inputs = _get_optim_inputs_including_global_cliquey_kwargs(device, dtype, optim_info)
        for optim_input in all_optim_inputs:
            param = torch.rand(2, 3, device=device, dtype=dtype, requires_grad=True)
            optim = optim_cls([param], **optim_input.kwargs)
            optim.register_state_dict_pre_hook(self.__class__._state_dict_pre_hook)
            optim.register_state_dict_post_hook(self.__class__._state_dict_post_hook)
            state_dict = optim.state_dict()
            self.assertFalse("test" in state_dict["state"])
            self.assertTrue(state_dict["ran_state_dict_pre_hook"])


    @staticmethod
    def _load_state_dict_pre_hook1(optimizer: Optimizer, state_dict: Dict[str, Any]) -> None:
        state_dict["param_groups"][0]["lr"] = 0.002


    @staticmethod
    def _load_state_dict_pre_hook2(optimizer: Optimizer, state_dict: Dict[str, Any]) -> Dict[str, Any]:
        # The typical use case for returning a state dict is to drastically modify the state dict.
        # I will simulate by simply making a deep copy and ensuring that my_state_dict still gets used
        my_state_dict = deepcopy(state_dict)
        my_state_dict["param_groups"][0]["lr"] = 0.003
        return my_state_dict


    @staticmethod
    def _load_state_dict_post_hook(optimizer: Optimizer) -> None:
        optimizer.state["ran_load_state_dict_pre_hook2"] = optimizer.param_groups[0]["lr"] == 0.003
        optimizer.state["ran_load_state_dict_post_hook"] = True


    @optims(optim_db, dtypes=[torch.float32])
    def test_load_state_dict_pre_hook_and_prepend(self, device, dtype, optim_info):
        optim_cls = optim_info.optim_cls
        all_optim_inputs = _get_optim_inputs_including_global_cliquey_kwargs(device, dtype, optim_info)
        for optim_input in all_optim_inputs:
            param = torch.rand(2, 3, device=device, dtype=dtype, requires_grad=True)
            optim = optim_cls([param], **optim_input.kwargs)
            state_dict = optim.state_dict()

            # usually one would have a new optim instance here, but it's all the same here
            optim.register_load_state_dict_pre_hook(self.__class__._load_state_dict_pre_hook1)
            optim.load_state_dict(state_dict)
            self.assertEqual(optim.param_groups[0]["lr"], 0.002)

            optim.register_load_state_dict_pre_hook(self.__class__._load_state_dict_pre_hook2, prepend=True)
            optim.load_state_dict(state_dict)
            # If prepend were False would be 0.003 but since prepend is True, the other hook overrides
            self.assertEqual(optim.param_groups[0]["lr"], 0.002)


    @optims(optim_db, dtypes=[torch.float32])
    def test_load_state_dict_post_hook(self, device, dtype, optim_info):
        optim_cls = optim_info.optim_cls
        all_optim_inputs = _get_optim_inputs_including_global_cliquey_kwargs(device, dtype, optim_info)
        for optim_input in all_optim_inputs:
            param = torch.rand(2, 3, device=device, dtype=dtype, requires_grad=True)
            optim = optim_cls([param], **optim_input.kwargs)

            optim.register_load_state_dict_post_hook(self.__class__._load_state_dict_post_hook)
            optim.load_state_dict(optim.state_dict())
            self.assertFalse(optim.state["ran_load_state_dict_pre_hook2"])
            self.assertTrue(optim.state["ran_load_state_dict_post_hook"])


    @optims(optim_db, dtypes=[torch.float32])
    def test_load_state_dict_pre_post_hook(self, device, dtype, optim_info):
        optim_cls = optim_info.optim_cls
        all_optim_inputs = _get_optim_inputs_including_global_cliquey_kwargs(device, dtype, optim_info)
        for optim_input in all_optim_inputs:
            param = torch.rand(2, 3, device=device, dtype=dtype, requires_grad=True)
            optim = optim_cls([param], **optim_input.kwargs)

            optim.register_load_state_dict_pre_hook(self.__class__._load_state_dict_pre_hook2)
            optim.register_load_state_dict_post_hook(self.__class__._load_state_dict_post_hook)
            optim.load_state_dict(optim.state_dict())
            self.assertTrue(optim.state["ran_load_state_dict_pre_hook2"])
            self.assertTrue(optim.state["ran_load_state_dict_post_hook"])


    @optims(optim_db, dtypes=[torch.float32])
    def test_step_post_hook(self, device, dtype, optim_info):
        def post_hook(opt: Optimizer, args: Tuple[Any], kwargs: Dict[Any, Any]):
            nonlocal data
            data += 2

        params = [torch.tensor([1, 1], device=device, dtype=dtype)]

        def dummy_closure():
            return 1

        closure = dummy_closure if optim_info.step_requires_closure else None

        all_optim_inputs = _get_optim_inputs_including_global_cliquey_kwargs(device, dtype, optim_info)
        for optim_input in all_optim_inputs:
            optim = optim_info.optim_cls(params, **optim_input.kwargs)
            data = 2
            hook_handle = optim.register_step_post_hook(post_hook)

            optim.step(closure)
            optim.step(closure)
            # check if post hooks were registered
            self.assertEqual(data, 6)

            # remove handles, take step and verify that hook is no longer registered
            hook_handle.remove()

            optim.step(closure)
            self.assertEqual(data, 6)


    @optims(optim_db, dtypes=[torch.float32])
    def test_step_pre_hook(self, device, dtype, optim_info):
        def pre_hook(opt: Optimizer, args: Tuple[Any], kwargs: Dict[Any, Any]):
            nonlocal data
            data += 2

        params = [torch.tensor([1, 1], device=device, dtype=dtype)]

        def dummy_closure():
            return 1

        closure = dummy_closure if optim_info.step_requires_closure else None

        all_optim_inputs = _get_optim_inputs_including_global_cliquey_kwargs(device, dtype, optim_info)
        for optim_input in all_optim_inputs:
            optim = optim_info.optim_cls(params, **optim_input.kwargs)
            data = 5
            hook_handle = optim.register_step_pre_hook(pre_hook)

            optim.step(closure)
            optim.step(closure)
            # check if pre hooks were registered
            self.assertEqual(data, 9)

            # remove handles, take step and verify that hook is no longer registered
            hook_handle.remove()

            optim.step(closure)
            self.assertEqual(data, 9)


    @optims(optim_db, dtypes=[torch.float32])
    def test_step_all_hooks(self, device, dtype, optim_info):
        def global_pre_hook(opt: Optimizer, args: Tuple[Any], kwargs: Dict[Any, Any]):
            nonlocal data
            data.append(0)

        def global_post_hook(opt: Optimizer, args: Tuple[Any], kwargs: Dict[Any, Any]):
            nonlocal data
            data.append(5)

        def local_pre_hook(opt: Optimizer, args: Tuple[Any], kwargs: Dict[Any, Any]):
            nonlocal data
            data.append(1)

        def local_post_hook(opt: Optimizer, args: Tuple[Any], kwargs: Dict[Any, Any]):
            nonlocal data
            data.append(2)

        params = [torch.tensor([1, 1], device=device, dtype=dtype)]

        def dummy_closure():
            return 1

        closure = dummy_closure if optim_info.step_requires_closure else None

        all_optim_inputs = _get_optim_inputs_including_global_cliquey_kwargs(device, dtype, optim_info)
        for optim_input in all_optim_inputs:
            optim = optim_info.optim_cls(params, **optim_input.kwargs)
            optim2 = SGD(params)
            data = []

            # register global hooks to both optimizers
            global_pre_handle = register_optimizer_step_pre_hook(global_pre_hook)
            global_post_handle = register_optimizer_step_post_hook(global_post_hook)

            # register local hooks
            first_pre_handle = optim.register_step_pre_hook(local_pre_hook)
            first_post_handle = optim.register_step_post_hook(local_post_hook)
            second_pre_handle = optim2.register_step_pre_hook(local_pre_hook)
            second_post_handle = optim2.register_step_post_hook(local_post_hook)

            optim.step(closure)
            self.assertListEqual(data, [0, 1, 2, 5])
            optim2.step(closure)
            self.assertListEqual(data, [0, 1, 2, 5, 0, 1, 2, 5])
            optim.step(closure)
            self.assertListEqual(data, [0, 1, 2, 5, 0, 1, 2, 5, 0, 1, 2, 5])

            # remove all hooks
            global_pre_handle.remove()
            global_post_handle.remove()
            first_pre_handle.remove()
            first_post_handle.remove()
            second_pre_handle.remove()
            second_post_handle.remove()

            optim.step(closure)
            optim2.step(closure)
            self.assertListEqual(data, [0, 1, 2, 5, 0, 1, 2, 5, 0, 1, 2, 5])


    @optims(optim_db, dtypes=[torch.float32])
    def test_deepcopy_copies_all_public_attrs(self, device, dtype, optim_info):
        optim_cls = optim_info.optim_cls

        # Skip differentiable testing for now, see https://github.com/pytorch/pytorch/issues/116490
        all_optim_inputs = _get_optim_inputs_including_global_cliquey_kwargs(device, dtype, optim_info, skip=("differentiable",))

        params = [Parameter(torch.randn(2, 3, device=device, dtype=dtype)) for _ in range(2)]
        for p in params:
            p.grad = torch.rand_like(p)
            if optim_info.only_supports_sparse_grads:
                # For this test, we naively convert the Tensor layout, which we know does
                # NOT represent the expected use case for optims like SparseAdam!
                p.grad = p.grad.to_sparse()

        # Needed for second order optims like LBFGS
        def closure():
            return 1 if optim_info.step_requires_closure else None

        def getPublicAttrs(obj):
            return {k for k in obj.__dict__ if not k.startswith("_")}

        for optim_input in all_optim_inputs:
            optimizer = optim_cls(params, **optim_input.kwargs)

            # Make some state
            for _ in range(3):
                optimizer.step(closure)

            self.assertEqual(getPublicAttrs(optimizer), getPublicAttrs(deepcopy(optimizer)))


    @optims([optim for optim in optim_db if optim.step_requires_closure], dtypes=[torch.float32])
    def test_second_order_optims_return_consistent_types(self, device, dtype, optim_info):
        # Motivated by #7586
        optim_cls = optim_info.optim_cls
        params = [torch.randn(10, 5, device=device, dtype=dtype), torch.randn(10, device=device, dtype=dtype)]

        def closure():
            return torch.tensor([10], device=device, dtype=dtype)

        for optim_input in optim_info.optim_inputs_func(device=device):
            # Currently, the only second order optim is LBFGS, so we just go ahead and modify
            # "tolerance_grad", but this may not scale if we add second order optims in the future
            kwargs = optim_input.kwargs
            kwargs["tolerance_grad"] = math.inf
            optim_inf = optim_cls(params, **kwargs)
            kwargs["tolerance_grad"] = -math.inf
            optim_neg_inf = optim_cls(params, **kwargs)

            res1 = optim_inf.step(closure)
            res2 = optim_neg_inf.step(closure)
            self.assertEqual(type(res1), type(res2))


    @onlyCUDA
    @optims([o for o in optim_db if "foreach" in o.supported_impls], dtypes=[torch.float32])
    def test_defaults_changed_to_foreach(self, device, dtype, optim_info):
        # Test that the default implementations for optimizers are changed to foreach
        optim_cls = optim_info.optim_cls
        model = torch.nn.Linear(5, 5)
        model.to(dtype=dtype, device=device)
        inpt = torch.rand(2, 5, dtype=dtype, device=device)

        import inspect
        module = inspect.getmodule(optim_cls)

        for optim_input in optim_info.optim_inputs_func(device=device):
            optim = optim_cls(model.parameters(), **optim_input.kwargs)
            optim.zero_grad()
            output = model(inpt)
            loss = output.sum()
            loss.backward()
            with patch.object(
                module, f"_multi_tensor_{optim_cls.__name__.lower()}"
            ) as mocked_foreach_impl:
                optim.step()
                self.assertTrue(mocked_foreach_impl.called)


instantiate_device_type_tests(TestOptimRenewed, globals(), allow_mps=True)


if __name__ == '__main__':
    run_tests()<|MERGE_RESOLUTION|>--- conflicted
+++ resolved
@@ -7,11 +7,8 @@
 import unittest
 from copy import deepcopy
 from unittest.mock import patch
-<<<<<<< HEAD
-=======
 
 from torch.optim.lr_scheduler import ReduceLROnPlateau
->>>>>>> b279034e
 
 import torch
 from torch.optim import Optimizer, SGD
@@ -35,8 +32,6 @@
     assert tensor.size() == torch.Size([2]), f"Requires tensor with 2 scalars but got {tensor.size()}"
     x, y = tensor
     return (1 - x) ** 2 + 100 * (y - x**2) ** 2
-<<<<<<< HEAD
-=======
 
 
 def drosenbrock(tensor):
@@ -44,7 +39,6 @@
     x, y = tensor
     return torch.stack((-400 * x * (y - x**2) - 2 * (1 - x), 200 * (y - x**2)))
 
->>>>>>> b279034e
 
 @markDynamoStrictTest
 class TestOptimRenewed(TestCase):
