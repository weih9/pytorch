# Owner(s): ["module: functorch"]
import functools
import contextlib
import unittest

from torch.testing._internal.common_utils import (
    TEST_WITH_TORCHDYNAMO, parametrize, instantiate_parametrized_tests, skipIfTorchDynamo
)
import torch
import torch.utils._pytree as pytree
from functorch.experimental import control_flow
from functorch.experimental.control_flow import UnsupportedAliasMutationException, cond
from torch._higher_order_ops.while_loop import while_loop
from torch.fx.experimental.proxy_tensor import make_fx
from torch.testing._internal.common_utils import run_tests, TestCase, IS_WINDOWS
from torch.testing._internal.common_quantization import skipIfNoDynamoSupport
from torch._subclasses.functional_tensor import FunctionalTensor, CppFunctionalizeAPI, PythonFunctionalizeAPI, FunctionalTensorMode

# TODO: pull these helpers from AOTAutograd later
def to_fun(t):
    if isinstance(t, torch.Tensor):
        return FunctionalTensor.to_functional(t)
    return t

def from_fun(t):
    if not isinstance(t, FunctionalTensor):
        # quick sanity assert
        if isinstance(t, torch.Tensor):
            assert not torch._is_functional_tensor(t)
        return t
    torch._sync(t)
    return torch._from_functional_tensor(t.elem)

def to_fun_old(t):
    if isinstance(t, torch.Tensor) and not torch._is_functional_tensor(t):
        out = torch._to_functional_tensor(t)
        torch._mirror_autograd_meta_to(t, out)
        return out
    return t

def from_fun_old(t):
    # quick sanity assert
    if isinstance(t, torch.Tensor):
        assert torch._is_functional_tensor(t)
        torch._sync(t)
        return torch._from_functional_tensor(t)
    return t

def _fake_map(f, x, *args):
    from functorch.experimental.control_flow import _stack_pytree, _unstack_pytree
    x_pytrees = _unstack_pytree(x)
    zs = []
    for xp in x_pytrees:
        zs.append(f(xp, *args))
    return _stack_pytree(zs)

def _fake_while_loop(cond_fn, body_fn, operands):
    while cond_fn(*operands):
        operands = body_fn(*operands)
    return operands

def _while_loop_tests():
    def simple(x):
        def cond_fn(x):
            return x.sum() < 10

        def body_fn(x):
            return (x + 1,)

        return while_loop(cond_fn, body_fn, (x, ))

    def simple_with_mutation(x):
        def cond_fn(x):
            y = x.clone().add_(1).add_(-1)
            return y.sum() < 10

        def body_fn(x):
            y = x.clone().add_(1).add_(-1)
            return (y + 1,)

        return while_loop(cond_fn, body_fn, (x, ))

    def nested(out_iter, it, y):
        def cond_fn(out_iter, it, y):
            return it.sum() < 10

        def body_fn(out_iter, it, y):
            return (out_iter.clone(), it + y, y + 1)

        def outer_cond_fn(out_iter, it, y):
            return out_iter.sum() < 2

        def outer_body_fn(out_iter, it, y):
            out_iter, it, y = while_loop(cond_fn, body_fn, (out_iter, it, y))
            return (out_iter + 1, it, y)

        return while_loop(outer_cond_fn, outer_body_fn, (out_iter, it, y))

    class Nested(torch.nn.Module):
        def forward(self, ci, cj, a, b):

            def cond_fn(i1, j1, x1, y1):
                return i1 > 0

            def body_fn(i1, j1, x1, y1):

                def cond_fn_nested(i2, j2, x2, y2):
                    return j2 > 0

                def body_fn_nested(i2, j2, x2, y2):
                    return i2.clone(), j2 - 1, x2 + 3.14, y2 - 2.71

                i1, j1, x1, y1 = while_loop(
                    cond_fn_nested, body_fn_nested, [i1, j1, x1, y1]
                )
                return i1 - 1, j1.clone(), x1 * 2, y1 / 2
            return while_loop(cond_fn, body_fn, (ci, cj, a, b))

<<<<<<< HEAD
    nested2 = Nested()
=======
    class SimpleWithLinear(torch.nn.Module):
        def __init__(self):
            super().__init__()
            self.linear = torch.nn.Linear(2, 2)
            self.register_buffer("dec", torch.tensor(1))

        def forward(self, iter, x):
            def cond_fn(it, x):
                return it - self.dec > 0

            def body_fn(it, x):
                return it - 1, self.linear(x)
            return while_loop(cond_fn, body_fn, (iter, x))

    class NestedWithLinear(torch.nn.Module):
        def __init__(self):
            super().__init__()
            self.mod = SimpleWithLinear()
            self.outer_linear = torch.nn.Linear(2, 2)
            self.register_buffer("dec", torch.tensor(1))

        def forward(self, iter, x):
            def cond_fn(it, x):
                return it - self.dec > 0

            def body_fn(it, x):
                return it - 1, self.outer_linear(self.mod(it, x)[1])
            return while_loop(cond_fn, body_fn, (iter, x))

    nested2 = Nested()
    simple_with_linear = SimpleWithLinear()
    nested_with_linear = NestedWithLinear()
>>>>>>> b279034e

    x = torch.zeros(1)
    y = torch.zeros(1)
    z = torch.zeros(1)
    return {"simple": (simple, (x,)),
            "nested": (nested, (x, y, z)),
            "nested2": (nested2, (torch.tensor(2), torch.tensor(2), torch.ones(2, 2), torch.ones(2, 2))),
<<<<<<< HEAD
            "simple_with_mutation": (simple_with_mutation, (x,))}

=======
            "simple_with_mutation": (simple_with_mutation, (x,)),
            "simple_with_linear": (simple_with_linear, (torch.tensor(3), torch.randn(2, 2))),
            "nested_with_linear": (nested_with_linear, (torch.tensor(3), torch.randn(2, 2)))}

WHILE_LOOP_TESTS = _while_loop_tests()

>>>>>>> b279034e
def collect_meta_for_filtered_nodes(gm: torch.fx.GraphModule, node_names, meta_field_name):
    ret = []
    for mod in gm.modules():
        for node in mod.graph.nodes:
            if node.name in node_names:
                for field_name in meta_field_name:
                    ret.append(node.meta.get(field_name))
    return ret

def reduce_func(*operands):
    acc = 0
    for operand in operands:
        acc += operand
    return acc

class ReduceObj:
    def __call__(self, *operands):
        return reduce_func(*operands)

class ReduceMod(torch.nn.Module):
    def _reduce(self, *operands):
        return reduce_func(*operands)

    def forward(self, *operands):
        return self._reduce(*operands)


@unittest.skipIf(IS_WINDOWS, "Windows not supported for this test")
@skipIfNoDynamoSupport
class TestControlFlow(TestCase):
    def setUp(self):
        torch._dynamo.reset()
        super().setUp()

    def test_cond_no_trace(self):
        def true_fn(x):
            return x.sin()

        def false_fn(x):
            return x.cos()

        x = torch.randn(4)
        result = cond(False, true_fn, false_fn, [x])
        self.assertEqual(result, torch.cos(x))

    @unittest.skipIf(not torch.cuda.is_available(), "Test requires CUDA.")
    def test_cond_gpu(self):
        def true_fn(x):
            return x.sin()

        def false_fn(x):
            return x.cos()

        x = torch.randn(4, device="cuda")
        pred = torch.tensor(False, device="cuda")
        result = cond(pred, true_fn, false_fn, [x])
        self.assertEqual(result, torch.cos(x))

    @unittest.skipIf(not torch.cuda.is_available(), "Test requires CUDA.")
    def test_map_gpu(self):
        def f(x, y):
            return x + y

        xs = torch.ones(3, 2, 2, device="cuda")
        y = torch.ones(2, device="cuda")
        res = control_flow.map(f, xs, y)
        expected = _fake_map(f, xs, y)
        self.assertEqual(expected, res)

    @unittest.skipIf(not torch.cuda.is_available(), "Test requires CUDA.")
    def test_while_loop_gpu(self):
        def cond_fn(x):
            return x.sum() < 10

        def body_fn(x):
            return (x + 1,)

        x = torch.zeros(1, device="cuda")
        res = while_loop(cond_fn, body_fn, (x, ))
        expected = _fake_while_loop(cond_fn, body_fn, (x, ))
        self.assertEqual(expected, res)

    def test_map_illegal_inputs(self):
        def f(x, y):
            return x[0] + x[1] + y

        with self.assertRaisesRegex(RuntimeError,
                                    r"Mapped xs can only consist of tensors\. Got xs \[3, tensor\(\[1\., 1\.\]\)\]\."):
            _ = control_flow.map(f, (3, torch.ones(2)), torch.ones(2))

        with self.assertRaisesRegex(RuntimeError,
                                    r"Leading dimensions of mapped xs cannot be 0\."):
            _ = control_flow.map(f, (torch.ones(0, 1, 2), torch.ones(0, 1, 2)), torch.ones(2))

        with self.assertRaisesRegex(RuntimeError,
                                    r"Leading dimensions of mapped xs must be consistent\. "
                                    r"Got shapes \[torch\.Size\(\[3, 4, 5\]\), torch\.Size\(\[4, 4, 5\]\)\]\."):
            _ = control_flow.map(f, (torch.ones(3, 4, 5), torch.ones(4, 4, 5)), torch.ones(5))

    def test_map_illegal_outputs(self):
        def f(x, y):
            return x.item()

        def f1(x, y):
            return y.size()

        def f2(x, y):
            return None

        x = torch.ones([3])
        y = torch.ones([1, 2, 3])
        with self.assertRaisesRegex(RuntimeError, r"Expect outputs of map only contains tensors or None\."):
            _ = control_flow.map(f, x, y)

        with self.assertRaisesRegex(RuntimeError, r"Expect outputs of map only contains tensors or None\."):
            out = control_flow.map(f1, x, y)

        # return None is OK
        _ = control_flow.map(f2, x, y)


    def test_map_list_in_out(self):
        def f(x, y):
            return [[x[0][0] + y]]

        xs = [[torch.ones(3, 2, 2)]]
        y = torch.ones(2)
        res = control_flow.map(f, xs, y)
        expected = _fake_map(f, xs, y)
        self.assertEqual(len(res), 1)
        self.assertEqual(len(res[0]), 1)
        self.assertEqual(expected, res)

    def test_map_dict_in_out(self):
        def f(x, y):
            return {"c": x["a"]["b"] + y}

        xs = {"a": {"b": torch.ones(3, 2, 2)}}
        y = torch.ones(2)
        res = control_flow.map(f, xs, y)
        expected = _fake_map(f, xs, y)
        self.assertEqual(len(res), 1)
        self.assertTrue("c" in res)
        self.assertEqual(expected, res)

    def test_map_autograd_simple(self):
        def f(x, y):
            return x.sin().cos() * y.cos().sin()

        xs = torch.ones(3, 2, 2, requires_grad=True)
        y = torch.ones(2, requires_grad=True)
        res = control_flow.map(f, xs, y)
        expected_res = _fake_map(f, xs, y)
        grad_out = torch.ones_like(res)
        grads = torch.autograd.grad(res, (xs, y), grad_out)
        expected_grads = torch.autograd.grad(expected_res, (xs, y), grad_out)
        self.assertEqual(expected_res, res)
        self.assertEqual(expected_grads, grads)

    def test_map_autograd_simple_partial_grad(self):
        def f(x, y):
            return x.sin().cos() * y.cos().sin()

        xs = torch.ones(3, 2, 2, requires_grad=True)
        # Disable the gradient computation for y
        y = torch.ones(2, requires_grad=False)
        res = control_flow.map(f, xs, y)
        expected_res = _fake_map(f, xs, y)
        grad_out = torch.ones_like(res)
        grads = torch.autograd.grad(res, (xs,), grad_out)
        expected_grads = torch.autograd.grad(expected_res, (xs,), grad_out)
        self.assertEqual(expected_res, res)
        self.assertEqual(expected_grads, grads)

    def test_map_autograd_no_grad_output(self):
        def f(x, y):
            return x[0].sin().cos() + y, y.cos().sin()

        xs = [torch.ones(3, 2, 2, requires_grad=True), torch.ones(3, 3)]
        # Disable the gradient computation for y
        y = torch.ones(2, requires_grad=False)
        res = control_flow.map(f, xs, y)
        expected_res = _fake_map(f, xs, y)
        grad_out = torch.ones_like(res[0])
        grads = torch.autograd.grad(res[0], (xs[0],), grad_out)
        expected_grads = torch.autograd.grad(expected_res[0], (xs[0],), grad_out)
        self.assertEqual(expected_res, res)
        self.assertEqual(expected_grads, grads)


    def test_map_autograd_nested_list(self):
        import torch.utils._pytree as pytree

        def f(x, y):
            a, b = x
            c, d = a
            return [[b.sin() * c.cos()], d.sin() * y.cos()]

        def fwbw(map_op, f, x, y):
            z = map_op(f, x, y)
            flat_x = pytree.tree_leaves(x)
            flat_z = pytree.tree_leaves(z)
            grads = torch.autograd.grad(flat_z, flat_x, [torch.ones_like(z) for z in flat_z])
            return z, grads

        x = [[torch.randn(3, 2, 2, requires_grad=True), torch.randn(3, 2, 1, requires_grad=True)],
             torch.ones(3, 1, 2, requires_grad=True)]
        y = torch.ones(1, requires_grad=True)
        true_outs = fwbw(control_flow.map, f, x, y)
        fake_outs = fwbw(_fake_map, f, x, y)
        self.assertEqual(true_outs, fake_outs)


@unittest.skipIf(IS_WINDOWS, "Windows not supported for this test")
@skipIfNoDynamoSupport
class TestControlFlowTraced(TestCase):
    def setUp(self):
        torch._dynamo.reset()
        super().setUp()

    def _check_tracing(self, fn, args, allow_non_fake_inputs=False):
        graphs = {}
        eager_res = fn(*args)
        for tracing_mode in ["symbolic", "real", "fake"]:
            graph = make_fx(fn, tracing_mode=tracing_mode, _allow_non_fake_inputs=allow_non_fake_inputs)(*args)
            graphs[tracing_mode] = graph
            self.assertEqual(graph(*args), eager_res)
        return graphs

    def _check_compile(self, fn, args, *, backend="eager"):
        eager_res = fn(*args)
        compiled_fn = torch.compile(fn, backend=backend)
        self.assertEqual(compiled_fn(*args), eager_res)

    def test_cond_traced_not_nested(self):
        def true_fn(x):
            return x.sin()

        def false_fn(x):
            return x.cos()

        def f(x, y):
            return cond(y, true_fn, false_fn, [x])

        x = torch.randn(4)
        graph = make_fx(f)(x, torch.tensor(False))
        result_true = graph.forward(x, torch.tensor(True))
        result_false = graph.forward(x, torch.tensor(False))
        self.assertFalse(torch.allclose(result_true, result_false))
        self.assertEqual(result_true, torch.sin(x))
        self.assertEqual(result_false, torch.cos(x))

        graph = make_fx(f, tracing_mode="symbolic")(x, torch.tensor(False))
        self.assertEqual(graph(x, torch.tensor(True)), f(x, torch.tensor(True)))

    def test_while_loop_nested_traced(self):
        fn, inp = WHILE_LOOP_TESTS["nested"]
        graphs = self._check_tracing(fn, inp)
        self.assertExpectedInline(graphs["symbolic"].code.strip("\n"), """\
def forward(self, out_iter_1, it_1, y_1):
    while_loop_cond_graph_0 = self.while_loop_cond_graph_0
    while_loop_body_graph_0 = self.while_loop_body_graph_0
    while_loop = torch.ops.higher_order.while_loop(while_loop_cond_graph_0, while_loop_body_graph_0, (out_iter_1, it_1, y_1), ());  while_loop_cond_graph_0 = while_loop_body_graph_0 = out_iter_1 = it_1 = y_1 = None
    getitem = while_loop[0]
    getitem_1 = while_loop[1]
    getitem_2 = while_loop[2];  while_loop = None
    return (getitem, getitem_1, getitem_2)
    """)  # noqa: B950
        self.assertExpectedInline(graphs["symbolic"].while_loop_cond_graph_0.code.strip("\n"), """\
def forward(self, arg0_1, arg1_1, arg2_1):
    sum_1 = torch.ops.aten.sum.default(arg0_1);  arg0_1 = None
    lt = torch.ops.aten.lt.Scalar(sum_1, 2);  sum_1 = None
    return lt
    """)
        self.assertExpectedInline(graphs["symbolic"].while_loop_body_graph_0.code.strip("\n"), """\
def forward(self, arg0_1, arg1_1, arg2_1):
    while_loop_cond_graph_0 = self.while_loop_cond_graph_0
    while_loop_body_graph_0 = self.while_loop_body_graph_0
<<<<<<< HEAD
    while_loop = torch.ops.higher_order.while_loop(while_loop_cond_graph_0, while_loop_body_graph_0, (arg0_1, arg1_1, arg2_1));  while_loop_cond_graph_0 = while_loop_body_graph_0 = arg0_1 = arg1_1 = arg2_1 = None
=======
    while_loop = torch.ops.higher_order.while_loop(while_loop_cond_graph_0, while_loop_body_graph_0, (arg0_1, arg1_1, arg2_1), ());  while_loop_cond_graph_0 = while_loop_body_graph_0 = arg0_1 = arg1_1 = arg2_1 = None
>>>>>>> b279034e
    getitem = while_loop[0]
    getitem_1 = while_loop[1]
    getitem_2 = while_loop[2];  while_loop = None
    add = torch.ops.aten.add.Tensor(getitem, 1);  getitem = None
    return (add, getitem_1, getitem_2)
    """)  # noqa: B950

    def _wrap_with_functionalize(self, fn, func_type):
        mode = None
        if func_type == "cpp":
            fn = CppFunctionalizeAPI().functionalize(fn)
        elif func_type == "python":
            fn = PythonFunctionalizeAPI().functionalize(fn)
            mode = FunctionalTensorMode()
        elif func_type == "functorch":
            fn = torch.func.functionalize(fn)
        else:
            assert func_type == "no"
        return fn, mode

    @parametrize("func_type", ["no", "cpp", "python", "functorch"])
    def test_while_loop_simple_functionalize_check_graph(self, func_type):
        fn, inp = WHILE_LOOP_TESTS["simple_with_mutation"]
        fn, mode = self._wrap_with_functionalize(fn, func_type)
        mode = mode if mode is not None else contextlib.nullcontext()
        with mode:
            graphs = self._check_tracing(fn, inp)
        if func_type == "no":
            self.assertExpectedInline(graphs["symbolic"].code.strip("\n"), """\
def forward(self, x_1):
    while_loop_cond_graph_0 = self.while_loop_cond_graph_0
    while_loop_body_graph_0 = self.while_loop_body_graph_0
    while_loop = torch.ops.higher_order.while_loop(while_loop_cond_graph_0, while_loop_body_graph_0, (x_1,), ());  while_loop_cond_graph_0 = while_loop_body_graph_0 = x_1 = None
    getitem = while_loop[0];  while_loop = None
    return (getitem,)
    """)  # noqa: B950
            self.assertExpectedInline(graphs["symbolic"].while_loop_cond_graph_0.code.strip("\n"), """\
def forward(self, arg0_1):
    clone = torch.ops.aten.clone.default(arg0_1);  arg0_1 = None
    add_ = torch.ops.aten.add_.Tensor(clone, 1);  clone = None
    add__1 = torch.ops.aten.add_.Tensor(add_, -1);  add_ = None
    sum_1 = torch.ops.aten.sum.default(add__1);  add__1 = None
    lt = torch.ops.aten.lt.Scalar(sum_1, 10);  sum_1 = None
    return lt
    """)
            self.assertExpectedInline(graphs["symbolic"].while_loop_body_graph_0.code.strip("\n"), """\
def forward(self, arg0_1):
    clone = torch.ops.aten.clone.default(arg0_1);  arg0_1 = None
    add_ = torch.ops.aten.add_.Tensor(clone, 1);  clone = None
    add__1 = torch.ops.aten.add_.Tensor(add_, -1);  add_ = None
    add = torch.ops.aten.add.Tensor(add__1, 1);  add__1 = None
    return (add,)
    """)
        elif func_type == "python":
            self.assertExpectedInline(graphs["symbolic"].code.strip("\n"), """\
def forward(self, arg0_1):
    while_loop_cond_graph_0 = self.while_loop_cond_graph_0
    while_loop_body_graph_0 = self.while_loop_body_graph_0
    while_loop = torch.ops.higher_order.while_loop(while_loop_cond_graph_0, while_loop_body_graph_0, (arg0_1,), ());  while_loop_cond_graph_0 = while_loop_body_graph_0 = arg0_1 = None
    getitem = while_loop[0];  while_loop = None
    return (getitem,)
    """)  # noqa: B950
            self.assertExpectedInline(graphs["symbolic"].while_loop_cond_graph_0.code.strip("\n"), """\
def forward(self, arg0_1):
    clone = torch.ops.aten.clone.default(arg0_1);  arg0_1 = None
    add = torch.ops.aten.add.Tensor(clone, 1);  clone = None
    add_1 = torch.ops.aten.add.Tensor(add, -1);  add = None
    sum_1 = torch.ops.aten.sum.default(add_1);  add_1 = None
    lt = torch.ops.aten.lt.Scalar(sum_1, 10);  sum_1 = None
    return lt
    """)
            self.assertExpectedInline(graphs["symbolic"].while_loop_body_graph_0.code.strip("\n"), """\
def forward(self, arg0_1):
    clone = torch.ops.aten.clone.default(arg0_1);  arg0_1 = None
    add = torch.ops.aten.add.Tensor(clone, 1);  clone = None
    add_1 = torch.ops.aten.add.Tensor(add, -1);  add = None
    add_2 = torch.ops.aten.add.Tensor(add_1, 1);  add_1 = None
    return (add_2,)
    """)
        else:
            self.assertExpectedInline(graphs["symbolic"].code.strip("\n"), """\
def forward(self, x_1):
    while_loop_cond_graph_0 = self.while_loop_cond_graph_0
    while_loop_body_graph_0 = self.while_loop_body_graph_0
    while_loop = torch.ops.higher_order.while_loop(while_loop_cond_graph_0, while_loop_body_graph_0, (x_1,), ());  while_loop_cond_graph_0 = while_loop_body_graph_0 = x_1 = None
    getitem = while_loop[0];  while_loop = None
    return (getitem,)
    """)  # noqa: B950
            self.assertExpectedInline(graphs["symbolic"].while_loop_cond_graph_0.code.strip("\n"), """\
def forward(self, arg0_1):
    clone = torch.ops.aten.clone.default(arg0_1);  arg0_1 = None
    add = torch.ops.aten.add.Tensor(clone, 1);  clone = None
    add_1 = torch.ops.aten.add.Tensor(add, -1);  add = None
    sum_1 = torch.ops.aten.sum.default(add_1);  add_1 = None
    lt = torch.ops.aten.lt.Scalar(sum_1, 10);  sum_1 = None
    return lt
    """)
            self.assertExpectedInline(graphs["symbolic"].while_loop_body_graph_0.code.strip("\n"), """\
def forward(self, arg0_1):
    clone = torch.ops.aten.clone.default(arg0_1);  arg0_1 = None
    add = torch.ops.aten.add.Tensor(clone, 1);  clone = None
    add_1 = torch.ops.aten.add.Tensor(add, -1);  add = None
    add_2 = torch.ops.aten.add.Tensor(add_1, 1);  add_1 = None
    return (add_2,)
    """)

    @parametrize("func_type", ["no", "cpp", "python", "functorch"])
    @parametrize("while_loop_test", list(WHILE_LOOP_TESTS.keys()))
    def test_while_loop_functionalize(self, func_type, while_loop_test):
        # simple_with_linear doesn't work becaue parameters and buffers
        # are not inputs so they're not wrapped by functionalization and tracing.
        if while_loop_test not in ("simple_with_linear", "nested_with_linear"):
            fn, inp = WHILE_LOOP_TESTS[while_loop_test]
            fn, mode = self._wrap_with_functionalize(fn, func_type)
            mode = mode if mode is not None else contextlib.nullcontext()
            with mode:
                self._check_tracing(fn, inp)

<<<<<<< HEAD
    def test_while_loop_compile(self):
        for backend in ["eager", "aot_eager"]:
            for fn, inp in _while_loop_tests().values():
                self._check_compile(fn, inp, backend=backend)

    def test_while_loop_nested2_traced(self):
        fn, inp = _while_loop_tests()["nested2"]
=======
    @parametrize("while_loop_test", list(WHILE_LOOP_TESTS.keys()))
    def test_while_loop_tracing(self, while_loop_test):
        fn, inp = WHILE_LOOP_TESTS[while_loop_test]
        allow_non_fake_inputs = False if while_loop_test not in ("simple_with_linear", "nested_with_linear") else True
        self._check_tracing(fn, inp, allow_non_fake_inputs)


    @parametrize("backend", ["eager", "aot_eager"])
    @parametrize("while_loop_test", list(WHILE_LOOP_TESTS.keys()))
    def test_while_loop_compile(self, backend, while_loop_test):
        fn, inp = WHILE_LOOP_TESTS[while_loop_test]
        self._check_compile(fn, inp, backend=backend)

    @skipIfTorchDynamo("Graph is not captured by backend if test with dynamo")
    def test_while_loop_simple_with_linear_compile_check_graph(self):
        fn, inp = WHILE_LOOP_TESTS["simple_with_linear"]
        from torch._dynamo.testing import (
            EagerAndRecordGraphs,
        )
        backend = EagerAndRecordGraphs()
        torch.compile(fn, backend=backend)(*inp)
        self.assertEqual(len(backend.graphs), 1)
        gm = backend.graphs[0]
        self.assertExpectedInline(gm.code.strip(), """\
def forward(self, L_iter_ : torch.Tensor, L_x_ : torch.Tensor):
    l_iter_ = L_iter_
    l_x_ = L_x_
    l__self___dec = self.L__self___dec
    l__self___linear_weight = self.L__self___linear_weight
    l__self___linear_bias = self.L__self___linear_bias
    cond_fn_0 = self.cond_fn_0
    body_fn_0 = self.body_fn_0
    while_loop = torch.ops.higher_order.while_loop(cond_fn_0, body_fn_0, (l_iter_, l_x_), (l__self___dec, l__self___linear_bias, l__self___linear_weight));  cond_fn_0 = body_fn_0 = l_iter_ = l_x_ = l__self___dec = l__self___linear_bias = l__self___linear_weight = None
    getitem = while_loop[0]
    getitem_1 = while_loop[1];  while_loop = None
    return (getitem, getitem_1)""")  # noqa: B950
        self.assertExpectedInline(gm.cond_fn_0.code.strip(), """\
def forward(self, l_iter_, l_x_, l__self___dec_cond_fn, l__self___linear_bias_body_fn, l__self___linear_weight_body_fn):
    sub = l_iter_ - l__self___dec_cond_fn;  l_iter_ = l__self___dec_cond_fn = None
    gt = sub > 0;  sub = None
    return gt""")  # noqa: B950
        self.assertExpectedInline(gm.body_fn_0.code.strip(), """\
def forward(self, l_iter_, l_x_, l__self___dec_cond_fn, l__self___linear_bias_body_fn, l__self___linear_weight_body_fn):
    sub = l_iter_ - 1;  l_iter_ = None
    linear = torch._C._nn.linear(l_x_, l__self___linear_weight_body_fn, l__self___linear_bias_body_fn);  l_x_ = l__self___linear_weight_body_fn = l__self___linear_bias_body_fn = None
    return (sub, linear)""")  # noqa: B950

    def test_while_loop_nested2_traced(self):
        fn, inp = WHILE_LOOP_TESTS["nested2"]
>>>>>>> b279034e
        graphs = self._check_tracing(fn, inp)
        gm = graphs["symbolic"]
        outer_body = gm.while_loop_body_graph_0
        outer_cond = gm.while_loop_cond_graph_0
        inner_body = outer_body.while_loop_body_graph_0
        inner_cond = outer_body.while_loop_cond_graph_0
        self.assertExpectedInline(gm.code.strip("\n"), """\
def forward(self, arg0_1, arg1_1, arg2_1, arg3_1):
    while_loop_cond_graph_0 = self.while_loop_cond_graph_0
    while_loop_body_graph_0 = self.while_loop_body_graph_0
<<<<<<< HEAD
    while_loop = torch.ops.higher_order.while_loop(while_loop_cond_graph_0, while_loop_body_graph_0, (arg0_1, arg1_1, arg2_1, arg3_1));  while_loop_cond_graph_0 = while_loop_body_graph_0 = arg0_1 = arg1_1 = arg2_1 = arg3_1 = None
=======
    while_loop = torch.ops.higher_order.while_loop(while_loop_cond_graph_0, while_loop_body_graph_0, (arg0_1, arg1_1, arg2_1, arg3_1), ());  while_loop_cond_graph_0 = while_loop_body_graph_0 = arg0_1 = arg1_1 = arg2_1 = arg3_1 = None
>>>>>>> b279034e
    getitem = while_loop[0]
    getitem_1 = while_loop[1]
    getitem_2 = while_loop[2]
    getitem_3 = while_loop[3];  while_loop = None
    return (getitem, getitem_1, getitem_2, getitem_3)
    """)  # noqa: B950
        self.assertExpectedInline(outer_body.code.strip("\n"), """\
def forward(self, arg0_1, arg1_1, arg2_1, arg3_1):
    while_loop_cond_graph_0 = self.while_loop_cond_graph_0
    while_loop_body_graph_0 = self.while_loop_body_graph_0
<<<<<<< HEAD
    while_loop = torch.ops.higher_order.while_loop(while_loop_cond_graph_0, while_loop_body_graph_0, (arg0_1, arg1_1, arg2_1, arg3_1));  while_loop_cond_graph_0 = while_loop_body_graph_0 = arg0_1 = arg1_1 = arg2_1 = arg3_1 = None
=======
    while_loop = torch.ops.higher_order.while_loop(while_loop_cond_graph_0, while_loop_body_graph_0, (arg0_1, arg1_1, arg2_1, arg3_1), ());  while_loop_cond_graph_0 = while_loop_body_graph_0 = arg0_1 = arg1_1 = arg2_1 = arg3_1 = None
>>>>>>> b279034e
    getitem = while_loop[0]
    getitem_1 = while_loop[1]
    getitem_2 = while_loop[2]
    getitem_3 = while_loop[3];  while_loop = None
    sub = torch.ops.aten.sub.Tensor(getitem, 1);  getitem = None
    clone = torch.ops.aten.clone.default(getitem_1);  getitem_1 = None
    mul = torch.ops.aten.mul.Tensor(getitem_2, 2);  getitem_2 = None
    div = torch.ops.aten.div.Tensor(getitem_3, 2);  getitem_3 = None
    return (sub, clone, mul, div)
    """)  # noqa: B950
        self.assertExpectedInline(outer_body.code.strip("\n"), """\
def forward(self, arg0_1, arg1_1, arg2_1, arg3_1):
    while_loop_cond_graph_0 = self.while_loop_cond_graph_0
    while_loop_body_graph_0 = self.while_loop_body_graph_0
<<<<<<< HEAD
    while_loop = torch.ops.higher_order.while_loop(while_loop_cond_graph_0, while_loop_body_graph_0, (arg0_1, arg1_1, arg2_1, arg3_1));  while_loop_cond_graph_0 = while_loop_body_graph_0 = arg0_1 = arg1_1 = arg2_1 = arg3_1 = None
=======
    while_loop = torch.ops.higher_order.while_loop(while_loop_cond_graph_0, while_loop_body_graph_0, (arg0_1, arg1_1, arg2_1, arg3_1), ());  while_loop_cond_graph_0 = while_loop_body_graph_0 = arg0_1 = arg1_1 = arg2_1 = arg3_1 = None
>>>>>>> b279034e
    getitem = while_loop[0]
    getitem_1 = while_loop[1]
    getitem_2 = while_loop[2]
    getitem_3 = while_loop[3];  while_loop = None
    sub = torch.ops.aten.sub.Tensor(getitem, 1);  getitem = None
    clone = torch.ops.aten.clone.default(getitem_1);  getitem_1 = None
    mul = torch.ops.aten.mul.Tensor(getitem_2, 2);  getitem_2 = None
    div = torch.ops.aten.div.Tensor(getitem_3, 2);  getitem_3 = None
    return (sub, clone, mul, div)
    """)  # noqa: B950
        self.assertExpectedInline(inner_body.code.strip("\n"), """\
def forward(self, arg0_1, arg1_1, arg2_1, arg3_1):
    clone = torch.ops.aten.clone.default(arg0_1);  arg0_1 = None
    sub = torch.ops.aten.sub.Tensor(arg1_1, 1);  arg1_1 = None
    add = torch.ops.aten.add.Tensor(arg2_1, 3.14);  arg2_1 = None
    sub_1 = torch.ops.aten.sub.Tensor(arg3_1, 2.71);  arg3_1 = None
    return (clone, sub, add, sub_1)
    """)
        self.assertExpectedInline(inner_cond.code.strip("\n"), """\
def forward(self, arg0_1, arg1_1, arg2_1, arg3_1):
    gt = torch.ops.aten.gt.Scalar(arg1_1, 0);  arg1_1 = None
    return gt
    """)

    def test_cond_nested_traced(self):
        def true_nested(y):
            return y * y

        def false_nested(y):
            return y + y

        def true_fn(x, pred2):
            z = cond(pred2, true_nested, false_nested, [x])
            return x + z

        def false_fn(x, _):
            return x.cos()

        def f(x, pred, pred2):
            return cond(pred, true_fn, false_fn, [x, pred2])

        x = torch.randn(4)
        graph = make_fx(f)(x, torch.tensor(False), torch.tensor(False))

        result_true_true = graph.forward(x, torch.tensor(True), torch.tensor(True))  # True + True -> x * x
        result_true_false = graph.forward(x, torch.tensor(True), torch.tensor(False))  # True + True -> x + x
        result_false_true = graph.forward(x, torch.tensor(False), torch.tensor(True))  # False + either -> cos
        result_false_false = graph.forward(x, torch.tensor(False), torch.tensor(False))  # False + either -> cos

        self.assertNotEqual(result_true_true, result_true_false)
        self.assertFalse(torch.allclose(result_false_true, result_true_true))

        self.assertEqual(result_false_true, result_false_false)

        self.assertEqual(result_true_true, (x * x) + x)
        self.assertEqual(result_true_false, x + x + x)

        self.assertEqual(result_false_true, torch.cos(x))

        graph = make_fx(f, tracing_mode="symbolic")(x, torch.tensor(False), torch.tensor(False))
        self.assertEqual(graph(x, torch.tensor(True), torch.tensor(True)), f(x, torch.tensor(True), torch.tensor(True)))

    def test_cond_functionalized_hah(self):
        def true_fn(x):
            y = x.sin()
            y.add_(4)
            return x.sin().max() + y.sum()

        def false_fn(x):
            return x.cos().min()

        def f(x):
            pred = x.shape[0] == 1
            return cond(pred, true_fn, false_fn, [x])

        example_inputs = (torch.ones(4, 5),)
        functional_f = torch.func.functionalize(f)
        self.assertEqual(functional_f(*example_inputs), f(*example_inputs))

        graph_module = make_fx(torch.func.functionalize(f))(*example_inputs)
        self.assertEqual(graph_module(*example_inputs), f(*example_inputs))

        all_ops_in_true_branch = []
        for node in graph_module.true_graph_0.graph.nodes:
            if node.op == "call_function":
                all_ops_in_true_branch.append(node.target)

        self.assertFalse(any(op._schema.is_mutable for op in all_ops_in_true_branch))

        graph_module = make_fx(torch.func.functionalize(f), tracing_mode="symbolic")(*example_inputs)
        self.assertEqual(graph_module(*example_inputs), f(*example_inputs))

    def test_cond_retrace_functionalized(self):
        def true_fn(x):
            return x.sin()

        def false_fn(x):
            return x.cos()

        def f(x):
            return cond(x.all(), true_fn, false_fn, (x,))

        inp = torch.ones(1, 2)
        gm_non_functional = make_fx(f, tracing_mode="real")(inp)
        gm_functional = make_fx(torch.func.functionalize(gm_non_functional), tracing_mode="real")(inp)
        self.assertEqual(gm_functional(torch.zeros(1, 2)), f(torch.zeros(1, 2)))

    def test_cond_functionalized_nested(self):
        def true_true_fn(x):
            y = x.cos()
            y.add_(4)
            return x.sin().max() + y.sin().max()

        def true_false_fn(x):
            return x.cos().min()

        def true_fn(x):
            pred = x.shape[0] == 1
            return cond(pred, true_true_fn, true_false_fn, [x])

        def false_fn(x):
            return x.sum()

        def f(x):
            pred = x.shape[0] == 1
            return cond(pred, true_fn, false_fn, [x])

        example_inputs = (torch.ones(4, 5),)
        functional_f = torch.func.functionalize(f)
        self.assertEqual(functional_f(*example_inputs), f(*example_inputs))

        graph_module = make_fx(torch.func.functionalize(f))(*example_inputs)
        self.assertEqual(graph_module(*example_inputs), f(*example_inputs))

        gm_true_true_branch = graph_module.true_graph_0.true_graph_0

        graph_module1 = make_fx(torch.func.functionalize(f), tracing_mode="symbolic")(*example_inputs)
        self.assertEqual(graph_module1(*example_inputs), f(*example_inputs))

        all_ops = []
        for node in gm_true_true_branch.graph.nodes:
            if node.op == "call_function":
                all_ops.append(node.target)

        self.assertFalse(any(op._schema.is_mutable for op in all_ops))

    def test_cond_functionalized_data_dependent_pred(self):
        def true_fn(x):
            return x.sin().sum()

        def false_fn(x):
            return x.cos().sum()

        def f(x):
            pred = x.nonzero().shape[0] == 1
            return cond(pred, true_fn, false_fn, [x])

        example_inputs = (torch.ones(4, 5),)
        functional_f = torch.func.functionalize(f)
        self.assertEqual(functional_f(*example_inputs), f(*example_inputs))

        graph_module = make_fx(torch.func.functionalize(f))(*example_inputs)
        self.assertEqual(graph_module(*example_inputs), f(*example_inputs))

    def test_cond_functionalized_input_mutation_on_true_branch(self):
        def true_fn(x):
            view_x = x.view(x.shape)
            view_x.add_(1)
            return view_x.sin().sum()

        def false_fn(x):
            return x.cos().sum()

        def f(x):
            pred = x.shape[0] == 4
            return cond(pred, true_fn, false_fn, [x])

        example_inputs = (torch.ones(4, 5),)
        functional_f = torch.func.functionalize(f)
        with self.assertRaisesRegex(UnsupportedAliasMutationException, "One of torch.cond branch"):
            functional_f(*example_inputs)

        with self.assertRaisesRegex(UnsupportedAliasMutationException, "One of torch.cond branch"):
            make_fx(torch.func.functionalize(f))(*example_inputs)

    def test_cond_functionalized_input_mutation_on_false_branch(self):
        def true_fn(x):
            return x.sin().sum()

        def false_fn(x):
            view_x = x.view(x.shape)
            view_x.add_(1)
            return view_x.cos().sum()

        def f(x):
            pred = x.shape[0] == 4
            return cond(pred, true_fn, false_fn, [x])

        example_inputs = (torch.ones(5, 5),)
        functional_f = torch.func.functionalize(f)
        with self.assertRaisesRegex(UnsupportedAliasMutationException, "One of torch.cond branch"):
            functional_f(*example_inputs)

        with self.assertRaisesRegex(UnsupportedAliasMutationException, "One of torch.cond branch"):
            make_fx(torch.func.functionalize(f))(*example_inputs)

    def test_cond_functionalized_output_alias_input(self):
        def true_fn(x):
            return x

        def false_fn(x):
            view_x = x.view(x.shape)
            return view_x

        def f(x):
            pred = x.shape[0] == 4
            return cond(pred, true_fn, false_fn, [x])

        example_inputs = (torch.ones(5, 5),)
        functional_f = torch.func.functionalize(f)

        with self.assertRaisesRegex(UnsupportedAliasMutationException, "One of torch.cond branch might be aliasing"):
            functional_f(*example_inputs)

        with self.assertRaisesRegex(UnsupportedAliasMutationException, "One of torch.cond branch might be aliasing"):
            make_fx(torch.func.functionalize(f))(*example_inputs)

    def test_cond_functionalized_nested_input_mutation(self):
        def true_true_fn(x):
            x.add_(4)
            return x.sin().max()

        def true_false_fn(x):
            return x.cos().min()

        def true_fn(x):
            pred = x.shape[0] == 1
            return cond(pred, true_true_fn, true_false_fn, [x])

        def false_fn(x):
            return x.sum()

        def f(x):
            pred = x.shape[0] == 1
            return cond(pred, true_fn, false_fn, [x])

        example_inputs = (torch.ones(4, 5),)
        functional_f = torch.func.functionalize(f)
        with self.assertRaisesRegex(UnsupportedAliasMutationException, "One of torch.cond branch"):
            functional_f(*example_inputs)

        with self.assertRaisesRegex(UnsupportedAliasMutationException, "One of torch.cond branch"):
            make_fx(torch.func.functionalize(f))(*example_inputs)

    def test_cond_functionalized_nested_input_mutation_with_aot_func(self):
        def true_true_fn(x):
            x.add_(4)
            return x.sin().max()

        def true_false_fn(x):
            return x.cos().min()

        def true_fn(x):
            pred = x.shape[0] == 1
            return cond(pred, true_true_fn, true_false_fn, [x])

        def false_fn(x):
            return x.sum()

        def f(x):
            pred = x.shape[0] == 1
            return cond(pred, true_fn, false_fn, [x])

        example_input = torch.ones(4, 5)
        try:
            example_input_func = to_fun_old(example_input)
            torch._enable_functionalization(reapply_views=False)
            with self.assertRaisesRegex(UnsupportedAliasMutationException, "One of torch.cond branch"):
                f(example_input_func)

            with self.assertRaisesRegex(UnsupportedAliasMutationException, "One of torch.cond branch"):
                make_fx(f)(example_input_func)
        finally:
            torch._disable_functionalization()

        def f_wrapper(func):
            @functools.wraps(func)
            def wrapper(*args, **kwargs):
                torch._enable_functionalization(reapply_views=False)
                try:
                    return func(*args, **kwargs)
                finally:
                    torch._disable_functionalization()
            return wrapper

        with self.assertRaisesRegex(UnsupportedAliasMutationException, "One of torch.cond branch"):
            make_fx(f_wrapper(f))(example_input_func)


    def test_cond_functionalized_input_aliasing_with_aot_func(self):
        def true_fn(x):
            return x

        def false_fn(x):
            view_x = x.view(x.shape)
            return view_x

        def f(x):
            pred = x.shape[0] == 4
            return cond(pred, true_fn, false_fn, [x])

        example_input = torch.ones(5, 5)
        try:
            example_input_func = to_fun_old(example_input)
            torch._enable_functionalization(reapply_views=False)
            with self.assertRaisesRegex(UnsupportedAliasMutationException, "One of torch.cond branch might be aliasing"):
                f(example_input_func)
        finally:
            torch._disable_functionalization()

        def f_wrapper(func):
            @functools.wraps(func)
            def wrapper(*args, **kwargs):
                torch._enable_functionalization(reapply_views=False)
                try:
                    func_args = pytree.tree_map(
                        lambda x: torch._to_functional_tensor(x) if isinstance(x, torch.Tensor) else x, args)
                    func_kwargs = pytree.tree_map(
                        lambda x: torch._to_functional_tensor(x) if isinstance(x, torch.Tensor) else x, kwargs)
                    return func(*func_args, **func_kwargs)
                finally:
                    torch._disable_functionalization()
            return wrapper

        with self.assertRaisesRegex(UnsupportedAliasMutationException, "One of torch.cond branch might be aliasing"):
            make_fx(f_wrapper(f))(example_input)

    def test_cond_functionalized_aot_func_check_functional(self):
        def true_fn(x):
            return x.cos()

        def false_fn(x):
            y = x.sin()
            y.add_(5)
            return y

        def f(x):
            pred = x.shape[0] == 4
            return cond(pred, true_fn, false_fn, [x])

        example_input = torch.ones(5, 5)

        def f_wrapper(func):
            @functools.wraps(func)
            def wrapper(*args, **kwargs):
                torch._enable_functionalization(reapply_views=False)
                try:
                    func_args = pytree.tree_map(
                        lambda x: to_fun_old(x) if isinstance(x, torch.Tensor) else x, args)
                    func_kwargs = pytree.tree_map(
                        lambda x: to_fun_old(x) if isinstance(x, torch.Tensor) else x, kwargs)
                    return pytree.tree_map(from_fun_old, func(*func_args, **func_kwargs))
                finally:
                    torch._disable_functionalization()
            return wrapper

        result_gm = make_fx(f_wrapper(f))(example_input)
        for node in result_gm.true_graph_0.graph.nodes:
            if node.op == "call_function":
                self.assertTrue(not node.target._schema.is_mutable)

        for node in result_gm.false_graph_0.graph.nodes:
            if node.op == "call_function":
                self.assertTrue(not node.target._schema.is_mutable)

        self.assertEqual(result_gm(torch.ones(5, 5)), f(torch.ones(5, 5)))

    def test_cond_nested_traced_other_inputs(self):
        def true_nested(y):
            return y * y

        def false_nested(y):
            return y + y

        def true_fn(k, pred2):
            z = cond(pred2, true_nested, false_nested, [k])
            return torch.add(torch.tensor([.25, .25]), z)

        def false_fn(k, _):
            return k.cos()

        def f(k, pred, pred2):
            return cond(pred, true_fn, false_fn, [k, pred2])

        x = torch.tensor([0.5, 0.5])
        graph = make_fx(f)(x, torch.tensor(False), torch.tensor(False))

        a = torch.tensor([1.0, 1.0])
        result_true_true = graph.forward(a, torch.tensor(True), torch.tensor(True))
        self.assertEqual(result_true_true, (a * a) + torch.tensor([0.25, 0.25]))

        b = torch.tensor([2.0, 2.0])
        result_true_true = graph.forward(b, torch.tensor(True), torch.tensor(True))
        self.assertEqual(result_true_true, (b * b) + torch.tensor([0.25, 0.25]))

    def test_cond_nested_traced_multi(self):
        def true_a(y):
            return y * y

        def false_a(y):
            return y + y

        def true_b(y, z):
            return y + z

        def false_b(y, z):
            return y * z

        def f(x, pred, pred2):
            a_out = cond(pred, true_a, false_a, [x])
            b_out = cond(pred2, true_b, false_b, [x, x])
            return a_out + b_out

        x = torch.randn(4)
        graph = make_fx(f)(x, torch.tensor(False), torch.tensor(False))

        self.assertExpectedInline(graph.code.strip(), """\
def forward(self, x_1, pred_1, pred2_1):
    true_graph_0 = self.true_graph_0
    false_graph_0 = self.false_graph_0
    conditional = torch.ops.higher_order.cond(pred_1, true_graph_0, false_graph_0, [x_1]);  pred_1 = true_graph_0 = false_graph_0 = None
    getitem = conditional[0];  conditional = None
    true_graph_1 = self.true_graph_1
    false_graph_1 = self.false_graph_1
    conditional_1 = torch.ops.higher_order.cond(pred2_1, true_graph_1, false_graph_1, [x_1]);  pred2_1 = true_graph_1 = false_graph_1 = x_1 = None
    getitem_1 = conditional_1[0];  conditional_1 = None
    add = torch.ops.aten.add.Tensor(getitem, getitem_1);  getitem = getitem_1 = None
    return add""")  # noqa: B950
        self.assertExpectedInline(graph.true_graph_0.code.strip(), """\
def forward(self, arg0_1):
    mul = torch.ops.aten.mul.Tensor(arg0_1, arg0_1);  arg0_1 = None
    return (mul,)""")

    def test_raise_error_on_mismatch_type_size(self):
        def true_fn(x):
            return x.sin()

        def false_fn(x):
            return (x, x)

        def f(x, y):
            return cond(y, true_fn, false_fn, [x])

        x = torch.randn(4)
        with self.assertRaisesRegex(
            torch._dynamo.exc.UncapturedHigherOrderOpError,
            "Cond doesn't work unless it is captured completely with torch.compile"
        ):
            make_fx(f)(x, torch.tensor(False))

    def test_raise_error_on_mismatch_tensor_size(self):
        def true_fn(x):
            return x.sin()

        def false_fn(x):
            return torch.zeros([10, 10])

        def f(x, y):
            return cond(y, true_fn, false_fn, [x])

        x = torch.randn(4)
        with self.assertRaisesRegex(
            torch._dynamo.exc.UncapturedHigherOrderOpError,
            "Cond doesn't work unless it is captured completely with torch.compile"
        ):
            make_fx(f)(x, torch.tensor(False))

    def test_cond_traced_not_nested_fake_tensor(self):
        def true_fn(x):
            return x.sin()

        def false_fn(x):
            return x.cos()

        def f(x, y):
            return cond(y, true_fn, false_fn, [x])

        x = torch.randn(4)
        graph = make_fx(f, tracing_mode="fake")(x, torch.tensor(False))
        result_true = graph.forward(x, torch.tensor(True))
        result_false = graph.forward(x, torch.tensor(False))
        self.assertFalse(torch.allclose(result_true, result_false))
        self.assertEqual(result_true, torch.sin(x))
        self.assertEqual(result_false, torch.cos(x))

    def test_cond_nested_traced_fake_tensor(self):
        def true_nested(y):
            return y * y

        def false_nested(y):
            return y + y

        def true_fn(x, pred2):
            z = cond(pred2, true_nested, false_nested, [x])
            return x + z

        def false_fn(x, _):
            return x.cos()

        def f(x, pred, pred2):
            return cond(pred, true_fn, false_fn, [x, pred2])

        x = torch.randn(4)
        graph = make_fx(f, tracing_mode="fake")(x, torch.tensor(False), torch.tensor(False))

        result_true_true = graph.forward(x, torch.tensor(True), torch.tensor(True))  # True + True -> x * x
        result_true_false = graph.forward(x, torch.tensor(True), torch.tensor(False))  # True + True -> x + x
        result_false_true = graph.forward(x, torch.tensor(False), torch.tensor(True))  # False + either -> cos
        result_false_false = graph.forward(x, torch.tensor(False), torch.tensor(False))  # False + either -> cos

        self.assertNotEqual(result_true_true, result_true_false)
        self.assertFalse(torch.allclose(result_false_true, result_true_true))

        self.assertEqual(result_false_true, result_false_false)

        self.assertEqual(result_true_true, (x * x) + x)
        self.assertEqual(result_true_false, x + x + x)

        self.assertEqual(result_false_true, torch.cos(x))

    def test_cond_nested_traced_other_inputs_fake_tensor(self):
        def true_nested(y):
            return y * y

        def false_nested(y):
            return y + y

        def true_fn(k, pred2):
            z = cond(pred2, true_nested, false_nested, [k])
            return torch.add(torch.tensor([.25, .25]), z)

        def false_fn(k, _):
            return k.cos()

        def f(k, pred, pred2):
            return cond(pred, true_fn, false_fn, [k, pred2])

        x = torch.tensor([0.5, 0.5])
        graph = make_fx(f, tracing_mode="fake")(x, torch.tensor(False), torch.tensor(False))

        a = torch.tensor([1.0, 1.0])
        result_true_true = graph.forward(a, torch.tensor(True), torch.tensor(True))
        self.assertEqual(result_true_true, (a * a) + torch.tensor([0.25, 0.25]))

        b = torch.tensor([2.0, 2.0])
        result_true_true = graph.forward(b, torch.tensor(True), torch.tensor(True))
        self.assertEqual(result_true_true, (b * b) + torch.tensor([0.25, 0.25]))

    def test_cond_nested_traced_multi_fake_tensor(self):
        def true_a(y):
            return y * y

        def false_a(y):
            return y + y

        def true_b(y, z):
            return y + z

        def false_b(y, z):
            return y * z

        def f(x, pred, pred2):
            a_out = cond(pred, true_a, false_a, [x])
            b_out = cond(pred2, true_b, false_b, [x, x])
            return a_out + b_out

        x = torch.randn(4)
        graph = make_fx(f, tracing_mode="fake")(x, torch.tensor(False), torch.tensor(False))

        self.assertExpectedInline(graph.code.strip(), """\
def forward(self, x_1, pred_1, pred2_1):
    true_graph_0 = self.true_graph_0
    false_graph_0 = self.false_graph_0
    conditional = torch.ops.higher_order.cond(pred_1, true_graph_0, false_graph_0, [x_1]);  pred_1 = true_graph_0 = false_graph_0 = None
    getitem = conditional[0];  conditional = None
    true_graph_1 = self.true_graph_1
    false_graph_1 = self.false_graph_1
    conditional_1 = torch.ops.higher_order.cond(pred2_1, true_graph_1, false_graph_1, [x_1]);  pred2_1 = true_graph_1 = false_graph_1 = x_1 = None
    getitem_1 = conditional_1[0];  conditional_1 = None
    add = torch.ops.aten.add.Tensor(getitem, getitem_1);  getitem = getitem_1 = None
    return add""")  # noqa: B950
        self.assertExpectedInline(graph.true_graph_0.code.strip(), """\
def forward(self, arg0_1):
    mul = torch.ops.aten.mul.Tensor(arg0_1, arg0_1);  arg0_1 = None
    return (mul,)""")

    def test_raise_error_on_mismatch_type_size_fake_tensor(self):
        def true_fn(x):
            return x.sin()

        def false_fn(x):
            return (x, x)

        def f(x, y):
            return cond(y, true_fn, false_fn, [x])

        x = torch.randn(4)
        with self.assertRaisesRegex(
            torch._dynamo.exc.UncapturedHigherOrderOpError,
            "Cond doesn't work unless it is captured completely with torch.compile"
        ):
            make_fx(f, tracing_mode="fake")(x, torch.tensor(False))


    def test_raise_error_on_mismatch_tensor_size_fake_tensor(self):
        def true_fn(x):
            return x.sin()

        def false_fn(x):
            return torch.zeros([10, 10])

        def f(x, y):
            return cond(y, true_fn, false_fn, [x])

        x = torch.randn(4)
        with self.assertRaisesRegex(
            torch._dynamo.exc.UncapturedHigherOrderOpError,
            "Cond doesn't work unless it is captured completely with torch.compile"
        ):
            make_fx(f, tracing_mode="fake")(x, torch.tensor(False))

    def check_map_count(self, gm, op_count):
        i = 0
        for m in gm.modules():
            for node in m.graph.nodes:
                if node.op == "call_function" and node.target == torch.ops.higher_order.map_impl:
                    i += 1
        self.assertEqual(i, op_count)

    def test_tracing_map_real(self):
        def f(x, y):
            return x + y

        def g(xs, y):
            return control_flow.map(f, xs, y)

        gm = make_fx(g, tracing_mode="real")(torch.ones(3, 2, 2), torch.ones(2))
        x = torch.randn(3, 2, 2)
        y = torch.randn(2)
        res = gm(x, y)
        self.assertEqual(res, g(x, y))
        self.check_map_count(gm, 1)

    def test_tracing_map_symbolic_simple(self):
        def f(x, y):
            return x + y

        def g(xs, y):
            return control_flow.map(f, xs, y)

        gm = make_fx(g, tracing_mode="symbolic")(torch.ones(3, 2, 4), torch.ones(4))
        x = torch.randn(3, 2, 2)
        y = torch.randn(2)
        res = gm(x, y)
        self.assertEqual(res, g(x, y))
        self.check_map_count(gm, 1)

    def test_tracing_map_symbolic_list(self):
        def f(x, y):
            return [x[0][0] + y, x[1] * y]

        def g(xs, y, z):
            out = control_flow.map(f, xs, y)
            return out[0] + z, out[1] * z

        example_x = [[torch.ones(3, 4, 5)], torch.ones(3, 4, 5)]
        gm = make_fx(g, tracing_mode="symbolic")(example_x, torch.ones(5), torch.ones(5))
        x = [[torch.randn(4, 5, 6)], torch.ones(4, 5, 6)]
        y = torch.randn(6)
        z = torch.ones(6)
        res = gm(x, y, z)
        self.assertEqual(res, g(x, y, z))
        self.check_map_count(gm, 1)

    def test_tracing_map_symbolic_dict(self):
        def f(x, y):
            return {"d": x["b"]["a"] + y, "e": x["c"] * y}

        def g(xs, y, z):
            out = control_flow.map(f, xs, y)
            return {"f": out["d"] + z, "g": out["e"] * z}

        example_x = {"b": {"a": torch.ones(3, 4, 5)}, "c": torch.ones(3, 4, 5)}
        gm = make_fx(g, tracing_mode="symbolic")(example_x, torch.ones(5), torch.ones(5))
        x = {"b": {"a": torch.randn(4, 5, 6)}, "c": torch.ones(4, 5, 6)}
        y = torch.randn(6)
        z = torch.ones(6)
        res = gm(x, y, z)
        self.assertEqual(res, g(x, y, z))
        self.check_map_count(gm, 1)

    def test_tracing_map_autograd_symbolic_simple(self):
        def f(x, y):
            return x + y

        def g(xs, y):
            out = control_flow.map(f, xs, y)
            return torch.autograd.grad(out, (xs, y), torch.ones_like(out))

        gm = make_fx(g, tracing_mode="symbolic")(torch.ones(3, 4, 5, requires_grad=True), torch.ones(5, requires_grad=True))
        x = torch.randn(4, 5, 6, requires_grad=True)
        y = torch.randn(6, requires_grad=True)
        res = gm(x, y)
        self.assertEqual(res, g(x, y))
        self.check_map_count(gm, 2)


    def test_tracing_map_autograd_symbolic_list(self):
        import torch.utils._pytree as pytree

        def f(x, y):
            return [x[0].cos() + y.sin(), x[1].sin() * y.cos()]

        def g(xs, y):
            out = control_flow.map(f, xs, y)
            flat_out = pytree.tree_leaves(out)
            flat_inp = pytree.tree_leaves((xs, y))
            requires_grad_inp = [inp for inp in flat_inp if inp.requires_grad]
            return torch.autograd.grad(flat_out, requires_grad_inp, [torch.ones_like(out) for out in flat_out])

        gm = make_fx(g, tracing_mode="symbolic")(
            [torch.ones(3, 4, 5), torch.ones(3, 4, 5, requires_grad=True)],
            torch.ones(5, requires_grad=True))
        x = [torch.randn(4, 5, 6), torch.ones(4, 5, 6, requires_grad=True)]
        y = torch.randn(6, requires_grad=True)
        res = gm(x, y)
        self.assertEqual(res, g(x, y))
        self.check_map_count(gm, 2)

    def test_tracing_map_autograd_symbolic_dict(self):
        def f(x, y):
            return [x["a"] + y, x["b"] * y]

        def g(xs, y):
            out = control_flow.map(f, xs, y)
            flat_out = pytree.tree_leaves(out)
            flat_inp = pytree.tree_leaves((xs, y))
            requires_grad_inp = [inp for inp in flat_inp if inp.requires_grad]
            return torch.autograd.grad(flat_out, requires_grad_inp, [torch.ones_like(out) for out in flat_out])

        traced_x = {"a": torch.ones(3, 4, 5, requires_grad=True), "b": torch.ones(3, 4, 5, requires_grad=True)}
        gm = make_fx(g, tracing_mode="symbolic")(traced_x, torch.ones(5, requires_grad=True))
        x = {"a": torch.randn(4, 5, 6, requires_grad=True), "b": torch.ones(4, 5, 6, requires_grad=True)}
        y = torch.randn(6, requires_grad=True)
        res = gm(x, y)
        self.assertEqual(res, g(x, y))
        self.check_map_count(gm, 2)

    def test_tracing_map_autograd_aot_functionalized(self):
        def inner(x, y):
            z = x - 1
            z.add_(1)
            return z * y

        def f(xs, y):
            res = control_flow.map(inner, xs, y)
            grads = torch.autograd.grad(res, (xs, y), torch.ones_like(res))
            return grads

        def f_wrapper(func):
            @functools.wraps(func)
            def wrapper(*args, **kwargs):
                torch._enable_functionalization(reapply_views=False)
                try:
                    return pytree.tree_map(from_fun_old, func(*args, **kwargs))
                finally:
                    torch._disable_functionalization()
            return wrapper

        example_inputs = (torch.ones(3, 2, 4, requires_grad=True), torch.ones(2, 4, requires_grad=True))
        gm = make_fx(f, tracing_mode="symbolic")(*example_inputs)
        fgm = make_fx(f_wrapper(f), tracing_mode="symbolic")(*example_inputs)
        xs = torch.ones(3, 4, 5, requires_grad=True)
        y = torch.ones(4, 5, requires_grad=True)

        self.assertEqual(gm(xs, y), f(xs, y))

        def count_mutable(gm):
            c = 0
            for node in gm.graph.nodes:
                if node.op == "call_function":
                    if node.target == torch.ops.higher_order.map_impl:
                        c += count_mutable(getattr(gm, str(node.args[0])))
                    elif schema := getattr(node.target, "_schema", None):
                        c += int(schema.is_mutable)
            return c
        self.assertEqual(count_mutable(fgm), 0)
        # One for forward, one for recomputation logic in backward
        self.assertEqual(count_mutable(gm), 2)

    def test_map_functionalized(self):
        def map_fn(x, y):
            z = x + y
            z.add_(4)
            return z

        def f(xs, y):
            return control_flow.map(map_fn, xs, y)

        example_inputs = (torch.ones(3, 2, 4), torch.ones(4))
        functional_f = torch.func.functionalize(f)
        self.assertEqual(functional_f(*example_inputs), f(*example_inputs))

        gm = make_fx(torch.func.functionalize(f))(*example_inputs)
        self.assertEqual(gm(*example_inputs), f(*example_inputs))

        gm = make_fx(torch.func.functionalize(f), tracing_mode="symbolic")(*example_inputs)
        self.assertEqual(gm(*example_inputs), f(*example_inputs))

        for node in gm.body_graph_0.graph.nodes:
            if node.op == "call_function":
                self.assertTrue(not node.target._schema.is_mutable)
        self.check_map_count(gm, 1)

    def test_map_functionalized_aot_func(self):
        def map_fn(x, y):
            z = x + y
            z.add_(4)
            return z

        def f(xs, y):
            return control_flow.map(map_fn, xs, y)

        def f_wrapper(func):
            @functools.wraps(func)
            def wrapper(*args, **kwargs):
                torch._enable_functionalization(reapply_views=False)
                try:
                    return pytree.tree_map(from_fun_old, func(*args, **kwargs))
                finally:
                    torch._disable_functionalization()
            return wrapper

        example_inputs = (torch.ones(3, 2, 4), torch.ones(4))

        gm = make_fx(f_wrapper(f))(*example_inputs)

        for node in gm.body_graph_0.graph.nodes:
            if node.op == "call_function":
                self.assertTrue(not node.target._schema.is_mutable)

        self.assertEqual(gm(*example_inputs), f(*example_inputs))

    def test_map_functionalized_arg_mutation(self):
        def map_fn(x, y):
            y.add_(4)
            return x + y

        def f(xs, y):
            return control_flow.map(map_fn, xs, y)

        example_inputs = (torch.ones(3, 2, 4), torch.ones(4))
        functional_f = torch.func.functionalize(f)
        with self.assertRaisesRegex(UnsupportedAliasMutationException, "torch.map is mutating the input!"):
            functional_f(*example_inputs)

    def test_map_functionalized_elem_mutation(self):
        def map_fn(x, y):
            x.add_(4)
            return x + y

        def f(xs, y):
            return control_flow.map(map_fn, xs, y)

        example_inputs = (torch.ones(3, 2, 4), torch.ones(4))
        functional_f = torch.func.functionalize(f)
        with self.assertRaisesRegex(UnsupportedAliasMutationException, "torch.map is mutating the input!"):
            functional_f(*example_inputs)

    def test_cond_autograd_fail(self):
        def true_fn(x):
            return x.cos()

        def false_fn(x):
            return x.sin()

        def f(x, y):
            return control_flow.cond(x.shape[0] > 4, true_fn, false_fn, [y])

        example_inputs = (torch.ones(3, 2, 4, requires_grad=True), torch.ones(4, requires_grad=True))
        with self.assertRaisesRegex(RuntimeError, "Autograd not implemented for cond"):
            f(*example_inputs).sum().backward()

        # Ensure no error is thrown when not running backward
        f(*example_inputs)

    def test_map_functionalized_elem_alias(self):
        def map_fn(x):
            x.view(x.shape)
            return x

        def f(xs):
            return control_flow.map(map_fn, xs)

        example_inputs = (torch.ones(3, 2, 4),)
        functional_f = torch.func.functionalize(f)
        with self.assertRaisesRegex(UnsupportedAliasMutationException, "torch.map is aliasing the input!"):
            functional_f(*example_inputs)

    def test_nested_map_cond_real(self):
        def true_fn(x, y):
            return x * y

        def false_fn(x, y):
            return x + y

        def f(x, pred, y):
            return cond(pred, true_fn, false_fn, [x, y])

        def g(pred, xs, y):
            return control_flow.map(f, xs, pred, y)

        gm = make_fx(g, tracing_mode="real")(
            torch.tensor(True), torch.ones(3, 2, 4), torch.ones(4)
        )
        pred = torch.tensor(False)
        x = torch.randn(3, 2, 4)
        y = torch.randn(4)
        res = gm(pred, x, y)
        self.assertEqual(res, g(pred, x, y))
        self.check_map_count(gm, 1)

    def test_nested_map_cond_symbolic(self):
        def true_fn(x, y):
            return x * y

        def false_fn(x, y):
            return x + y

        def f(x, pred, y):
            return cond(pred, true_fn, false_fn, [x, y])

        def g(pred, xs, y):
            return control_flow.map(f, xs, pred, y)

        gm = make_fx(g, tracing_mode="symbolic")(
            torch.tensor(True), torch.ones(3, 2, 4), torch.ones(4)
        )
        pred = torch.tensor(False)
        x = torch.randn(3, 2, 2)
        y = torch.randn(2)
        res = gm(pred, x, y)
        self.assertEqual(res, g(pred, x, y))
        self.check_map_count(gm, 1)

    def test_nested_cond_map_cond_symbolic(self):

        def true_fn(x, y):
            return x * y

        def false_fn(x, y):
            return x + y

        def f(x, pred, y):
            return cond(pred, true_fn, false_fn, [x, y])

        def g(pred, xs, y):
            return control_flow.map(f, xs, pred, y)

        def main_true_fn(pred, xs, y):
            return g(pred, xs, y) * 2

        def main_false_fn(pred, xs, y):
            return g(pred, xs, y) + 1

        def main(p, pred, xs, y):
            return cond(p, main_true_fn, main_false_fn, [pred, xs, y])

        gm = make_fx(main, tracing_mode="symbolic")(
            torch.tensor(True), torch.tensor(True), torch.ones(3, 2, 4), torch.ones(4)
        )
        p = torch.tensor(False)
        pred = torch.tensor(False)
        xs = torch.randn(3, 2, 2)
        y = torch.randn(2)
        res = gm(p, pred, xs, y)
        self.assertEqual(res, main(p, pred, xs, y))
        self.check_map_count(gm, 2)

    def test_cond_with_sym_pred(self):
        def true_fn(x):
            return x + x

        def false_fn(x):
            return x * x

        def foo(x):
            return cond(x.shape[0] == 4, true_fn, false_fn, [x])

        gm = make_fx(foo, tracing_mode="symbolic")(torch.ones(3, 2, 1))
        # The symbols in make_fx's shape_env should not be specialized.
        self.assertEqual(len(gm.shape_env.guards), 0)

        self.assertExpectedInline(gm.code.strip(), """\
def forward(self, x_1):
    sym_size_int = torch.ops.aten.sym_size.int(x_1, 0)
    eq = sym_size_int == 4;  sym_size_int = None
    true_graph_0 = self.true_graph_0
    false_graph_0 = self.false_graph_0
    conditional = torch.ops.higher_order.cond(eq, true_graph_0, false_graph_0, [x_1]);  eq = true_graph_0 = false_graph_0 = x_1 = None
    getitem = conditional[0];  conditional = None
    return getitem""")  # noqa: B950

        # We expect the traced graph module to work even if input size changes.
        x = torch.ones(4, 3, 2)
        self.assertEqual(gm(x), true_fn(x))
        self.assertEqual(foo(x), true_fn(x))


    def _check_closure_correctly_lifted(self, f, *, args, exp_res, exp_arg_num):
        assert isinstance(args, (tuple, list))
        self.assertEqual(f(*args), exp_res)
        gm = make_fx(f)(*args)
        self.assertEqual(gm(*args), exp_res)

        def cnt_placeholder(gm):
            return len([node for node in gm.graph.nodes if node.op == "placeholder"])
        placeholder_cnts = [cnt_placeholder(mod) for mod in gm.children()]
        self.assertTrue(all(cnt == exp_arg_num for cnt in placeholder_cnts))

    def _check_closure_correctly_lifted_with_mutation(self, f, closures_to_be_mutated, *, args, exp_arg_num):
        exp_res = f(*args)
        self._check_closure_correctly_lifted(f, args=args, exp_res=exp_res, exp_arg_num=exp_arg_num)

        for closure in closures_to_be_mutated:
            closure.add(-1)
        new_exp_res = f(*args)

        self._check_closure_correctly_lifted(f, args=args, exp_res=new_exp_res, exp_arg_num=exp_arg_num)

    def test_cond_with_tensor_closure(self):
        a = torch.ones(2, 3)
        b = torch.ones(2, 3) + 1

        def true_fn(x):
            return x + a

        def false_fn(x):
            return x + b

        def foo(x):
            return cond(x.shape[0] == 4, true_fn, false_fn, [x])


        # expected branches takes [x, a, b] as input
        inp = torch.randn(2, 3)
        self._check_closure_correctly_lifted_with_mutation(foo, (a, b), args=(inp, ), exp_arg_num=3)

    def test_cond_with_tensor_closure_graph_module(self):
        a = torch.ones(2, 3)
        b = torch.ones(2, 3) + 1

        def true_fn(x):
            return x + a

        def false_fn(x):
            return x + b

        def foo(x):
            return cond(x.shape[0] == 4, true_fn, false_fn, [x])


        # expected branches takes [x, a, b] as input
        inp = torch.randn(2, 3)

        gm = make_fx(foo)(inp)

        self.assertExpectedInline(gm.code.strip(), """\
def forward(self, x_1):
    true_graph_0 = self.true_graph_0
    false_graph_0 = self.false_graph_0
    _tensor_constant0 = self._tensor_constant0
    _tensor_constant1 = self._tensor_constant1
    conditional = torch.ops.higher_order.cond(False, true_graph_0, false_graph_0, [x_1, _tensor_constant0, _tensor_constant1]);  true_graph_0 = false_graph_0 = x_1 = _tensor_constant0 = _tensor_constant1 = None
    getitem = conditional[0];  conditional = None
    return getitem""")  # noqa: B950
        self.assertExpectedInline(gm.true_graph_0.code.strip(), """\
def forward(self, arg0_1, arg1_1, arg2_1):
    add = torch.ops.aten.add.Tensor(arg0_1, arg1_1);  arg0_1 = arg1_1 = None
    return (add,)""")

    def test_cond_with_module_param_closure(self):
        class Mod(torch.nn.Module):
            def __init__(self):
                super().__init__()
                self.register_parameter("param", torch.nn.Parameter(torch.ones(2, 3), requires_grad=False))
                self.register_buffer("buffer", torch.ones(2, 3) + 1)

        my_mode = Mod()

        def true_fn(x):
            return x + my_mode.param

        def false_fn(x):
            return x + my_mode.buffer

        def foo(x):
            return cond(x.shape[0] == 4, true_fn, false_fn, [x])

        inp = torch.ones(2, 3)
        # expected both branches takes (x, param, buffer)
        self._check_closure_correctly_lifted_with_mutation(foo, (my_mode.param, my_mode.buffer), args=(inp,), exp_arg_num=3)


    def test_cond_with_module_python_scalar_closure(self):

        def foo(x):
            a = torch.ones(1, 1)
            b = 1

            def true_fn(x):
                return x + a

            def false_fn(x):
                return x + b
            return cond(x.shape[0] == 4, true_fn, false_fn, [x])

        inp = torch.ones(2, 3)
        res = inp + 1
        # python scalar b is not lifted as input, so both branches take (x, a)
        self._check_closure_correctly_lifted(foo, args=(inp,), exp_res=res, exp_arg_num=2)

    def test_cond_nested_with_closure(self):
        a = torch.ones(1, 1)
        b = torch.ones(1, 1) + 1

        def inner_true_fn(x):
            return x + a

        def inner_false_fn(x):
            return x + b

        def foo(x):
            def true_fn(x):
                return cond(x.shape[0] == 2, inner_true_fn, inner_false_fn, [x])

            def false_fn(x):
                return cond(x.shape[0] > 4, inner_true_fn, inner_false_fn, [x])
            return cond(x.shape[0] == 4, true_fn, false_fn, [x])

        inp = torch.ones(2, 3)
        # For top-level cond, it take 3 arguments (x, a, b). Dynamo should
        # realize that the nonlocal variables are same for the true and false
        # branches, so it should de-dupe them.
        # For second-level conds, it takes (x, a, b)
        self._check_closure_correctly_lifted_with_mutation(foo, (a, b), args=(inp,), exp_arg_num=3)

    def test_cond_nested_with_closure_graph_module(self):
        a = torch.ones(1, 1)
        b = torch.ones(1, 1) + 1

        def inner_true_fn(x):
            return x + a

        def inner_false_fn(x):
            return x + b

        def foo(x):
            def true_fn(x):
                return cond(x.shape[0] == 2, inner_true_fn, inner_false_fn, [x])

            def false_fn(x):
                return cond(x.shape[0] > 4, inner_true_fn, inner_false_fn, [x])
            return cond(x.shape[0] == 4, true_fn, false_fn, [x])

    def test_map_unfunc_boolean_tensor_for_nested_map_cond(self):
        def map_fn(pred, x):
            def fn(x, pred):
                return control_flow.cond(pred, lambda x: x * 2, lambda x: x / 2 , (x,))
            return control_flow.map(fn, x, pred)

        def f_wrapper(func):
            @functools.wraps(func)
            def wrapper(*args, **kwargs):
                torch._enable_functionalization(reapply_views=False)
                try:
                    func_args = pytree.tree_map(
                        lambda x: to_fun_old(x) if isinstance(x, torch.Tensor) else x, args)
                    func_kwargs = pytree.tree_map(
                        lambda x: to_fun_old(x) if isinstance(x, torch.Tensor) else x, kwargs)
                    return pytree.tree_map(from_fun_old, func(*func_args, **func_kwargs))
                finally:
                    torch._disable_functionalization()
            return wrapper

        gm = make_fx(f_wrapper(map_fn))(torch.tensor(True), torch.ones([2, 3], requires_grad=False))
        self.assertExpectedInline(gm.code.strip(), """\
def forward(self, pred_1, x_1):
    body_graph_0 = self.body_graph_0
    map_impl = torch.ops.higher_order.map_impl(body_graph_0, [x_1], [pred_1]);  body_graph_0 = x_1 = pred_1 = None
    getitem = map_impl[0];  map_impl = None
    return getitem""")
        self.assertExpectedInline(gm.body_graph_0.code.strip(), """\
def forward(self, arg0_1, arg1_1):
    true_graph_0 = self.true_graph_0
    false_graph_0 = self.false_graph_0
    conditional = torch.ops.higher_order.cond(arg1_1, true_graph_0, false_graph_0, [arg0_1]);  arg1_1 = true_graph_0 = false_graph_0 = arg0_1 = None
    getitem = conditional[0];  conditional = None
    return [getitem]""")  # noqa: B950

    def test_cond_make_fx_preserve_stack_trace_for_nodes_in_subgraph(self):

        def true_fn(x):
            return x + x.cos()

        def false_fn(x):
            return x * x.sin()

        def foo(x):
            return cond(x.shape[0] == 4, true_fn, false_fn, (x,))
        inp = torch.randn([4, 3])
        gm, _ = torch._dynamo.export(foo)(inp)

        def run_with_interpreter(*args):
            with torch.fx.traceback.preserve_node_meta():
                return torch.fx.Interpreter(gm).run(*args)
        new_gm = make_fx(run_with_interpreter)(inp)


        checked_ops = {"add", "mul", "sin", "cos"}
        checked_meta = ["source_fn_stack", "stack_trace"]
        all_source_fns = collect_meta_for_filtered_nodes(gm, checked_ops, checked_meta)
        new_source_fns = collect_meta_for_filtered_nodes(new_gm, checked_ops, checked_meta)
        self.assertEqual(all_source_fns, new_source_fns)

    @unittest.skipIf(TEST_WITH_TORCHDYNAMO, "triggers cache limit for foo and changes unique_graphs count.")
    def test_cond_no_dynamo_cache_limit(self):
        torch._dynamo.reset()
        counters = torch._dynamo.utils.counters
        counters.clear()

        def foo(x, true_fn, false_fn):
            return cond(x.shape[0] == 4, true_fn, false_fn, (x,))

        inp = torch.ones(3, 4)
        exp_out = inp.sin()
        iter_n = torch._dynamo.config.cache_size_limit + 1

        # Need this because Dynamo checks lambda code ID not object itself.
        def make_dummy_fn(op):
            exec(f"temp = lambda x: x.{op}()")
            return locals()["temp"]

        for _ in range(iter_n):
            # each lambda has a different object id thus fails the guard
            self.assertEqual(foo(inp, make_dummy_fn("cos"), make_dummy_fn("sin")), exp_out)

        # each iteration captures a cond and a getitem from the tuple output
        self.assertEqual(counters["stats"]["calls_captured"], iter_n * 2)
        self.assertEqual(counters["stats"]["unique_graphs"], iter_n)

    def test_cond_with_consecutive_make_fx_symbolic(self):
        def true_fn(x):
            return x - x.cos()

        def false_fn(x):
            return x + x.sin()

        def foo(x):
            return cond(x.shape[0] == 4, true_fn, false_fn, [x])

        inps = (torch.ones(3, 4), torch.ones(3, 5), torch.ones(5, 4), torch.ones(5, 3))
        for inp in inps:
            gm = make_fx(foo, tracing_mode='symbolic')(torch.ones(3, 4))
            self.assertExpectedInline(gm.code.strip(), """\
def forward(self, x_1):
    sym_size_int = torch.ops.aten.sym_size.int(x_1, 0)
    eq = sym_size_int == 4;  sym_size_int = None
    true_graph_0 = self.true_graph_0
    false_graph_0 = self.false_graph_0
    conditional = torch.ops.higher_order.cond(eq, true_graph_0, false_graph_0, [x_1]);  eq = true_graph_0 = false_graph_0 = x_1 = None
    getitem = conditional[0];  conditional = None
    return getitem""")  # noqa: B950

            self.assertExpectedInline(gm.true_graph_0.code.strip(), """\
def forward(self, arg0_1):
    cos = torch.ops.aten.cos.default(arg0_1)
    sub = torch.ops.aten.sub.Tensor(arg0_1, cos);  arg0_1 = cos = None
    return (sub,)""")

            self.assertExpectedInline(gm.false_graph_0.code.strip(), """\
def forward(self, arg0_1):
    sin = torch.ops.aten.sin.default(arg0_1)
    add = torch.ops.aten.add.Tensor(arg0_1, sin);  arg0_1 = sin = None
    return (add,)""")

    def _create_test_fns_for_cond(self, pred, inner_most_fn, operands, closure_list, nested_level):
        if nested_level == 0:
            if len(closure_list) > 0:
                def true_fn(*operands):
                    return inner_most_fn(*operands) + inner_most_fn(*closure_list)

                def false_fn(*operands):
                    return inner_most_fn(*operands) - inner_most_fn(*closure_list)
            else:
                def true_fn(*operands):
                    return inner_most_fn(*operands)

                def false_fn(*operands):
                    return inner_most_fn(*operands)

            def fn(*operands):
                if len(operands) == 0 and len(closure_list) == 0:
                    return torch.zeros(1)
                return cond(pred, true_fn, false_fn, operands)
            return operands, fn
        else:
            args, inner_fn = self._create_test_fns_for_cond(pred <= 0, inner_most_fn, operands, closure_list, nested_level - 1)

            def true_fn(*operands):
                return inner_most_fn(*operands) + inner_fn(*args)

            def false_fn(*operands):
                return inner_most_fn(*operands) - inner_fn(*args)

            def fn(*operands):
                if len(operands) == 0 and len(closure_list) == 0:
                    return torch.ones(1)
                return cond(pred, true_fn, false_fn, operands)
            return operands, fn

    def _init_predicate(self, pred_type):
        if pred_type == "bool":
            return True
        elif pred_type == "intTensor":
            return torch.tensor(1)
        elif pred_type == "floatTensor":
            return torch.tensor(1.)
        elif pred_type == "boolTensor":
            return torch.tensor(False)
        else:
            raise NotImplementedError

    def _init_fn(self, inner_fn_type):
        if inner_fn_type == "function":
            return reduce_func
        elif inner_fn_type == "module":
            return ReduceMod()
        elif inner_fn_type == "object":
            return ReduceObj()
        else:
            raise NotImplementedError

    @parametrize("predType", ["bool", "intTensor", "floatTensor", "boolTensor"])
    @parametrize("innerFnType", ["function", "module", "object"])
    @parametrize("nOperands", [0, 1])
    @parametrize("nClosure", [0, 1])
    @parametrize("nesting", [0, 2])
    def test_cond_tracing_with_valid_inputs(self, predType, innerFnType, nOperands, nClosure, nesting):
        pred = self._init_predicate(predType)
        inner_fn = self._init_fn(innerFnType)
        operands = [torch.ones(2, 3) + i for i in range(nOperands)]
        closure = [torch.ones(2, 3) - i for i in range(nClosure)]
        args, fn = self._create_test_fns_for_cond(pred, inner_fn, operands, closure, nesting)
        eager_res = fn(*args)
        for tracing_mode in ["symbolic", "fake", "real"]:
            # set _allow_non_fake_inputs = True to allow fake prop through closures
            with self.subTest(tracing_mode=tracing_mode):
                gm = make_fx(fn, tracing_mode=tracing_mode, _allow_non_fake_inputs=True)(*args)
                self.assertEqual(gm(*args), eager_res)

    @parametrize("predType", ["boolTensor"])
    @parametrize("innerFnType", ["function", "module", "object"])
    @parametrize("nOperands", [1, 2])
    @parametrize("nClosure", [0, 1])
    @parametrize("nesting", [0])
    def test_cond_vmap(self, predType, innerFnType, nOperands, nClosure, nesting):
        pred = self._init_predicate(predType)
        inner_fn = self._init_fn(innerFnType)
        operands = [torch.ones(2, 3) + i for i in range(nOperands)]
        closure = [torch.ones(2, 3) - i for i in range(nClosure)]
        args, fn = self._create_test_fns_for_cond(pred, inner_fn, operands, closure, nesting)
        eager_res = fn(*args)
        out = torch.vmap(fn)(*args)
        if nClosure == 0:
            self.assertEqual(eager_res, out)
        else:
            self.assertEqual(eager_res, out[0])
            self.assertEqual(eager_res, out[1])

    def test_cond_vmap_simple(self):

        def fn(x):
            return torch.cond(
                pred=torch.tensor([True]),
                true_fn=lambda x: x + 100,
                false_fn=lambda x: x,
                operands=(x,)
            )

        a = torch.arange(15).reshape((3, 5))
        res = torch.vmap(fn, in_dims=(0,))(a)
        self.assertEqual(res.shape, (3, 5))
        self.assertEqual(res, a + 100)

    def test_cond_vmap_multiple_inputs(self):

        def fn(x, y):
            return torch.cond(
                pred=x.sum() < y.sum(),
                true_fn=lambda x, y: x + 100,
                false_fn=lambda x, y: y,
                operands=(x, y)
            )

        a = torch.arange(15).reshape(3, 5)
        b = torch.ones_like(a) + 3
        res = torch.vmap(fn, in_dims=(0, 0))(a, b)
        expected = torch.tensor(
            [
                [100, 101, 102, 103, 104],
                [4, 4, 4, 4, 4],
                [4, 4, 4, 4, 4]
            ]
        )
        self.assertEqual(res.shape, (3, 5))
        self.assertEqual(expected, res)

    def test_cond_vmap_single_input_with_closure(self):

        a = torch.ones((3, 5)) + 3
        c = torch.arange(5)

        def fn(x):
            return torch.cond(
                pred=torch.tensor([True]),
                true_fn=lambda x: x + c,
                false_fn=lambda x: x - c,
                operands=(x,)
            )

        res = torch.vmap(fn, in_dims=(0,))(a,)
        with unittest.mock.patch("torch._dynamo.config.error_on_recompile", True):
            res = torch.vmap(fn, in_dims=(0,))(a,)
        self.assertEqual(a + c, res)

    def test_cond_vmap_multiple_args_with_closure(self):

        a = torch.ones((3, 5), dtype=torch.int64) + 3
        b = torch.arange(15).reshape(3, 5)
        c = torch.arange(5)

        def fn(x, y):
            return torch.cond(
                pred=torch.tensor([False]),
                true_fn=lambda x, y: x + c,
                false_fn=lambda x, y: y - c,
                operands=(x, y)
            )

        res = torch.vmap(fn)(a, b)
        self.assertEqual(b - c, res)

    @parametrize("nClosure", [0, 1])
    def test_cond_vmap_multiple_outputs(self, nClosure):

        if nClosure:
            c = torch.ones(5, dtype=torch.int64) + 5

            def fn(x):
                return torch.cond(
                    pred=torch.tensor([True]),
                    true_fn=lambda x: (x + c, x - c),
                    false_fn=lambda x: (x, x),
                    operands=(x,)
                )
        else:
            def fn(x):
                return torch.cond(
                    pred=torch.tensor([True]),
                    true_fn=lambda x: (x + 1, x - 1),
                    false_fn=lambda x: (x, x),
                    operands=(x,)
                )

        a = torch.arange(15).reshape(3, 5)
        res = torch.vmap(fn)(a,)
        self.assertEqual(len(res), 2)
        if nClosure:
            self.assertEqual(res, (a + c, a - c))
        else:
            self.assertEqual(res, (a + 1, a - 1))

    def test_vmap_vmap(self):
        def fn(x):
            return torch.cond(
                pred=torch.tensor([True]),
                true_fn=lambda x: x + 1,
                false_fn=lambda x: x - 1,
                operands=(x,)
            )

        def wrapper(x):
            return torch.vmap(fn)(x)

        a = torch.ones((3, 4, 5))
        res = torch.vmap(wrapper)(a)
        self.assertEqual(res, a + 1)

instantiate_parametrized_tests(TestControlFlowTraced)

if __name__ == '__main__':
    run_tests()<|MERGE_RESOLUTION|>--- conflicted
+++ resolved
@@ -116,9 +116,6 @@
                 return i1 - 1, j1.clone(), x1 * 2, y1 / 2
             return while_loop(cond_fn, body_fn, (ci, cj, a, b))
 
-<<<<<<< HEAD
-    nested2 = Nested()
-=======
     class SimpleWithLinear(torch.nn.Module):
         def __init__(self):
             super().__init__()
@@ -151,7 +148,6 @@
     nested2 = Nested()
     simple_with_linear = SimpleWithLinear()
     nested_with_linear = NestedWithLinear()
->>>>>>> b279034e
 
     x = torch.zeros(1)
     y = torch.zeros(1)
@@ -159,17 +155,12 @@
     return {"simple": (simple, (x,)),
             "nested": (nested, (x, y, z)),
             "nested2": (nested2, (torch.tensor(2), torch.tensor(2), torch.ones(2, 2), torch.ones(2, 2))),
-<<<<<<< HEAD
-            "simple_with_mutation": (simple_with_mutation, (x,))}
-
-=======
             "simple_with_mutation": (simple_with_mutation, (x,)),
             "simple_with_linear": (simple_with_linear, (torch.tensor(3), torch.randn(2, 2))),
             "nested_with_linear": (nested_with_linear, (torch.tensor(3), torch.randn(2, 2)))}
 
 WHILE_LOOP_TESTS = _while_loop_tests()
 
->>>>>>> b279034e
 def collect_meta_for_filtered_nodes(gm: torch.fx.GraphModule, node_names, meta_field_name):
     ret = []
     for mod in gm.modules():
@@ -448,11 +439,7 @@
 def forward(self, arg0_1, arg1_1, arg2_1):
     while_loop_cond_graph_0 = self.while_loop_cond_graph_0
     while_loop_body_graph_0 = self.while_loop_body_graph_0
-<<<<<<< HEAD
-    while_loop = torch.ops.higher_order.while_loop(while_loop_cond_graph_0, while_loop_body_graph_0, (arg0_1, arg1_1, arg2_1));  while_loop_cond_graph_0 = while_loop_body_graph_0 = arg0_1 = arg1_1 = arg2_1 = None
-=======
     while_loop = torch.ops.higher_order.while_loop(while_loop_cond_graph_0, while_loop_body_graph_0, (arg0_1, arg1_1, arg2_1), ());  while_loop_cond_graph_0 = while_loop_body_graph_0 = arg0_1 = arg1_1 = arg2_1 = None
->>>>>>> b279034e
     getitem = while_loop[0]
     getitem_1 = while_loop[1]
     getitem_2 = while_loop[2];  while_loop = None
@@ -571,15 +558,6 @@
             with mode:
                 self._check_tracing(fn, inp)
 
-<<<<<<< HEAD
-    def test_while_loop_compile(self):
-        for backend in ["eager", "aot_eager"]:
-            for fn, inp in _while_loop_tests().values():
-                self._check_compile(fn, inp, backend=backend)
-
-    def test_while_loop_nested2_traced(self):
-        fn, inp = _while_loop_tests()["nested2"]
-=======
     @parametrize("while_loop_test", list(WHILE_LOOP_TESTS.keys()))
     def test_while_loop_tracing(self, while_loop_test):
         fn, inp = WHILE_LOOP_TESTS[while_loop_test]
@@ -629,7 +607,6 @@
 
     def test_while_loop_nested2_traced(self):
         fn, inp = WHILE_LOOP_TESTS["nested2"]
->>>>>>> b279034e
         graphs = self._check_tracing(fn, inp)
         gm = graphs["symbolic"]
         outer_body = gm.while_loop_body_graph_0
@@ -640,11 +617,7 @@
 def forward(self, arg0_1, arg1_1, arg2_1, arg3_1):
     while_loop_cond_graph_0 = self.while_loop_cond_graph_0
     while_loop_body_graph_0 = self.while_loop_body_graph_0
-<<<<<<< HEAD
-    while_loop = torch.ops.higher_order.while_loop(while_loop_cond_graph_0, while_loop_body_graph_0, (arg0_1, arg1_1, arg2_1, arg3_1));  while_loop_cond_graph_0 = while_loop_body_graph_0 = arg0_1 = arg1_1 = arg2_1 = arg3_1 = None
-=======
     while_loop = torch.ops.higher_order.while_loop(while_loop_cond_graph_0, while_loop_body_graph_0, (arg0_1, arg1_1, arg2_1, arg3_1), ());  while_loop_cond_graph_0 = while_loop_body_graph_0 = arg0_1 = arg1_1 = arg2_1 = arg3_1 = None
->>>>>>> b279034e
     getitem = while_loop[0]
     getitem_1 = while_loop[1]
     getitem_2 = while_loop[2]
@@ -655,11 +628,7 @@
 def forward(self, arg0_1, arg1_1, arg2_1, arg3_1):
     while_loop_cond_graph_0 = self.while_loop_cond_graph_0
     while_loop_body_graph_0 = self.while_loop_body_graph_0
-<<<<<<< HEAD
-    while_loop = torch.ops.higher_order.while_loop(while_loop_cond_graph_0, while_loop_body_graph_0, (arg0_1, arg1_1, arg2_1, arg3_1));  while_loop_cond_graph_0 = while_loop_body_graph_0 = arg0_1 = arg1_1 = arg2_1 = arg3_1 = None
-=======
     while_loop = torch.ops.higher_order.while_loop(while_loop_cond_graph_0, while_loop_body_graph_0, (arg0_1, arg1_1, arg2_1, arg3_1), ());  while_loop_cond_graph_0 = while_loop_body_graph_0 = arg0_1 = arg1_1 = arg2_1 = arg3_1 = None
->>>>>>> b279034e
     getitem = while_loop[0]
     getitem_1 = while_loop[1]
     getitem_2 = while_loop[2]
@@ -674,11 +643,7 @@
 def forward(self, arg0_1, arg1_1, arg2_1, arg3_1):
     while_loop_cond_graph_0 = self.while_loop_cond_graph_0
     while_loop_body_graph_0 = self.while_loop_body_graph_0
-<<<<<<< HEAD
-    while_loop = torch.ops.higher_order.while_loop(while_loop_cond_graph_0, while_loop_body_graph_0, (arg0_1, arg1_1, arg2_1, arg3_1));  while_loop_cond_graph_0 = while_loop_body_graph_0 = arg0_1 = arg1_1 = arg2_1 = arg3_1 = None
-=======
     while_loop = torch.ops.higher_order.while_loop(while_loop_cond_graph_0, while_loop_body_graph_0, (arg0_1, arg1_1, arg2_1, arg3_1), ());  while_loop_cond_graph_0 = while_loop_body_graph_0 = arg0_1 = arg1_1 = arg2_1 = arg3_1 = None
->>>>>>> b279034e
     getitem = while_loop[0]
     getitem_1 = while_loop[1]
     getitem_2 = while_loop[2]
