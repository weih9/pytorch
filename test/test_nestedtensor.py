--- conflicted
+++ resolved
@@ -6,11 +6,8 @@
 from typing import Optional, Tuple
 import unittest
 from functools import partial
-<<<<<<< HEAD
+import math
 import weakref
-=======
-import math
->>>>>>> 60cd2a43
 
 import numpy as np
 import torch
@@ -3061,12 +3058,8 @@
                                     "directly calling torch.ops.aten.size"):
             torch.ops.aten.size.default(nt)
 
-<<<<<<< HEAD
         registry = torch.nested._internal.nested_tensor.NestedIntRegistry()
         nested_int = registry.maybe_create(offsets)
-=======
-        nested_int = torch.nested._internal.nested_tensor.get_tensor_symint(_offsets, coeff=1)
->>>>>>> 60cd2a43
         self.assertEqual(nt.size(), (3, nested_int, 3))
         self.assertEqual(nt.shape, (3, nested_int, 3))
         self.assertEqual(nt.dim(), 3)
