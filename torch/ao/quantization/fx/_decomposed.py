--- conflicted
+++ resolved
@@ -4,13 +4,7 @@
 import torch
 from torch._refs import _unsqueeze_multiple
 from torch.ao.quantization.utils import determine_qparams, validate_qmin_qmax
-<<<<<<< HEAD
-from typing import Tuple
-from torch._refs import _unsqueeze_multiple
-
-=======
 from torch.library import custom_op, Library, impl
->>>>>>> 22ba180e
 
 # Note: decomposed means decomposed quantized tensor, using decomposed so that the
 # name is not too long
@@ -102,11 +96,6 @@
     assert scale.numel() == 1, f"Expecting scale tensor to be one element, but received : {scale.numel()}"
     return quantize_per_tensor(input, scale.item(), zero_point.item(), quant_min, quant_max, dtype)
 
-<<<<<<< HEAD
-@impl(quantized_decomposed_lib, "quantize_per_tensor.tensor", "Meta")
-def quantize_per_tensor_tensor_meta(input, scale, zero_point, quant_min, quant_max, dtype):
-    if input.dtype == torch.bfloat16:
-=======
 @quantize_per_tensor_tensor.register_fake
 def quantize_per_tensor_tensor_meta(
         input: torch.Tensor,
@@ -117,7 +106,6 @@
         dtype: torch.dtype
 ) -> torch.Tensor:
     if input.dtype in [torch.float16, torch.bfloat16]:
->>>>>>> 22ba180e
         input = input.to(torch.float32)
     assert zero_point.numel() == 1, f"Expecting zero_point tensor to be one element, but received : {zero_point.numel()}"
     assert scale.numel() == 1, f"Expecting scale tensor to be one element, but received : {scale.numel()}"
@@ -464,11 +452,7 @@
         quant_max: int,
         dtype: torch.dtype
 ) -> torch.Tensor:
-<<<<<<< HEAD
-    if input.dtype == torch.bfloat16:
-=======
     if input.dtype in [torch.float16, torch.bfloat16]:
->>>>>>> 22ba180e
         input = input.to(torch.float32)
     assert input.dtype == torch.float32, f"Expecting input to have dtype torch.float32, but got dtype: {input.dtype}"
     assert axis < input.dim(), f"Expecting axis to be < {input.dim()}"
@@ -554,10 +538,6 @@
         out_dtype = torch.float32
     assert axis < input.dim(), f"Expecting axis to be < {input.dim()}"
     _quant_min_max_bounds_check(quant_min, quant_max, dtype)
-<<<<<<< HEAD
-    return torch.empty_like(input, dtype=torch.float32)
-
-=======
     return torch.empty_like(input, dtype=out_dtype)
 
 
@@ -893,7 +873,6 @@
 
 # TODO: Migrate this to the new torch.library.custom_ops API. This requires a refactor
 # of the autograd.Function. We leave this work to the future.
->>>>>>> 22ba180e
 quantized_decomposed_lib.define(
     "fake_quant_per_channel(Tensor input, Tensor scales, Tensor zero_points, int axis, "
     "int quant_min, int quant_max) -> Tensor")
@@ -901,23 +880,6 @@
 class FakeQuantPerChannel(torch.autograd.Function):
     @staticmethod
     def forward(ctx, input, scales, zero_points, axis, quant_min, quant_max):
-<<<<<<< HEAD
-        with torch._C._AutoDispatchBelowAutograd():
-            if input.dtype == torch.bfloat16:
-                input = input.to(torch.float32)
-            if scales.dtype != torch.float32:
-                scales = scales.to(torch.float32)
-            if zero_points.dtype != torch.int32:
-                zero_points = zero_points.to(torch.int32)
-            assert input.dtype == torch.float32, f"Expecting input to have dtype torch.float32, but got dtype: {input.dtype}"
-            assert axis < input.dim(), f"Expecting axis to be < {input.dim()}"
-            broadcast_dims = list(range(0, axis)) + list(range(axis + 1, input.ndim))
-            unsqueeze_scales = _unsqueeze_multiple(scales, broadcast_dims)
-            unsqueeze_zero_points = _unsqueeze_multiple(zero_points, broadcast_dims)
-            temp = torch.round(input * (1.0 / unsqueeze_scales)) + unsqueeze_zero_points
-            out = (torch.clamp(temp, quant_min, quant_max) - unsqueeze_zero_points) * unsqueeze_scales
-            mask = torch.logical_and((temp >= quant_min), (temp <= quant_max))
-=======
         if scales.dtype != torch.float32:
             scales = scales.to(torch.float32)
         if zero_points.dtype != torch.int32:
@@ -930,7 +892,6 @@
         temp = torch.round(input * (1.0 / unsqueeze_scales)) + unsqueeze_zero_points
         out = (torch.clamp(temp, quant_min, quant_max) - unsqueeze_zero_points) * unsqueeze_scales
         mask = torch.logical_and((temp >= quant_min), (temp <= quant_max))
->>>>>>> 22ba180e
 
         ctx.save_for_backward(mask)
         return out
@@ -940,11 +901,7 @@
         mask, = ctx.saved_tensors
         return gy * mask, None, None, None, None, None
 
-<<<<<<< HEAD
-@impl(quantized_decomposed_lib, "fake_quant_per_channel", "AutogradCPU")
-=======
 @impl(quantized_decomposed_lib, "fake_quant_per_channel", "Autograd")
->>>>>>> 22ba180e
 def fake_quant_per_channel(
         input: torch.Tensor,
         scales: torch.Tensor,
