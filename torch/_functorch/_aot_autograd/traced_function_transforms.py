"""
This module is responsible for transforming functions to be traced into a form
that is easier for the downstream infra (e.g. Autograd, FX, AOTAutograd analysis)
to handle.

It does so by:
1. functionalization (including RNG functionalzation)
2. creating a joint graph when required
3. transforming mutations into extra outputs
4. dispatching subclasses
"""

import warnings
from contextlib import nullcontext
from functools import wraps
from typing import Any, Callable, List, Tuple, Union
from unittest.mock import patch

import torch
import torch.fx.traceback as fx_traceback
import torch.utils._pytree as pytree
from torch import Tensor
from torch._decomp.decompositions_for_rng import PhiloxStateTracker
from torch._guards import detect_fake_mode
from torch._prims_common import CUDARngStateHelper
from torch.fx.experimental.symbolic_shapes import (
    definitely_false,
    PropagateUnbackedSymInts,
    sym_eq,
)
from torch.nn.utils import stateless

from .. import config
from .collect_metadata_analysis import run_functionalized_fw_and_collect_metadata
from .functional_utils import (
    from_fun,
    has_data_mutation,
    has_metadata_mutation,
    is_fun,
    sync_functional_tensor,
    to_fun,
)
from .logging_utils import setup_stacktrace_preservation_hooks
from .schemas import (
    AOTConfig,
    MutationType,
    OutputType,
    SubclassMeta,
    SubclassTracingInfo,
    ViewAndMutationMeta,
)
from .subclass_utils import (
    create_subclass_meta,
    requires_subclass_dispatch,
    unwrap_tensor_subclasses,
    wrap_tensor_subclasses_maybe_joint,
)
from .utils import maybe_to_fresh_input


# This function returns a new function that returns mutated inputs as outputs.
# if keep_data_input_mutations is set, then we assume that data-only mutations
# will be left in the graph, and we only return metadata-mutated inputs as outputs.
def fn_input_mutations_to_outputs(
    fn: Callable,
    meta: ViewAndMutationMeta,
    keep_data_input_mutations: bool,
) -> Any:
    @wraps(fn)
    def inner_fn(*args):
        outs = fn(*args)
        assert len(meta.output_info) == len(outs)
        # The compiled fw will return mutated input tensors, *including* metadata-only mutation.
        # However, if keep_data_input_mutations is set, the compiled fw only needs to return metadata-mutated inputs.
        # (because data-only input mutations are handled directly in the compiled graph)
        mutated_inputs_to_return = [
            x for (i, x) in enumerate(args) if i in meta.mutated_inp_runtime_indices
        ]
        return *mutated_inputs_to_return, *outs

    return inner_fn


# This function takes in a fn with external aliasing and mutation,
# and returns a new fn with no external aliasing and mutation,
# as needed for autograd.
# The main transformations are:
# - Return mutated inputs as extra outputs
# - Clone mutated inputs that require gradients,
#   because autograd will require us to pass the pre-mutated inputs into autograd.grad
# - Return intermediate bases of outputs as additional outputs,
#   needed to appease autograd.Function
# The new function returns:
# (1) The updated outputs
# (2) A boolean mask of len(new_fn_outputs),
#     that can be used to tell autograd.grad which outputs should get tangents
#     if we trace the backward.
def fn_prepped_for_autograd(
    fn: Callable,
    meta: ViewAndMutationMeta,
) -> Any:
    @wraps(fn)
    def inner_fn(*args):
        args_maybe_cloned = [
            maybe_to_fresh_input(i, t, meta) for i, t in enumerate(args)
        ]

        outs = fn(*args_maybe_cloned)
        assert isinstance(outs, (tuple, list))
        outs = list(outs)
        assert len(meta.output_info) == len(outs)

        mutated_inputs_to_return = [
            x
            for (i, x) in enumerate(args_maybe_cloned)
            if i in meta.mutated_inp_runtime_indices
        ]

        intermediate_bases = []
        for i, (o, info) in enumerate(zip(outs, meta.output_info)):
            if info.output_type == OutputType.alias_of_intermediate_save_as_output:
                intermediate_bases.append(o._base)

        assert meta.num_intermediate_bases == len(intermediate_bases)

        # the compiled forward should return (mutated_inputs, user_outs, intermediate_bases)
        fw_outs_to_return = *mutated_inputs_to_return, *outs, *intermediate_bases

        # Also return a boolean mask specifying which outputs to this function will be used as tangents
        mutated_inputs_grad_mask = [
            meta.input_info[meta.mutated_inp_runtime_indices[i]].mutates_data
            and meta.input_info[meta.mutated_inp_runtime_indices[i]].requires_grad
            for (i, x) in enumerate(mutated_inputs_to_return)
        ]

        # Pass any (non-aliased) outputs in as tangents, since they'll be returned as outputs in the fw
        # For outputs that are aliases of intermediates, we will have returned the output's _base as an output in the graph instead,
        # which we *should* send to grad()
        output_grad_mask = [
            meta.output_info[i].output_type
            in [
                OutputType.non_alias,
                OutputType.unsafe_view_alias,
                OutputType.custom_function_view,
            ]
            # Also, only tensor outputs should participate in the backward
            # (in particular, Symint outputs in the forward graph shouldn't get tangents)
            and issubclass(meta.output_info[i].raw_type, Tensor)
            and meta.output_info[i].requires_grad
            for (i, x) in enumerate(outs)
        ]

        intermediate_base_grad_mask = [True for _ in range(len(intermediate_bases))]

        out_grad_mask = (
            mutated_inputs_grad_mask + output_grad_mask + intermediate_base_grad_mask
        )
        assert len(out_grad_mask) == len(fw_outs_to_return)

        # Take care to grab and sync the updated inputs from primals_after_cloning (the inputs we actually mutate!)
        # and not primals (the preserved inputs, pre-mutation, that we pass to grad())
        # This is annoying: our joint function needs to be aware of functionalization
        # (syncing mutated inputs before calling autograd.grad())
        # In theory, we could make the autograd engine do this automatically, although that probably isn't any cleaner.
        for arg in args_maybe_cloned:
            if not isinstance(arg, Tensor):
                continue
            sync_functional_tensor(arg)

        return fw_outs_to_return, out_grad_mask

    return inner_fn


# Given a fn, computes the joint.
# NOTE: fn is expects the following behavior:
# (1) fn() needs to return a tuple of (outs, mask),
#     where `mask` tells us which outputs are meant to have tangents.
#     we don't know this info automatically, because we don't actually want to blindly
#     compute tangents for every output that requires grad.
#     Specifically, outputs that alias inputs won't participate in the backward and get tangents.
# (2) fn() cannot mutate any inputs that require gradient.
#     otherwise, when we compute autograd.grad(), we will not take those input mutations into account
#     (the way this is handled is that we ensure any inputs that normally get mutated are cloned first)
def create_joint(fn: Callable, *, aot_config: AOTConfig) -> Any:
    def inner_fn(primals: List[Any], tangents: List[Any]):
        outs, tangent_mask = fn(*primals)
        assert len(tangent_mask) == len(outs)
        outs_to_grad = [
            o for needs_tangent, o in zip(tangent_mask, outs) if needs_tangent
        ]
        assert len(outs_to_grad) == len(tangents)

        # Get the inputs that need gradients
        grad_primals = []
        inputs_needs_grads = []
        # Note that we're not using primals here,
        # being carefully not to pass any mutated inputs into autograd.grad()
        for p in primals:
            is_grad_tensor = isinstance(p, Tensor) and p.requires_grad
            inputs_needs_grads.append(is_grad_tensor)
            if is_grad_tensor:
                grad_primals.append(p)

        # Get the outputs that need gradients
        needed_outs = []
        needed_tangents = []
        for out, tangent in zip(outs_to_grad, tangents):
            if isinstance(out, Tensor) and out.requires_grad:
                # A bit sketchy, but fixes e.g. test_aot_autograd_exhaustive_matmul_cpu_float32
                # The issue is that we are sensitive to decomps that don't accurately maintain
                # their output's _base.shape compared to eager mode, and this helps mitigate a bit.
                # The not definitely_false is also sketchy; if unbacked
                # symints are involved, we're just going to assume that the
                # decomps setup the base shape correctly
                needed_outs.append(
                    out
                    if not definitely_false(sym_eq(out.shape, tangent.shape))
                    else out.view(tangent.shape)
                )
                needed_tangents.append(tangent)

        setup_stacktrace_preservation_hooks([out.grad_fn for out in needed_outs])

        if config.functionalize_rng_ops:
            PhiloxStateTracker.mark_beginning_of_backward()
        backward_out: Tuple[Tensor, ...] = tuple()
        # Call the backwards pass
        if grad_primals:
            with fx_traceback.preserve_node_meta():
                # for full graph export, we always export a joint graph where we assume no tangents are needed.
                if aot_config.no_tangents:
                    assert len(needed_tangents) == 1 and needed_tangents[0].numel() == 1
                    backward_out = torch.autograd.grad(
                        needed_outs,
                        grad_primals,
                        allow_unused=True,
                    )
                else:
                    backward_out = torch.autograd.grad(
                        needed_outs,
                        grad_primals,
                        grad_outputs=needed_tangents,
                        allow_unused=True,
                    )
        backward_out_iter = iter(backward_out)
        return outs, [
            next(backward_out_iter) if i else None for i in inputs_needs_grads
        ]

    def inner_fn_with_anomaly(*args):
        with fx_traceback.preserve_node_meta(), warnings.catch_warnings():
            warnings.filterwarnings("ignore", "Anomaly Detection has been enabled.")
            with torch.autograd.detect_anomaly(check_nan=False):
                return inner_fn(*args)

    return inner_fn_with_anomaly


def create_functionalized_rng_ops_wrapper(func, args, trace_joint=True) -> Any:
    # Functionalization of rng ops changes the calling convention of the joint graph.
    # It goes from (primals, tangents) to (seed, offset, primals, tangents)
    # At runtime, we pass on the current seed and offset. This is hidden from
    # the user.
    fake_mode = detect_fake_mode()
    if fake_mode is None:
        fake_mode = nullcontext()

    def override_get_rng_state(device: Union[int, str, torch.device] = "cuda"):
        out = PhiloxStateTracker.get_state_as_tensor()
        return out

    def override_set_rng_state(x, device: Union[int, str, torch.device] = "cuda"):
        PhiloxStateTracker.set_state_from_tensor(x)

    def append_rng_offsets(args):
        if trace_joint:
            # args signature before: Tuple(fwd_outputs), Tuple(bwd_outputs)
            # args signature after: Tuple(fwd_outputs, new_fwd_rng_offset), Tuple(bwd_offset, new_bwd_rng_offset)
            return (
                (*args[0], PhiloxStateTracker.get_updated_fwd_offset()),
                (*args[1], PhiloxStateTracker.get_updated_bwd_offset()),
            )
        else:
            # args signature before: Tuple(fwd_outputs)
            # args signature after: Tuple(fwd_outputs, new_fwd_rng_offset)
            return (*args, PhiloxStateTracker.get_updated_fwd_offset())

    def traced_joint(
        primals, tangents, fwd_seed, fwd_base_offset, bwd_seed, bwd_base_offset
    ):
        with patch("torch.cuda.get_rng_state", override_get_rng_state), patch(
            "torch.cuda.set_rng_state", override_set_rng_state
        ):
            return append_rng_offsets(func(primals, tangents))

    def traced_forward(*primals_fwd_seed_fwd_base_offset):
        # The signature is (*primals, seed, offset)
        with patch("torch.cuda.get_rng_state", override_get_rng_state), patch(
            "torch.cuda.set_rng_state", override_set_rng_state
        ):
            return append_rng_offsets(func(*primals_fwd_seed_fwd_base_offset[:-2]))

    if trace_joint:
        # Get the current seed and offset to setup tracing.
        fwd_seed, fwd_base_offset = CUDARngStateHelper.get_torch_state_as_tuple(
            fake_mode
        )
        bwd_seed, bwd_base_offset = CUDARngStateHelper.get_torch_state_as_tuple(
            fake_mode
        )
        PhiloxStateTracker.record_state(fwd_seed, fwd_base_offset, "forward")
        PhiloxStateTracker.record_state(bwd_seed, bwd_base_offset, "backward")
        return traced_joint, (
            *args,
            fwd_seed,
            fwd_base_offset,
            bwd_seed,
            bwd_base_offset,
        )
    else:
        # Get the current seed and offset to setup tracing.
        fwd_seed, fwd_base_offset = CUDARngStateHelper.get_torch_state_as_tuple(
            fake_mode
        )
        PhiloxStateTracker.record_state(fwd_seed, fwd_base_offset, "forward")
        return traced_forward, (*args, fwd_seed, fwd_base_offset)


# This creates the final function that we want to trace using make_fx(),
# in both aot_dispatch_autograd and aot_dispatch_base.
# Preconditions:
# - fn corresponds to the user's fw function
# - fn arguments have been flattened, duplicate arguments have been handled
# - In the returned function, the "primals" arguments *includes* synthetic bases.
# This function does the work of functionalizing the input function,
# and performing copy_() calls at the end of the function if `keep_input_mutations` is set.
# The function returned has signature that is either:
# (1) "traced_fn(primals: List[Any])" if trace_joint is False
# (2) "traced_fn(primals: List[Any], tangents: List[Any])" if trace_joint is True
# Returns a new (functionalized) function, and updated arguments to call it with.
def create_functionalized_fn(
    fn,
    args,
    *,
    meta: ViewAndMutationMeta,
    aot_config: AOTConfig,
    trace_joint: bool,
) -> Any:
    @wraps(fn)
    def _functionalized_f_helper(*args):
        # See Note [Disabling Functionalize TLS Above Python Functionalization]
        disable_above = torch._C._ExcludeDispatchKeyGuard(
            torch._C.DispatchKeySet(torch._C.DispatchKey.Functionalize)
        )

        # See Note [Side-Effectful Tokens in AOTAutograd]
        if trace_joint:
            assert (
                isinstance(args, tuple)
                and len(args) == 2
                and isinstance(args[0], (list, tuple))
            )
            tokens = args[0][: len(meta.tokens)]
            actual_args = args[0][len(meta.tokens) :]
            args = (actual_args, args[1])
        else:
            tokens = args[: len(meta.tokens)]
            args = args[len(meta.tokens) :]
        assert all(token.numel() == 0 for token in tokens)

        with disable_above:
            # Wrap inputs into functional wrappers
            f_args = pytree.tree_map(to_fun, args)
            f_tokens = pytree.tree_map(to_fun, tokens)

            # Populate the current FunctionalTensorMode with the tokens per
            # operator. See Note [FunctionalTensorMode is Stateful]
            functional_tensor_mode = (
                torch.utils._python_dispatch._detect_functional_mode()
            )
            assert functional_tensor_mode is not None
            for i, k in enumerate(meta.tokens.keys()):
                functional_tensor_mode._tokens[k] = f_tokens[i]

            # Run the joint
            f_outs = fn(*f_args)

            # Return both the tokens and the outputs
            # See Note [Side-Effectful Tokens in AOTAutograd]
            f_outs = (*functional_tensor_mode._tokens.values(), *f_outs)

        if trace_joint:
            # We support a limited amount of mutation of graph inputs during the backward pass.
            # (This is used e.g. by Float8, which needs to update buffers during the backward pass)
            # Here, we perform extra checks for primals that were mutated in the **backward**
            # We're doing the checks here instead of doing them with the rest of the input mutation handling because:
            # - We need to detect inputs that were mutated in the backward **separately** from mutations that happened
            #   during the forward, because the handling is different: some input mutations from the the forward
            #   can be only handled in a fw-only runtime epilogue, and in theory if we wanted to handle those same
            #   types of mutations in the backward we would need a bw-only runtime epilogue.
            # - We could in theory have our analysis pass differentiate mutations in the fw from mutations in
            #   the bw by running our analysis first on the fw-only graph, and then on the joint graph. This would
            #   require an extra round of tracing though, so it's more efficient to do in-line here.
            assert (
                isinstance(args, tuple)
                and len(args) == 2
                and isinstance(args[0], (list, tuple))
            )
            # Only look at mutations that happened to forward inputs (e.g. fw buffers that were saved for bw)
            primals_before = args[0]
            primals_after = pytree.tree_map(from_fun, f_args[0])
            for f_inpt, before, after, inpt_info in zip(
                f_args[0], primals_before, primals_after, meta.input_info
            ):
                # Ban metadata mutations on fw inputs during the bw
                if not inpt_info.mutates_metadata:
                    assert not has_metadata_mutation(
                        f_inpt, before, check_only_storage_mutation=False
                    ), "Found a graph input that had its metadata mutated in the backward. This is not supported"
                # Allow data mutations on fw inputs during the bw, but only if they do not require grad
                # So we can guarantee that we can keep the mutations in the graph
                if (
                    has_data_mutation(f_inpt)
                    and not inpt_info.mutates_data
                    and not inpt_info.mutates_storage_metadata
                ):
                    assert (
                        not inpt_info.requires_grad
                    ), "Found a graph input that requires_grad and was mutated in the backward. This is not supported"
                    # Otherwise, put the mutation in the graph
                    before.copy_(after)
            # Now that we covered mutations to *forward* inputs during the backward,
            # we also need to cover mutations to *backward-only* inputs during the backward (e.g. mutation to a grad_out).
            # Today, we will just error in all cases of this happening unless someone needs us to support it.
            tangents_before = args[1]
            tangents_after = pytree.tree_map(from_fun, f_args[1])
            for f_inpt, before, after in zip(
                f_args[1], tangents_before, tangents_after
            ):
                assert not has_metadata_mutation(
                    f_inpt, before, check_only_storage_mutation=False
                ) and not has_data_mutation(
                    f_inpt
                ), "Found an input to the backward that was mutated during the backward pass. This is not supported"

            # TODO: to support graph breaks in ppFSDP eventually, we'll need to handle the case where a param
            # e.g. starts with a valid storage on graph entry, and needs to have its storage resized to zero
            # on graph exit. This will require putting the resize_() op directly in the graph.
            for i, (inpt_old, inpt_f) in enumerate(
                zip(args, f_args) if not trace_joint else zip(args[0], f_args[0])
            ):
                if not isinstance(inpt_f, torch.Tensor):
                    continue
                assert is_fun(inpt_f)
                inpt_new = from_fun(inpt_f)
                if meta.input_info[i].mutation_inductor_storage_resize:
                    assert (
                        inpt_old.untyped_storage().nbytes()
                        == inpt_new.untyped_storage().nbytes()
                    ), "storage resizes that do not no-op in the graph are not yet supported"

        if aot_config.keep_inference_input_mutations:
            # Note: This is a bit annoying. There's a layering issue here, where:
            # (1) functionalization needs to operate on **synthetic base** inputs, before unpacking them into the "real" inputs.
            # (2) For keep_input_mutations, we support tracing a call to copy_() directly on mutated inputs.
            #     However, we **only** want to support this for inputs that have data-only (and no metadata) mutations,
            #     because inductor (and backends in generally) would prefer not to see these (e.g. as_strided_(), resize_()).
            #     This makes it pretty difficult for this logic to operate on synthetic bases.
            # (3) In addition, there are cases where it's significantly cheaper to perform the copy on the individual
            #     (unpacked) input aliases, instead of the synthetic base.
            # Example case where (3) could be important:
            #
            #     def f(x, y):
            #         x.mul_(2)
            #         y.mul_(3)
            #         return x, y
            #    a = torch.ones(1'000'000)
            #    x, y = out(a[0:9], a[1:10])
            #
            # It would be much better to add copy_() calls into the graph for the two tiny slices, instead of materializing
            # a giant "updated synthetic base" and copying into a's entire storage.
            #
            # For now, we are pessimistically not performing the optimization from (3);
            # we will materialize an "updated" synthetic base, and copy it back to the synthetic input base.
            # This allows us to factor aot autograd much more nicely, since only one area of the code needs to worry
            # about synthetic bases.
            for i, (inpt_old, inpt_f) in enumerate(
                zip(args, f_args) if not trace_joint else zip(args[0], f_args[0])
            ):
                if not isinstance(inpt_f, torch.Tensor):
                    continue
                assert is_fun(inpt_f)
                inpt_new = from_fun(inpt_f)
                if meta.input_info[i].mutation_type == MutationType.MUTATED_IN_GRAPH:
<<<<<<< HEAD
                    # Optimization: if the copy_() is a no-op then don't include it in the graph.
                    # In theory inductor could optimize this away, however in fsdp, we end up with
                    # param.copy_(param), where param is a zero-storage-size tensor,
                    # and running this op in eager mode (using the aot_eager backend) will result in a segfault.
                    # So we may as well optimize it away here.
                    if inpt_old is inpt_new:
                        continue
=======
                    # See Note [set_() Input Mutations in AOTAutograd]
                    # all mutations on the input must be under no_grad, so it is safe to put in the graph
                    # Here, we're saying that if an input experienced a set call, inp.set_(other),
                    # then we can effectively not have to worry about whether its data was mutated.
                    # There are 3 cases:
                    # (1) We mutate inp *after* the set_() call. other is a graph intermediate.
                    #     In this case, we're not really mutating the input storage of "inp";
                    #     we're mutating the storage of an intermdiate value (other),
                    #     and slamming that storage into the input tensor. So no data mutation is necessary.
                    # (2) We mutate inp *after* the set_() call. other is a graph *input*.
                    #     In this case, the data mutation will be properly handled in the runtime
                    #     epilogue during the processing of "other"
                    # (3) We mutate inp *before* the set_() call.
                    #     This case is *not* currently handled.
                    if meta.input_info[i].mutates_storage_metadata:
                        with torch.no_grad():
                            inpt_old.set_(inpt_new)

>>>>>>> ee0c4734
                    # We found an input that had a (data-only) mutation.
                    # Since keep_input_mutations is set, we need to faithfully apply a copy_()
                    # so the compiler will see the input mutation in the graph.
                    if (
                        meta.input_info[i].mutates_data
                        and meta.input_info[i].mutations_hidden_from_autograd
                    ):
                        # Hidden from autograd = run under no_grad, **and** don't bump VC
                        with torch.no_grad(), torch.autograd._unsafe_preserve_version_counter(
                            inpt_old
                        ):
                            inpt_old.copy_(inpt_new)
                    elif (
                        meta.input_info[i].mutates_data
                        and meta.input_info[i].mutations_under_no_grad_or_inference_mode
                    ):
                        # Under no_grad = run under no_grad (we still bump the VC though)
                        # (inference_mode will also bump the VC, as long as the tensor in question
                        # was created outside of inference_mode)
                        with torch.no_grad():
                            inpt_old.copy_(inpt_new)
                    elif meta.input_info[i].mutates_data:
                        inpt_old.copy_(inpt_new)

            # When an output tensor is a functionalized mutated input, and we
            # were able to move the mutation in to the graph then we can return
            # the mutated input directly. This prevents duplicating the
            # tensors contents.
            flat_outs, outs_spec = pytree.tree_flatten(f_outs)
            flat_outs = [from_fun(o) for o in flat_outs]
            num_outs = len(meta.output_info)

            for i, outp in enumerate(flat_outs[:num_outs]):
                info = meta.output_info[i]
                if info.output_type != OutputType.is_input:
                    continue

                assert info.base_idx is not None
                if (
                    meta.input_info[info.base_idx].mutation_type
                    == MutationType.MUTATED_IN_GRAPH
                ):
                    fw_args = args[0] if trace_joint else args
                    flat_outs[i] = fw_args[info.base_idx]
            return pytree.tree_unflatten(flat_outs, outs_spec)

        return pytree.tree_map(from_fun, f_outs)

    # Kinda annoying, but needed to make sure that the fx graph we trace out has "primals"
    # and "tangents" as its input names (which are special-cased by the partitioner)
    # TODO (tmanlaibaatar) revisit this if we ever need to turn on non-strict joint graph export
    def joint_helper(primals, tangents):
        return _functionalized_f_helper(primals, tangents)

    helper = joint_helper if trace_joint else _functionalized_f_helper
    if config.functionalize_rng_ops:
        # Setup the wrapper for functionalization of rng ops
        helper, args = create_functionalized_rng_ops_wrapper(helper, args, trace_joint)

    # Additionally pass in tokens as inputs
    # See Note [Side-Effectful Tokens in AOTAutograd]
    additional_token_inputs = [torch.tensor([])] * len(meta.tokens)
    if trace_joint:
        args = ([*additional_token_inputs, *args[0]], *args[1:])
    else:
        args = [*additional_token_inputs, *args]

    return helper, args


# Given a function operating on Subclass -> Subclass, returns an function that operates on Tensor -> Tensor
# Also returns:
# - the new set of arguments to pass into this function (now that tensor subclasses have been eliminated)
# - the updated ViewAndMutationMeta for this dense -> dense function.
# The other important arguments are:
# - flat_fn_maybe_joint: when is_joint_structure=True, this is the joint fw-bw function.
#                        when is_joint_structure=False, this is just the forward function.
# - fw_only: this is *always* the forward-only function.
#   Why do we need this? We need to collect updated ViewAndMutationMeta on our new dense -> dense functions.
#   In particular, we need this to tell the partitioner how many dense forward outputs there are.
def aot_dispatch_subclass(
    flat_fn_maybe_joint,
    args: List[Any],
    *,
    is_joint_structure: bool,
    meta: ViewAndMutationMeta,
    fw_only: Callable,
) -> SubclassTracingInfo:
    # Skip logic if we don't need to trace through any subclasses
    req_subclass_dispatch = requires_subclass_dispatch(args, meta)
    if not req_subclass_dispatch:
        return SubclassTracingInfo(
            plain_tensor_trace_fn=flat_fn_maybe_joint,
            plain_tensor_args=args,
            maybe_subclass_meta=None,
        )

    # TODO: add subclass guards (later PR).

    # What's going on here? We need to compute subclass metadata about the outputs of the joint (grad_inputs).
    # Annoying: we don't know the grad input metas until we're in the middle of tracing the joint,
    # so we set it later, while we're tracing the joint (see inner_fn() below).
    # Another option would be to run our run_functionalized_fw_and_collect_metadata() function
    # directly on the joint, but this would hurt compile time (adding yet another pass through the joint).
    subclass_meta = SubclassMeta()

    def inner_fn(fn, args, *, use_trace_joint: bool):
        # Step 1: wrap tensor inputs into subclasses if necessary
        all_args = wrap_tensor_subclasses_maybe_joint(
            args, is_joint_structure=use_trace_joint, meta=meta
        )

        # Step 2: call the inner function, with our (maybe subclass) inputs
        wrapped_outs = fn(*all_args)

        if use_trace_joint:
            # See Note: [Computing Subclass Metadata about grad_inputs]
            # We also stash subclass info on our grad_inputs, if we're tracing the joint.
            nonlocal subclass_meta
            assert isinstance(wrapped_outs, tuple) and len(wrapped_outs) == 2
            # Don't need fw outs since we already have subclass metadata on them
            grad_inputs = wrapped_outs[1]
            subclass_meta.grad_input_metas = create_subclass_meta(grad_inputs)

        # Step 3: Unwrap any subclass outputs back into dense tensors
        unwrapped_outs = unwrap_tensor_subclasses(
            wrapped_outs, is_joint_structure=use_trace_joint
        )
        return unwrapped_outs

    def joint_fn(primals, tangents):
        return inner_fn(flat_fn_maybe_joint, (primals, tangents), use_trace_joint=True)

    def fw_fn(*primals):
        return inner_fn(flat_fn_maybe_joint, primals, use_trace_joint=False)

    def metadata_fn(*primals):
        return inner_fn(fw_only, primals, use_trace_joint=False)

    args_unwrapped = unwrap_tensor_subclasses(
        args, is_joint_structure=is_joint_structure
    )

    if is_joint_structure:
        primals_unwrapped = args_unwrapped[0]
        fn_to_trace = joint_fn
    else:
        primals_unwrapped = args_unwrapped
        fn_to_trace = fw_fn

    # Note: [Partitioner handling for Subclasses, Part 1]
    # The way the partitioner works is that:
    # (1) we pass is a single graph containing the joint fw/bw,
    #     where the # of graph outputs corresponds to # fw_outputs + # grad_inputs
    # (2) The partitioner accepts an arguments, num_fwd_outputs,
    #     and assumes that the first "num_fwd_outputs" graph outputs correspond
    #     to outputs of the forward graph.
    # How do tensor subclasses enter the picture?
    # the num_fwd_outputs in the final graph is actually non-trivial to compute,
    # because it can be influenced by input mutations and intermediate bases.
    # So we compute it by inspecting the current ViewAndMutationMeta object.
    # However, the original ViewAndMutationMeta that we computed was created
    # on the subclass -> subclass graph,
    # which can have a different number of outputs than the dense -> dense graph.
    # That's why we createa a fresh metadata object on the dense -> dense function here,
    # and plumb it back up to the partitioner.
    # See Note: [Partitioner handling for Subclasses, Part 2] for more info.
    meta_updated = run_functionalized_fw_and_collect_metadata(
        metadata_fn,
        keep_input_mutations=meta.keep_input_mutations,
        is_train=meta.is_train,
    )(*primals_unwrapped)

    subclass_meta.fw_metadata = meta_updated

    return SubclassTracingInfo(
        plain_tensor_trace_fn=fn_to_trace,
        plain_tensor_args=args_unwrapped,
        maybe_subclass_meta=subclass_meta,
    )


def create_functional_call(mod, params_spec, params_len, store_orig_mod=False):
    # Redundant with dynamo, but worth having in case this gets invoked elsewhere.
    # https://github.com/pytorch/pytorch/issues/103569

    def functional_call(*args, **kwargs):
        with stateless._reparametrize_module(
            mod, pytree.tree_unflatten(args[:params_len], params_spec)
        ):
            if isinstance(mod, torch.fx.GraphModule):
                with fx_traceback.preserve_node_meta(), warnings.catch_warnings():
                    warnings.filterwarnings(
                        "ignore", "Anomaly Detection has been enabled."
                    )
                    with torch.autograd.detect_anomaly(check_nan=False):
                        detect_fake_mode().epoch += 1
                        out = PropagateUnbackedSymInts(mod).run(
                            *args[params_len:], **kwargs
                        )
            else:
                out = mod(*args[params_len:], **kwargs)

        if not isinstance(out, (tuple, list)):
            raise RuntimeError(
                "Graph output must be a tuple(). This is so that we can avoid "
                "pytree processing of the outputs. Please change the module to "
                "have tuple outputs or use aot_module instead."
            )
        return out

    # Note [Preserving the nn module stack metadata during export non-strict mode]
    # This path is currently only used by the non-strict export flow,
    # where we cannot rely on dynamo to preserve nn stack metadata in our captured graph.
    # Instead, we stash the original user nn module here, and rely on `make_fx` to grab
    # this stashed module and use it to track nn module stack metadata
    if store_orig_mod and not hasattr(functional_call, "_orig_mod"):
        functional_call._orig_mod = mod  # type: ignore[attr-defined]

    return functional_call<|MERGE_RESOLUTION|>--- conflicted
+++ resolved
@@ -493,15 +493,6 @@
                 assert is_fun(inpt_f)
                 inpt_new = from_fun(inpt_f)
                 if meta.input_info[i].mutation_type == MutationType.MUTATED_IN_GRAPH:
-<<<<<<< HEAD
-                    # Optimization: if the copy_() is a no-op then don't include it in the graph.
-                    # In theory inductor could optimize this away, however in fsdp, we end up with
-                    # param.copy_(param), where param is a zero-storage-size tensor,
-                    # and running this op in eager mode (using the aot_eager backend) will result in a segfault.
-                    # So we may as well optimize it away here.
-                    if inpt_old is inpt_new:
-                        continue
-=======
                     # See Note [set_() Input Mutations in AOTAutograd]
                     # all mutations on the input must be under no_grad, so it is safe to put in the graph
                     # Here, we're saying that if an input experienced a set call, inp.set_(other),
@@ -520,7 +511,6 @@
                         with torch.no_grad():
                             inpt_old.set_(inpt_new)
 
->>>>>>> ee0c4734
                     # We found an input that had a (data-only) mutation.
                     # Since keep_input_mutations is set, we need to faithfully apply a copy_()
                     # so the compiler will see the input mutation in the graph.
