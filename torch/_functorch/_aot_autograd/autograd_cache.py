--- conflicted
+++ resolved
@@ -9,13 +9,9 @@
 import logging
 import operator
 import os
-<<<<<<< HEAD
 import pickle
 import tempfile
 from typing import Any, cast, Dict, List, Optional
-=======
-from typing import Any, cast, Dict, List
->>>>>>> 5cac59c9
 
 import torch
 from torch._guards import detect_fake_mode
@@ -340,6 +336,15 @@
     new_module.recompile()
     return new_module
 
+
+cache = tempfile.mkdtemp()
+
+
+def cache_dir():
+    """Returns the directory where we store AOTAutograd cache entries."""
+    return cache
+
+
 @dataclasses.dataclass
 class AOTAutogradCacheEntry:
     """
