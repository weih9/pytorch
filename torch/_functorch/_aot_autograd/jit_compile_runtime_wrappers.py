--- conflicted
+++ resolved
@@ -357,9 +357,6 @@
                 == len(fw_metadata.input_info) + inner_meta.num_outputs_rng_offset
             )
             for i, (bw_out) in enumerate(bw_outs):
-<<<<<<< HEAD
-                if bw_out is None:
-=======
                 # (1) No need to detach if our input already did not require grad.
                 # (2) If our input experiences a metadata mutation inside the graph (e.g. set_()),
                 #     we *must* not detach, otherwise it will be the detach'd input that gets the metadata mutation
@@ -372,9 +369,7 @@
                     bw_out is None
                     and fw_metadata.input_info[i].requires_grad
                     and not metadata_mutation_in_graph
-                    and _can_detach(_input_node(fx_g, i))
                 ):
->>>>>>> e1bd4509
                     _indices_of_inps_to_detach.append(i)
 
         if aot_config.enable_log:
