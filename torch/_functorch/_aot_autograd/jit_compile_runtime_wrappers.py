"""
These are the runtime wrappers that are associated with JIT-compiling.

This includes the forward-only and joint JIT runtime wrappers.

This module depends heavily on the runtime wrapper building blocks defined
in `runtime_wrappers`.
"""

import logging
import time
from contextlib import nullcontext
from functools import wraps
from typing import Any, List, Optional, Sequence

import torch
import torch.utils.dlpack
from torch import Tensor
from torch._dynamo.utils import lazy_format_graph_code
from torch._guards import (
    compile_context,
    CompileContext,
    detect_fake_mode,
    tracing,
    TracingContext,
)
from torch._logging import getArtifactLogger, trace_structured
from torch._prims_common import CUDARngStateHelper
from torch._subclasses import FakeTensor
from torch.fx.experimental._backward_state import BackwardState
from torch.fx.experimental.proxy_tensor import is_sym_node
from torch.fx.experimental.symbolic_shapes import fx_placeholder_vals
from torch.utils._python_dispatch import is_traceable_wrapper_subclass
from .. import config
from .dispatch_and_compile_graph import (
    aot_dispatch_autograd_graph,
    aot_dispatch_base_graph,
)
from .logging_utils import describe_input, format_guard_bug_msg, track_graph_compiling

from .runtime_wrappers import (
    aot_dispatch_subclass_wrapper,
<<<<<<< HEAD
    functionalized_rng_runtime_epilogue,
=======
    FakifiedOutWrapper,
    FunctionalizedRngRuntimeWrapper,
>>>>>>> 634df065153 (Refactor fakified_out and rng wrappers)
    RuntimeWrapper,
)
from .schemas import (
    AOTConfig,
    MutationType,
    OutputType,
    SubclassMeta,
    TensorAlias,
    ViewAndMutationMeta,
)
from .subclass_utils import (
    compute_inner_mutated_inp_indices_from_subclass_meta,
    unwrap_tensor_subclasses,
    wrap_tensor_subclasses,
)

from .utils import (
    _get_symint_hints,
    call_func_at_runtime_with_args,
    make_boxed_func,
    normalize_as_list,
    strict_zip,
    unlift_tokens,
)

zip = strict_zip

log = logging.getLogger(__name__)
aot_joint_log = getArtifactLogger(__name__, "aot_joint_graph")
aot_graphs_log = getArtifactLogger(__name__, "aot_graphs")

aten = torch.ops.aten


def _force_contiguous(x):
    if not isinstance(x, torch.Tensor):
        return x
    x = x.contiguous()
    if not is_traceable_wrapper_subclass(x):
        return x
    for attr in x.__tensor_flatten__()[0]:  # type: ignore[attr-defined]
        elem = getattr(x, attr)
        if not elem.is_contiguous():
            setattr(x, attr, elem.contiguous())
    return x


def _compute_output_meta_with_inductor_strides(fw_module, fwd_output_strides):
    out = [n.meta["val"] for n in (list(fw_module.graph.nodes)[-1].args[0])]
    # will only be set for inductor
    if not fwd_output_strides:
        return out
    with TracingContext.get().fake_mode.shape_env.suppress_guards():
        for i in range(len(out)):
            if not isinstance(out[i], Tensor):
                continue
            if all(s1 == s2 for s1, s2 in zip(out[i].stride(), fwd_output_strides[i])):
                continue
            out[i] = out[i].as_strided(out[i].shape, fwd_output_strides[i])
    return out


# See Note [Tangents must be contiguous, Part 2]
def coerce_runtime_tangent(x, metadata_tensor):
    if not isinstance(x, torch.Tensor):
        return x
    if not is_traceable_wrapper_subclass(x):
        return x
    assert is_traceable_wrapper_subclass(metadata_tensor)
    _, runtime_tangent_metadata = x.__tensor_flatten__()  # type: ignore[attr-defined]
    _, expected_tangent_metadata = metadata_tensor.__tensor_flatten__()
    if runtime_tangent_metadata == expected_tangent_metadata:
        return x
    if not hasattr(x, "__coerce_same_metadata_as_tangent__"):
        raise RuntimeError(
            f"""
During the backward, we encountered a tensor subclass where we guessed its
metadata incorrectly.

Expected metadata: {str(expected_tangent_metadata)}

Runtime metadata: {str(runtime_tangent_metadata)}

shape: {str(x.shape)}
To fix this, your tensor subclass must implement the dunder method __force_to_same_metadata__.
"""
        )
    return x.__coerce_same_metadata_as_tangent__(metadata_tensor)  # type: ignore[attr-defined]


def aot_dispatch_base(
    flat_fn,
    flat_args: List[Tensor],
    aot_config: AOTConfig,
    *,
    fw_metadata: ViewAndMutationMeta,
):
    fw_module, updated_flat_args, maybe_subclass_meta = aot_dispatch_base_graph(  # type: ignore[misc]
        flat_fn, flat_args, aot_config, fw_metadata=fw_metadata
    )

    disable_amp = torch._C._is_any_autocast_enabled()
    context = torch._C._DisableAutocast if disable_amp else nullcontext
    fakified_out = None

    with context(), track_graph_compiling(aot_config, "inference"):
        compiler = (
            aot_config.inference_compiler
            if aot_config.inference_compiler is not None
            else aot_config.fw_compiler
        )
        if config.functionalize_rng_ops:
            # Add the seed and offset as example inputs to pass to the compiler
            fake_mode = detect_fake_mode()
            seed, offset = CUDARngStateHelper.get_torch_state_as_tuple(fake_mode)
            updated_flat_args.extend([seed, offset])

        if tracing_context := torch._guards.TracingContext.try_get():
            tracing_context.fw_metadata = (
                fw_metadata
                if maybe_subclass_meta is None
                else maybe_subclass_meta.fw_metadata
            )

        with TracingContext.report_output_strides() as fwd_output_strides:
            compiled_fw = compiler(fw_module, updated_flat_args)

        # see note: [Returning Fake Tensors on First AOT Autograd Call]
        if tracing_context and tracing_context.fakify_first_call:
            fakified_out = _compute_output_meta_with_inductor_strides(
                fw_module, fwd_output_strides
            )

    # However, RuntimeWrapper does not expect the rng offsets in the
    # output. So, we have to create another wrapper and take out the offset. As
    # a result, we have to account for not boxed_call compilers as well.
    if not hasattr(compiled_fw, "_boxed_call"):
        compiled_fw = make_boxed_func(compiled_fw)

    # Create a wrapper to set up the rng functionalize and fakified out bits
    compiled_fw = FunctionalizedRngRuntimeWrapper.post_compile(
        compiled_fw, aot_config, fw_metadata=fw_metadata
    )
    compiled_fw = FakifiedOutWrapper.post_compile(
        compiled_fw, aot_config, fw_metadata=fw_metadata, fakified_out_opt=fakified_out
    )

    if maybe_subclass_meta is not None:
        compiled_fw_func = aot_dispatch_subclass_wrapper(
            compiled_fw,
            subclass_metas=fw_metadata.subclass_fw_graph_out_meta,
            num_fw_outs_saved_for_bw=None,
        )
    else:
        compiled_fw_func = compiled_fw

    if not hasattr(compiled_fw_func, "_boxed_call"):
        compiled_fw_func = make_boxed_func(compiled_fw_func)

    compiled_fn = RuntimeWrapper.post_compile(
        compiled_fw_func,
        aot_config,
        fw_metadata=fw_metadata,
        indices_of_inps_to_detach=[],
        trace_joint=False,
        disable_amp=disable_amp,
    )

    return compiled_fn


def _output_node(gm: torch.fx.GraphModule) -> torch.fx.Node:
    """Return the output node of a graph"""
    # reversed() since we expect output at end of graph
    return next(reversed(gm.graph.find_nodes(op="output")))


def _input_node(gm: torch.fx.GraphModule, i: int) -> torch.fx.Node:
    """Fetch the i-th placeholder in the graph"""
    seen = 0
    for n in gm.graph.find_nodes(op="placeholder"):
        if seen == i:
            return n
        seen += 1
    raise IndexError(f"input {i} does not exist, only {seen} inputs in graph")


def _can_detach(node: torch.fx.Node):
    """
    Avoid calling .detach() on inputs passed to _bind_nn_parameter()
    """
    from torch._dynamo.create_parameter_op import _bind_nn_parameter

    return all(n.target is not _bind_nn_parameter for n in node.users)


def aot_dispatch_autograd(
    flat_fn,
    flat_args: List[Any],
    aot_config: AOTConfig,
    *,
    fw_metadata: ViewAndMutationMeta,
):
    fw_metadata.deterministic = torch.are_deterministic_algorithms_enabled()
    fx_g, joint_inputs, maybe_subclass_meta = aot_dispatch_autograd_graph(  # type: ignore[misc]
        flat_fn, flat_args, aot_config, fw_metadata=fw_metadata
    )

    # Copied from aot_dispatch_autograd_graph.
    disable_amp = torch._C._is_any_autocast_enabled()

    if aot_config.enable_log:
        aot_joint_log.info(
            "%s", lazy_format_graph_code("Joint graph", fx_g, aot_config.aot_id)
        )
        trace_structured(
            "aot_joint_graph",
            payload_fn=lambda: fx_g.print_readable(print_output=False),  # type: ignore[union-attr]
        )

    fakify_first_call = False
    fakified_out = None

    with torch.no_grad():
        inner_meta = (
            fw_metadata
            if maybe_subclass_meta is None
            else maybe_subclass_meta.fw_metadata
        )
        with track_graph_compiling(aot_config, "joint"):
            # See Note: [Partitioner handling for Subclasses, Part 1]
            # See Note: [Recomputing subclass mutation handling]
            mutated_inp_runtime_indices = (
                compute_inner_mutated_inp_indices_from_subclass_meta(
                    fw_metadata, inner_meta
                )
            )
            num_tokens = len(fw_metadata.tokens)
            num_mutated_inp_runtime_indices = len(mutated_inp_runtime_indices)
            num_inner_fwd_outputs = (
                num_mutated_inp_runtime_indices
                + inner_meta.num_outputs
                + inner_meta.num_intermediate_bases
                + inner_meta.num_outputs_rng_offset
                + num_tokens  # See Note [Side-Effectful Tokens in AOTAutograd]
            )
            fw_module, bw_module = aot_config.partition_fn(
                fx_g, joint_inputs, num_fwd_outputs=num_inner_fwd_outputs
            )

            # See Note [Side-Effectful Tokens in AOTAutograd]
            if num_tokens != 0 and config.unlift_effect_tokens:
                unlift_tokens(fw_module, fw_metadata)
                num_inner_fwd_outputs -= num_tokens
                joint_inputs = (joint_inputs[0][num_tokens:], joint_inputs[1])

            fw_outs = next(iter(fw_module.graph.find_nodes(op="output"))).args[0]
            # we only need to bookkeep the symints that are saved for bw, not any symints
            # the user forward might have returned in its own output
            fw_outs_saved_for_bw = fw_outs[num_inner_fwd_outputs:]
            num_fw_outs_saved_for_bw = len(fw_outs_saved_for_bw)
            symint_outs_saved_for_bw = [
                n for n in fw_outs_saved_for_bw if is_sym_node(n)
            ]
            fw_metadata.num_symints_saved_for_bw = len(symint_outs_saved_for_bw)
            inner_meta.num_symints_saved_for_bw = len(symint_outs_saved_for_bw)
            _num_symints_saved_for_bw = len(symint_outs_saved_for_bw)

        # Note [Detaching inputs that never need gradients]
        # See https://github.com/pytorch/pytorch/issues/97745
        # Suppose we have a function like this that we want to compile:
        #
        # def f(x, y):
        #     return torch.mul(x, y.detach())
        #
        # What gradients should we compute for x and y?
        # By default, AOTAutograd will compute a gradient for **every** input that requires gradients,
        # and so we'll compute:
        #    x_grad_input = y
        #    y_grad_input = None
        # Does this preserve the semantics of eager mode?
        # Unfortunately, no.
        # Doing the above will cause autograd to **continue** to backprop the autograd tape
        # that was generated from constructing y.
        #
        # This is **different** from what would have happened in eager mode.
        # In eager mode, if we backprop through the output of this function, autograd will only traverse
        # the bit of the autograd tape corresponding to "x".
        # In particular, if a user had previously backpropped through y's autograd tape,
        # And then they try to backprop through the output of the above function,
        # then we'll hit the dreaded "Trying to backward through the graph a second time" error.
        #
        # You might think: If autograd sees that a gradient is None, shouldn't it stop early,
        # instead of continuing the backprop through the ancestors of that node in the graph?
        #
        # Autograd has two passes:
        # (1) a first pass that traverses the autograd graph and figures out which nodes need to be executed
        # (2) a second pass that actually goes ahead and executes each node when it becomes ready,
        #     propagating gradients
        # By the time we're executing a node and we see that it produces a None, the set of nodes to execute
        # is already locked-in.
        #
        # The fix: instead, we can recognize statically that the graph we're compiling will never contribute
        # gradients to y, and prevent autograd from trying to traverse y's autograd tape at all.
        # We can do this by manually detach'ing y before sending it through the `CompiledFunction`.
        #
        # Note that this solution is not bulletproof.
        # It's possible to construct a case where eager may or may not have have tried to autograd through y,
        # depending on the actual grad_outputs that were passed in during the backward.
        # There is no easy fix for this: the simplest fix would be to run with `retain_graph=True`,
        # allowing autograd to re-use the graph.
        #
        # An example of this case is:
        # def f(x):
        #     return x.detach() * 2, x * 3
        # If we were to only backprop through outs[0], in eager, we would stop
        # If we backward only on the first output, we shouldn't send a grad through x.
        # But the custom autograd function doesn't know that: it will materialize zero grads for x * 3
        # and we will end up with a zero grad at x.
        # If we later backprop through the second output, this will also require backprop'ing through x.
        # Meaning we'll need to use `retain_graph=True` to be able to backprop through x the second time.
        _indices_of_inps_to_detach: List[int] = []
        bw_outs: Sequence[torch.fx.Node] = _output_node(bw_module).args[0]  # type: ignore[assignment]

        # TODO: we should apply the below "detach inputs if their gradients are statically known to be None"
        # optimization even if we have subclass inputs/outputs (we do not handle this today).
        # Computing which our our inputs get None gradients is a bit more complicated,
        # if any of our inputs are subclasses. Why?
        # (a) we need to make sure that we call .detach() on the input subclasses, since autograd sees subclasses.
        # (b) The grad_outputs that we AOT computed in our backward graph are the desugared tensor tensors,
        #     so we need to figure out which subclass fw inputs they map to.
        if maybe_subclass_meta is None:
            assert (
                len(bw_outs)
                == len(fw_metadata.input_info) + inner_meta.num_outputs_rng_offset
            )
            bw_outs_no_rng = bw_outs
            if inner_meta.num_outputs_rng_offset > 0:
                bw_outs_no_rng = bw_outs[: -inner_meta.num_outputs_rng_offset]
            assert len(bw_outs_no_rng) == len(fw_metadata.input_info)

            for i, (bw_out) in enumerate(bw_outs_no_rng):
                # If our input experiences a metadata mutation inside the graph (e.g. set_()),
                # we *must* not detach, otherwise it will be the detach'd input that gets the metadata mutation
                metadata_mutation_in_graph = (
                    fw_metadata.input_info[i].mutation_type
                    == MutationType.MUTATED_IN_GRAPH
                    and fw_metadata.input_info[i].mutates_storage_metadata
                )
                if (
                    bw_out is None
                    and not metadata_mutation_in_graph
                    and _can_detach(_input_node(fx_g, i))
                ):
                    _indices_of_inps_to_detach.append(i)

        if aot_config.enable_log:
            aot_graphs_log.info(
                "%s",
                lazy_format_graph_code("Forward graph", fw_module, aot_config.aot_id),
            )
            aot_graphs_log.info(
                "%s",
                lazy_format_graph_code("Backward graph", bw_module, aot_config.aot_id),
            )
            trace_structured(
                "aot_forward_graph",
                payload_fn=lambda: fw_module.print_readable(print_output=False),
            )
            trace_structured(
                "aot_backward_graph",
                payload_fn=lambda: bw_module.print_readable(print_output=False),
            )

        with track_graph_compiling(aot_config, "forward"):
            # flat_args at this point might still be subclasses-
            # make sure to pass the unwrapped fake tensors into the compiler!
            adjusted_flat_args = joint_inputs[0]
            if config.functionalize_rng_ops:
                # Update example inputs for the fw_compiler
                fake_mode = detect_fake_mode()
                seed, offset = CUDARngStateHelper.get_torch_state_as_tuple(fake_mode)
                adjusted_flat_args.extend([seed, offset])
                # We are not clearing flat_args here because
                # 1) There is a check in the debug compiler at the end
                # 2) It does not matter as these are fake tensors

            if tracing_context := torch._guards.TracingContext.try_get():
                tracing_context.fw_metadata = inner_meta

            with TracingContext.report_output_strides() as fwd_output_strides:
                compiled_fw_func = aot_config.fw_compiler(fw_module, adjusted_flat_args)
            if not hasattr(compiled_fw_func, "_boxed_call"):
                compiled_fw_func = make_boxed_func(compiled_fw_func)

            # see note: [Returning Fake Tensors on First AOT Autograd Call]
            if tracing_context and tracing_context.fakify_first_call:
                fakified_out = _compute_output_meta_with_inductor_strides(
                    fw_module, fwd_output_strides
                )
                fakify_first_call = True

            if maybe_subclass_meta is not None:
                # Why do we need to pass in num_fw_outs_saved_for_bw?
                # See Note: [Partitioner handling for Subclasses, Part 2]
                compiled_fw_func = aot_dispatch_subclass_wrapper(
                    compiled_fw_func,
                    subclass_metas=fw_metadata.subclass_fw_graph_out_meta,
                    num_fw_outs_saved_for_bw=num_fw_outs_saved_for_bw,
                )
                if not hasattr(compiled_fw_func, "_boxed_call"):
                    compiled_fw_func = make_boxed_func(compiled_fw_func)

        # NB: It's important to compile backwards ahead of time, as this may
        # add extra guards which we need to apply to the Dynamo cache at
        # forwards
        with track_graph_compiling(aot_config, "backward"):
            placeholder_list = fx_placeholder_vals(bw_module)

            forward_saved_for_backwards_strides = None
            if fwd_output_strides is not None:
                forward_saved_for_backwards_strides = fwd_output_strides[
                    inner_meta.tensors_saved_for_backwards_slice
                ]

            # saved activations can have different stride to eager if
            # the compiler does layout optimization. We should restride the
            # tensor passed in for compiling the backward graph using the
            # saved tensor's stride.
            for i in range(len(placeholder_list)):
                ph_arg = placeholder_list[i]
                if not isinstance(ph_arg, torch.Tensor):
                    continue

                if forward_saved_for_backwards_strides is None:
                    continue

                real_stride = None
                # Per all_args calling convention
                j = i - len(symint_outs_saved_for_bw)
                if 0 <= j < len(forward_saved_for_backwards_strides):
                    real_stride = forward_saved_for_backwards_strides[j]
                if real_stride is None:
                    continue

                # Comparing ph_arg.stride() with real_stride directly may
                # cause dynamic dimensions in ph_arg being specialized to static
                # value. Using the hints to avoid that.
                if _get_symint_hints(ph_arg.stride()) != real_stride:
                    # Note that here we use the stride of the real tensor to
                    # restride a FakeTensor. This does not cause trouble
                    # for dynamic shape since this code path only get
                    # executed if layout optimization is enabled. And we
                    # disable layout optimization for dynamic shape right
                    # now.
                    #
                    # A solution that decide stride order based on real
                    # tensor's stride and then apply that stride order to
                    # the FakeTensor does not work smoothly since some
                    # tensor's layout is not 'dense'. E.g. mixnet_l has a
                    # tensor with size [8, 64, 112, 112] and strides
                    # (2408448, 1, 21504, 192). The solution mentioned will
                    # decide a stride of (802816, 1, 7168, 64) for this
                    # tensor which is wrong.
                    placeholder_list[i] = ph_arg.as_strided(ph_arg.size(), real_stride)

            compiled_bw_func = None
            if len(symint_outs_saved_for_bw):
                context = torch._C._DisableAutocast if disable_amp else nullcontext
                with context():
                    try:
                        compiled_bw_func = aot_config.bw_compiler(
                            bw_module, placeholder_list
                        )
                    except Exception:
                        log.warning(
                            "failed to eagerly compile backwards for dynamic, suppressing in case backwards not needed",
                            exc_info=True,
                        )
            # Compiled autograd will run the bw_module in the backward pass,
            # so recompilation need happen anyway if the backward pass is ever
            # called.
            #
            # The reason we do the GraphModule recompilation here is because
            # the lazy recompilation will cause issue in the backward pass
            # with compiled autograd.
            #
            # Do the _LazyGraphModule.force_recompile here rather than when
            # bw_module is first generated by the partitioner because the bw_module.recompile
            # may be called in some code path later and cause the _LazyGraphModule.forward
            # becomes the lazy version again. One example is when dynamic shape is enabled
            # upfront, the bw_compiler will be called above which can cause extra
            # graph module recompilation on bw_module.
            if torch._dynamo.compiled_autograd.compiled_autograd_enabled_count:
                from torch.fx._lazy_graph_module import _LazyGraphModule

                _LazyGraphModule.force_recompile(bw_module)

    saved_context = TracingContext.try_get()
    saved_compile_context = CompileContext.try_get()

    backward_state_indices = [
        idx for idx, x in enumerate(flat_args) if isinstance(x, BackwardState)
    ]
    assert len(backward_state_indices) <= 1

    compiled_fw_func = FunctionalizedRngRuntimeWrapper.post_compile(
        compiled_fw_func, aot_config, fw_metadata=fw_metadata
    )

    compiled_fw_func = FakifiedOutWrapper.post_compile(
        compiled_fw_func,
        aot_config,
        fw_metadata=fw_metadata,
        fakified_out_opt=fakified_out,
    )

    class CompiledFunction(torch.autograd.Function):
        compiled_fw = compiled_fw_func
        compiled_bw = compiled_bw_func
        metadata: ViewAndMutationMeta = fw_metadata  # type: ignore[assignment]
        maybe_subclass_metadata: Optional[SubclassMeta] = maybe_subclass_meta
        num_symints_saved_for_bw = _num_symints_saved_for_bw
        _compiled_autograd_should_lift = False
        _fakify_first_call = fakify_first_call

        @staticmethod
        def _compiled_autograd_key(ctx):
            return (ctx._autograd_function_id, *ctx.symints)

        @staticmethod
        def forward(ctx, *deduped_flat_tensor_args):
            args = deduped_flat_tensor_args
            if backward_state_indices:
                bw_state = args[backward_state_indices[0]]
                assert isinstance(bw_state, BackwardState)
                ctx._compiled_autograd_backward_state = bw_state

            marked_dirty_inps = []
            for i in fw_metadata.mutated_graph_handled_indices_seen_by_autograd:
                arg = deduped_flat_tensor_args[i]
                if not (arg.requires_grad and arg.is_leaf):  # would error
                    ctx.mark_dirty(arg)
                marked_dirty_inps.append(arg)

            fw_outs = call_func_at_runtime_with_args(
                CompiledFunction.compiled_fw,
                args,
                disable_amp=disable_amp,
            )

            num_outputs = CompiledFunction.metadata.num_outputs
            num_outputs_aliased = CompiledFunction.metadata.num_outputs_aliased
            num_mutated_runtime_inps = (
                CompiledFunction.metadata.num_mutated_inp_runtime_indices
            )
            num_tokens = len(CompiledFunction.metadata.tokens)
            num_forward_returns = CompiledFunction.metadata.num_forward_returns
            num_forward = CompiledFunction.metadata.num_forward

            # Partitioners must put symint arguments at the end separate from tensor arguments
            tensors_saved_for_backwards = fw_outs[
                CompiledFunction.metadata.tensors_saved_for_backwards_slice
            ]
            assert all(isinstance(x, torch.Tensor) for x in tensors_saved_for_backwards)
            # See Note [Detaching saved tensors in AOTAutograd]
            ctx.save_for_backward(
                *(
                    x.detach() if x._is_view() else x
                    for x in tensors_saved_for_backwards
                )
            )
            symint_outs = fw_outs[
                CompiledFunction.metadata.symints_saved_for_backwards_slice
            ]
            assert all(
                isinstance(x, (int, float, torch.SymInt, torch.SymFloat))
                for x in symint_outs
            ), str([type(x) for x in symint_outs])
            ctx.symints = symint_outs

            raw_returns = fw_outs[0:num_forward_returns]

            # Wrap all autograd.Function.forward() outputs that are aliases
            # so that autograd.Function doesn't treat them as tensors
            if num_mutated_runtime_inps > 0:
                for i, idx in enumerate(
                    CompiledFunction.metadata.mutated_inp_runtime_indices
                ):
                    # We could make this faster by only looping over inputs with metadata-only mutations
                    # (instead of looping over inputs with either data or metadata mutations), but there shouldn't be many.
                    info = CompiledFunction.metadata.input_info[idx]
                    if info.mutates_metadata and not info.mutates_data:
                        raw_return_idx = num_tokens + i
                        raw_returns[raw_return_idx] = TensorAlias(
                            raw_returns[raw_return_idx]
                        )

                if config.debug_assert:
                    user_mutated_inputs_raw = raw_returns[0:num_mutated_runtime_inps]
                    mut_inp_infos = [
                        x
                        for x in CompiledFunction.metadata.input_info
                        if x.mutates_data or x.mutates_metadata
                    ]
                    assert len(user_mutated_inputs_raw) == len(mut_inp_infos)

            if CompiledFunction.metadata.num_unsafe_view_outputs > 0:
                for idx in CompiledFunction.metadata.unsafe_view_out_indices:
                    raw_return_idx = num_tokens + num_mutated_runtime_inps + idx
                    o = raw_returns[raw_return_idx]
                    raw_returns[raw_return_idx] = torch.ops.aten._unsafe_view(
                        o, o.shape
                    )

            if num_outputs_aliased > 0:
                for idx in CompiledFunction.metadata.aliased_out_indices:
                    raw_return_idx = num_tokens + num_mutated_runtime_inps + idx
                    raw_returns[raw_return_idx] = TensorAlias(
                        raw_returns[raw_return_idx]
                    )

                if config.debug_assert:
                    intermediates_raw = raw_returns[
                        num_tokens + num_mutated_runtime_inps + num_outputs :
                    ]
                    assert not any(
                        isinstance(x, TensorAlias) for x in intermediates_raw
                    )

            # invariant: intermediate bases always require gradients, so we don't have to
            # consider marking them as non-differentiable.
            raw_returns_not_including_intermediate_bases = raw_returns[
                : num_mutated_runtime_inps + num_outputs + num_tokens
            ]
            raw_returns_meta = [
                x
                for x in CompiledFunction.metadata.input_info
                if x.mutation_type == MutationType.MUTATED_OUT_GRAPH
            ] + CompiledFunction.metadata.output_info

            fw_outs_not_requiring_grad = [
                x
                for (i, x) in enumerate(
                    raw_returns_not_including_intermediate_bases[num_tokens:]
                )
                if isinstance(x, torch.Tensor) and not raw_returns_meta[i].requires_grad
            ]
            ctx.mark_non_differentiable(*fw_outs_not_requiring_grad)
            ctx._materialize_non_diff_grads = False
            return tuple(raw_returns) + tuple(marked_dirty_inps)

        @staticmethod
        def backward(ctx, *flat_args):
            # Calling convention: we expect a grad_out passed to the backward:
            # - for every output of the fw that does *not* alias an input or graph intermediate
            # - for every updated_input generated by the fw that does *not* alias an input (aka only data-mutations)
            # - for every graph intermediate that we need to use to generate an output later.
            # The other outputs in the autograd.Function.forward that do *not* show up in the backward include:
            # - outputs that alias inputs or graph intermediates
            # - updated inputs due to metadata-only mutations.
            # We need to return them in the forward, but ensure that they all do not get gradients in the backward,
            # and we filter them out here before passing the remaining grad_outputs into the compiled backward.
            num_intermediate_bases = CompiledFunction.metadata.num_intermediate_bases
            num_graph_handled_inputs = (
                CompiledFunction.metadata.num_mutated_graph_handled_indices_seen_by_autograd
            )
            num_mutated_runtime_inps = (
                CompiledFunction.metadata.num_mutated_inp_runtime_indices
            )
            num_tokens = len(CompiledFunction.metadata.tokens)
            expected_grad_outs = (
                CompiledFunction.metadata.num_outputs
                + num_mutated_runtime_inps
                + num_intermediate_bases
                + num_tokens
            )
            deterministic = CompiledFunction.metadata.deterministic
            global_deterministic = torch.are_deterministic_algorithms_enabled()
            if deterministic is not None:
                torch._check(
                    not (not deterministic and global_deterministic),
                    lambda: (
                        "This compiled backward function is being run with "
                        "torch.use_deterministic_algorithms(True), "
                        "but it was previously generated during the forward function while "
                        "torch.use_deterministic_algorithms(False) was set."
                    ),
                )

            if num_graph_handled_inputs > 0:
                flat_args = flat_args[:-num_graph_handled_inputs]
            assert len(flat_args) == expected_grad_outs
            out_info = CompiledFunction.metadata.output_info

            inp_tangents, out_tangents, intermediate_base_tangents = (
                flat_args[num_tokens:num_mutated_runtime_inps],
                flat_args[
                    num_tokens
                    + num_mutated_runtime_inps : num_tokens
                    + num_mutated_runtime_inps
                    + CompiledFunction.metadata.num_outputs
                ],
                flat_args[
                    num_tokens
                    + num_mutated_runtime_inps
                    + CompiledFunction.metadata.num_outputs :
                ],
            )
            # input_info contains info on *every* input,
            # But in the backward(), we are only given grad outputs for every mutated input
            # We then need to filter out the grad outputs that correspond to metadata-only mutations or don't require grad
            input_info = CompiledFunction.metadata.input_info
            inp_tangents_filtered = [
                x
                for x, info_idx in zip(
                    inp_tangents, CompiledFunction.metadata.mutated_inp_runtime_indices
                )
                if input_info[info_idx].mutates_data
                and input_info[info_idx].requires_grad
            ]
            # We also need to filter out grad outputs that correspond to outputs aliasing inputs/intermediates
            out_tangents_filtered = [
                x
                for x, info in zip(out_tangents, out_info)
                if info.output_type
                in [
                    OutputType.non_alias,
                    OutputType.unsafe_view_alias,
                    OutputType.custom_function_view,
                ]
                and issubclass(info.raw_type, torch.Tensor)
                and info.requires_grad
            ]
            # intermediate bases always require gradients, and always participate in the backward graph.
            flat_bw_args_with_grads = [
                *inp_tangents_filtered,
                *out_tangents_filtered,
                *intermediate_base_tangents,
            ]
            num_flat_bw_args_with_grads = len(flat_bw_args_with_grads)

            # sanity asserts
            # metadata_only_inps = [
            #     x for x, info_idx in zip(inp_tangents, mutated_inp_indices)
            #     if not input_info[info_idx].mutates_data
            # ]
            # aliased_outputs = [
            #     x for x, info in zip(out_tangents, out_info) if info.output_type != OutputType.non_alias]
            # assert all(x is None for x in metadata_only_inps)
            # assert all(x is None for x in aliased_outputs)
            # TODO: replace this with FunctionalizedRngRuntimeWrapper
            rng_args = []
            if CompiledFunction.metadata.is_rng_op_functionalized:
                # Add the seed and offset to args
                rng_args = CUDARngStateHelper.get_torch_state_as_tuple()

            all_args = [
                *ctx.symints,
                *ctx.saved_tensors,
                *flat_bw_args_with_grads,
                *rng_args,
            ]
            del flat_bw_args_with_grads

            tangents_start_idx = (
                len(all_args) - num_flat_bw_args_with_grads - len(rng_args)
            )
            tangents_end_idx = len(all_args) - len(rng_args)

            # Note: [AOTAutograd Backward Guards]
            # During AOTDispatch, we eagerly create and trace out a joint fw-bw graph.
            # Doing so requires us to "guess" about some of the metadata of our grad_outputs.
            #
            # In particular: if an output to the forward is a plain tensor or a subclass,
            # its corresponding grad_output in the backward **may or may not** be
            # a plain tensor or a subclass. The main cases are:
            # (1) If an output is a plain tensor, its grad_out will also be a plain tensor,
            #     *unless* the output is used in some subclass compute later in the forward graph,
            #     which will cause its grad_output to become a subclass
            # (2) If an output is a subclass, its grad_out will also be a subclass,
            #     *unless* the output of the forward did not actually participate in the gradient computation,
            #     in which case autograd will insert a plain tensor of zeros for the grad_output.
            #     We could avoid this case with `torch.autograd.Function.set_materialize_grads`,
            #     although this is not turned on today in AOTAutgrad and would require more work.
            #
            # Today, we make a guess on subclass-ness based on the above examples,
            # and hard-error in the backward if we guessed wrong.
            #
            # In the future, we should add backward guards that would allow us to
            # properly handle this case instead of erroring: we would need to retrace the backward graph,
            # since we might produce an entirely different trace if our grad_outputs are subclass or not.
            assert (
                len(CompiledFunction.metadata.output_types)
                == num_flat_bw_args_with_grads
            )
            grad_output_types = [
                type(x) for x in all_args[-num_flat_bw_args_with_grads:]
            ]
            # In general, we can add more asserts/guards here for when we partitioned
            # with incorrect assumptions about the grad_outputs.
            # Normalize FakeTensor -> torch.Tensor
            # - during tracing our types are FakeTensor
            # - at runtime in the backward our types are torch.Tensor...
            # - unless we're running compiled backward, in which case they are also FakeTensor
            grad_output_types_ = [
                torch.Tensor if x is FakeTensor else x for x in grad_output_types
            ]
            assert (
                grad_output_types_ == CompiledFunction.metadata.output_types
            ), f"""\
We incorrectly attempted to compile the backward with incorrect subclass metadata.
If you run into this error, please file an issue.
Expected grad_output types: {str(CompiledFunction.metadata.output_types)}
Got grad_output types: {str(grad_output_types)}"""

            # TODO: figure out how to refactor the backward properly so I can use aot_dispatch_subclass_wrapper() here.
            if CompiledFunction.maybe_subclass_metadata is not None:
                # Get the number of tangents after unwrapping
                len_tangents = len(
                    unwrap_tensor_subclasses(
                        all_args[tangents_start_idx:tangents_end_idx],
                        is_joint_structure=False,
                    )
                )
                all_args = [
                    coerce_runtime_tangent(
                        t,
                        CompiledFunction.metadata.traced_tangents[
                            i - tangents_start_idx
                        ],
                    )
                    if tangents_start_idx <= i < tangents_end_idx
                    else t
                    for i, t in enumerate(all_args)
                ]
                all_args = unwrap_tensor_subclasses(all_args, is_joint_structure=False)
                tangents_start_idx = len(all_args) - len_tangents - len(rng_args)
                tangents_end_idx = tangents_start_idx + len_tangents

            # Make the tangents contiguous. Note that we must do this after subclass desugaring
            # because inputs to inductor have to be contiguous
            all_args = [
                _force_contiguous(t)
                if (tangents_start_idx <= i < tangents_end_idx)
                else t
                for i, t in enumerate(all_args)
            ]

            def call_compiled_backward():
                if ctx._is_compiled_autograd_tracing():
                    # For compiled autograd, run raw FX graph so that it can be inlined into the larger graph
                    symints = ctx._get_compiled_autograd_symints()
                    assert len(symints) == len(ctx.symints)
                    all_args[: len(symints)] = symints
                    if backward_state_indices:
                        assert ctx._compiled_autograd_backward_state.proxy is not None
                        all_args.append(ctx._compiled_autograd_backward_state)
                    context = torch._C._DisableAutocast if disable_amp else nullcontext
                    with context():
                        out = normalize_as_list(bw_module(*all_args))
                    # TODO: replace with post_compile wrapper
                    out = FunctionalizedRngRuntimeWrapper._functionalized_rng_runtime_epilogue(
                        CompiledFunction.metadata, out
                    )
                    return tuple(out)
                assert (
                    not backward_state_indices
                ), "BackwardState requires CompiledAutograd"
                ctx.maybe_clear_saved_tensors()
                if CompiledFunction.compiled_bw is None:
                    context = torch._C._DisableAutocast if disable_amp else nullcontext
                    with tracing(saved_context), compile_context(
                        saved_compile_context
                    ), context(), track_graph_compiling(aot_config, "backward"):
                        fail_type: Optional[str] = None
                        fail_reason: Optional[str] = None
                        start_time = time.time()
                        try:
                            CompiledFunction.compiled_bw = aot_config.bw_compiler(
                                bw_module, placeholder_list
                            )
                        except Exception as e:
                            fail_type = str(type(e))
                            fail_reason = str(e)
                            if saved_compile_context is not None:
                                e.compile_id = saved_compile_context.compile_id  # type: ignore[attr-defined]
                            raise
                        finally:
                            # TODO: Similar to CompilationMetrics, we would
                            # like to report inductor_compile_time, but we
                            # cannot conveniently do so because these are
                            # keyed on utils.frame, and frame key is not
                            # incremented on backwards compilations.  Maybe
                            # should just bump the frame key here too?
                            end_time = time.time()
                            # TODO: Put this in scuba?  But CompilationMetrics
                            # is kind of not a great match, because there's no
                            # interaction with Dynamo, so a lot of Dynamo only
                            # events don't exist anymore.  So we need a new
                            # scuba table. Lazy lazy...
                            trace_structured(
                                "aot_autograd_backward_compilation_metrics",
                                lambda: {
                                    "start_time": start_time,
                                    "elapsed_time": time.time() - start_time,
                                    "fail_type": fail_type,
                                    "fail_reason": fail_reason,
                                },
                            )

                out = call_func_at_runtime_with_args(
                    CompiledFunction.compiled_bw,
                    all_args,
                    steal_args=True,
                    disable_amp=disable_amp,
                )
                # TODO: replace this with FunctionalizedRngRuntimeWrapper.post_compile
                out = FunctionalizedRngRuntimeWrapper._functionalized_rng_runtime_epilogue(
                    CompiledFunction.metadata, out
                )
                return tuple(out)

            if torch.is_grad_enabled() and any(
                t.requires_grad for t in all_args if isinstance(t, torch.Tensor)
            ):
                # Ensure that the graph is connected, and error if double backward is performed.
                # See comment for why once_differentiable is not sufficient:
                # https://github.com/pytorch/pytorch/pull/92348/files#r1072962107
                class CompiledFunctionBackward(torch.autograd.Function):
                    # CompiledFunctionBackward is not yet supported in dynamo skipfiles
                    _compiled_autograd_should_lift = False

                    @staticmethod
                    def forward(ctx, *unused_args):
                        outs = call_compiled_backward()
                        # TODO: figure out how to refactor the backward properly so I can use aot_dispatch_subclass_wrapper() here.
                        if CompiledFunction.maybe_subclass_metadata is not None:
                            assert (
                                CompiledFunction.maybe_subclass_metadata.grad_input_metas
                                is not None
                            )
                            outs_wrapped = wrap_tensor_subclasses(
                                outs,
                                subclass_metas=CompiledFunction.maybe_subclass_metadata.grad_input_metas,
                            )
                            return outs_wrapped
                        return outs

                    @staticmethod
                    def backward(ctx, *args):
                        raise RuntimeError(
                            "torch.compile with aot_autograd does not currently support double backward"
                        )

                CompiledFunctionBackward._compiled_autograd_key = (  # type: ignore[method-assign]
                    CompiledFunction._compiled_autograd_key
                )

                # Pass args even though they're unused, so that the graph is built
                out = CompiledFunctionBackward.apply(*all_args)
            else:
                out = call_compiled_backward()

            # TODO: figure out how to refactor the backward properly so I can use aot_dispatch_subclass_wrapper() here.
            if CompiledFunction.maybe_subclass_metadata is not None:
                assert (
                    CompiledFunction.maybe_subclass_metadata.grad_input_metas
                    is not None
                )
                outs_wrapped = wrap_tensor_subclasses(
                    out,
                    subclass_metas=CompiledFunction.maybe_subclass_metadata.grad_input_metas,
                )
                return (*[None] * num_tokens, *outs_wrapped)
            return (*[None] * num_tokens, *out)

    compiled_function = RuntimeWrapper.post_compile(
        CompiledFunction.apply,
        aot_config,
        fw_metadata=fw_metadata,
        indices_of_inps_to_detach=_indices_of_inps_to_detach,
        trace_joint=True,
        disable_amp=disable_amp,
    )

    if not config.debug_assert:
        return compiled_function

    flat_requires_grad = [
        a.requires_grad if isinstance(a, Tensor) else None for a in flat_args
    ]

    @wraps(compiled_function)
    def debug_compiled_function(args: List[Any]):
        # TODO: Check aliasing relationships
        # TODO: Check strides for metadata mutation
        # (NB: ideally, this logic is factored out of this function and
        # you move these debug checks there)

        # Check requires grad.  Bad case is when we compiled with
        # requires_grad = False, but input requires_grad = True
        # (vice versa is OK; we compute a gradient and then throw
        # it away when it hits the input.)
        for i, a in enumerate(args):
            can_require_grad = flat_requires_grad[i]
            if can_require_grad is None:
                assert not isinstance(a, Tensor)
            elif not can_require_grad:
                assert not a.requires_grad, format_guard_bug_msg(
                    aot_config,
                    f"{describe_input(i, aot_config)} would not require grad",
                )

        return compiled_function(args)

    return debug_compiled_function<|MERGE_RESOLUTION|>--- conflicted
+++ resolved
@@ -40,12 +40,8 @@
 
 from .runtime_wrappers import (
     aot_dispatch_subclass_wrapper,
-<<<<<<< HEAD
-    functionalized_rng_runtime_epilogue,
-=======
     FakifiedOutWrapper,
     FunctionalizedRngRuntimeWrapper,
->>>>>>> 634df065153 (Refactor fakified_out and rng wrappers)
     RuntimeWrapper,
 )
 from .schemas import (
