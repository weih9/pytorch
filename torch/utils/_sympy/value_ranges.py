--- conflicted
+++ resolved
@@ -129,14 +129,10 @@
         x = simple_sympify(x)
         return sympy_generic_le(self.lower, x) and sympy_generic_le(x, self.upper)
 
-<<<<<<< HEAD
     def issubset(self, other):
         return sympy_generic_le(other.lower, self.lower) and sympy_generic_le(self.upper, other.upper)
 
-    def tighten(self, other) -> "ValueRanges":
-=======
     def tighten(self, other) -> ValueRanges:
->>>>>>> 9ed2781b
         """Given two ValueRanges, returns their intersection"""
         return self & other
 
