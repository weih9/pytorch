import atexit
import collections
import contextlib
import copy
import cProfile
import dataclasses
import datetime
import dis
import enum
import functools
import gc
import inspect
import itertools
import linecache
import logging
import math
import operator
import os
import pstats
import subprocess
import sys
import textwrap
import threading
import time
import types
import typing
import weakref
from contextlib import contextmanager
from functools import lru_cache, wraps
from pathlib import Path
<<<<<<< HEAD
from types import MethodWrapperType
from typing import Any, Dict, Optional, Tuple, Union
=======
from typing import Any, Dict, Optional, Set, Tuple, Union
>>>>>>> 455241bb

try:
    import numpy as np
except ModuleNotFoundError:
    np = None

try:
    import torch._logging
    import torch._numpy as tnp
    from torch._guards import detect_fake_mode  # noqa: F401n
    from torch._logging import LazyString
    from . import config

    # NOTE: Make sure `NP_SUPPORTED_MODULES` and `NP_TO_TNP_MODULE` are in sync.
    if np:
        NP_SUPPORTED_MODULES = (np, np.fft, np.linalg, np.random)

        NP_TO_TNP_MODULE = {
            np: tnp,
            np.fft: tnp.fft,
            np.linalg: tnp.linalg,
            np.random: tnp.random,
        }
    else:
        NP_SUPPORTED_MODULES = {}

        NP_TO_TNP_MODULE = {}
    from torch._subclasses.fake_tensor import FakeTensor, is_fake, maybe_get_fake_mode
except ImportError:
    pass

import importlib

import torch
import torch._functorch.config
import torch.fx.experimental.symbolic_shapes
from torch import fx
from torch._dispatch.python import enable_python_dispatcher

from torch.nn.modules.lazy import LazyModuleMixin
from torch.utils._pytree import tree_map_only


counters = collections.defaultdict(collections.Counter)
troubleshooting_url = "https://pytorch.org/docs/master/compile/troubleshooting.html"
nnmodule_doc_url = "https://pytorch.org/docs/master/compile/nn-module.html"
nnmodule_doc_url_msg = f"See {nnmodule_doc_url} for more information and limitations."
log = logging.getLogger(__name__)

# profiling compilation time by function
compilation_time_metrics = collections.OrderedDict()

# profiling compilation time by frame phase
frame_phase_timing = collections.OrderedDict()

timer_counter = itertools.count()


def tabulate(rows, headers):
    try:
        import tabulate

        return tabulate.tabulate(rows, headers=headers)
    except ImportError:
        return "\n".join(
            ", ".join(map(str, row)) for row in itertools.chain([headers], rows)
        )


def cprofile_wrapper(func):
    @wraps(func)
    def profile_wrapper(*args, **kwargs):
        global timer_counter
        profile_path = Path(func.__name__ + f"{next(timer_counter)}.profile")
        prof = cProfile.Profile()
        prof.enable()
        retval = prof.runcall(func, *args, **kwargs)
        prof.disable()
        print(f"### Cprofile for {func.__name__} iter {next(timer_counter)} ###")
        ps = pstats.Stats(prof)
        prof.dump_stats(profile_path)
        svg_path = profile_path.with_suffix(".svg")
        try:
            gprof2dot_process = subprocess.Popen(
                [
                    "gprof2dot",
                    "-f",
                    "pstats",
                    "--node-label=total-time-percentage",
                    "--node-label=self-time-percentage",
                    "--node-label=total-time",
                    str(profile_path),
                ],
                stdout=subprocess.PIPE,
            )
            subprocess.run(
                ["dot", "-Tsvg", "-o", str(svg_path)], stdin=gprof2dot_process.stdout
            )
            print(f"Generated SVG from profile at {str(svg_path)}")
        except FileNotFoundError:
            print(
                "Failed to generate SVG from profile -- dumping stats instead."
                "Try installing gprof2dot and dot for a better visualization"
            )
            ps.sort_stats(pstats.SortKey.TIME).print_stats(20)
            ps.sort_stats(pstats.SortKey.CUMULATIVE).print_stats(20)
        return retval

    return profile_wrapper


curr_frame = 0


# Note: Called for you by dynamo - you almost never ever want to invoke this yourself.
def increment_frame():
    global curr_frame
    curr_frame = curr_frame + 1


# Note: Called for you by dynamo - you almost never ever want to invoke this yourself.
def reset_frame_count():
    global curr_frame
    frame_phase_timing.clear()
    compilation_time_metrics.clear()
    curr_frame = 0


op_count = 0


def increment_op_count(cnt):
    global op_count
    op_count += cnt


# Print a report of time spent so far
# Ex:
# TIMING:
# entire_frame_compile:8.574629999999999
# backend_compile:5.26806
def print_time_report():
    total = 0
    total_by_key = {}
    for timings in frame_phase_timing.values():
        for key, timing in timings.items():
            total += timing
            if key not in total_by_key:
                total_by_key[key] = timing
            else:
                total_by_key[key] += timing

    out = "TIMING:"
    for key, value in total_by_key.items():
        out = f"{out} {key}:{round(value, 5)}"

    print(out)


# dynamo_timed API works as a function decorator
# By wrapping a function in dynamo_timed, we can store a record in compilation_time_metrics
# where the key is the functions name.
# For example:
#
#  @dynamo_timed
#  def _foo(...):
#
# Would show up as an entry in our timing dict:
# OrderedDict([('bar.<locals>._foo', [0.083690, 0.23949, 3.1425e-05])])
# This is extremely useful for granular debugging.
#
# For a higher-level mode, pass a phase_name into dynamo_timed
# phase_names record an extra record into a separate compilation timing structure,
# one keyed on frame+name rather than function.
# The frame is incremented outside of this function, in def increment_frame() above.


def dynamo_timed(original_function=None, phase_name=None):
    def dynamo_timed_inner(func):
        if config.cprofile:
            return func

        @wraps(func)
        def time_wrapper(*args, **kwargs):
            key = func.__qualname__
            if key not in compilation_time_metrics:
                compilation_time_metrics[key] = []
            with torch.profiler.record_function(f"{key} (dynamo_timed)"):
                t0 = time.time()
                r = func(*args, **kwargs)
                time_spent = time.time() - t0
            compilation_time_metrics[key].append(time_spent)
            if phase_name:
                frame_key = str(curr_frame)
                if frame_key not in frame_phase_timing:
                    frame_phase_timing[frame_key] = {}
                assert (
                    phase_name not in frame_phase_timing[frame_key]
                ), f"Duplicate phase name {phase_name} for frame {frame_key}"
                frame_phase_timing[frame_key][phase_name] = time_spent
            return r

        return time_wrapper

    if original_function:
        return dynamo_timed_inner(original_function)
    return dynamo_timed_inner


def compile_times(repr="str", aggregate=False):
    """
    Get metrics about torchdynamo frontend/backend compilation times.

    Accumulates information from functions tagged with `@dynamo_timed`.

    repr='str' returns a printable string for user interaction, and 'csv'
    returns headers, rows which can be logged for output

    aggregate causes values from multiple compilations (e.g. split graphs)
    to be accumulated into one value.  If false, expect more than one value
    per metric.
    """

    def fmt_fn(values, item_fn=lambda x: x):
        if aggregate:
            return item_fn(sum(values))
        return ", ".join(map(item_fn, values))

    if repr == "str":
        rows = [
            (k, fmt_fn(compilation_time_metrics[k], item_fn=lambda x: f"{x:.4f}"))
            for k in compilation_time_metrics
        ]
        out = "TorchDynamo compilation metrics:\n"
        out += tabulate(rows, headers=("Function", "Runtimes (s)"))
        return out
    elif repr == "csv":
        values = [
            fmt_fn(v, item_fn=lambda x: f"{x:.6f}")
            for v in compilation_time_metrics.values()
        ]
        headers = list(compilation_time_metrics.keys())
        return headers, values


@atexit.register
def dump_compile_times():
    log.info(compile_times(repr="str", aggregate=True))


tensortype_to_dtype = {
    torch.FloatTensor: (torch.float32, torch.float),
    torch.DoubleTensor: (torch.float64, torch.double),
    torch.HalfTensor: (torch.float16, torch.half),
    torch.BFloat16Tensor: (torch.bfloat16,),
    torch.ByteTensor: (torch.uint8,),
    torch.CharTensor: (torch.int8,),
    torch.LongTensor: (torch.int64, torch.long),
    torch.IntTensor: (torch.int32, torch.int),
    torch.ShortTensor: (torch.int16, torch.short),
    torch.BoolTensor: (torch.bool,),
}


class DuplicateWarningChecker:
    def __init__(self, maxsize=4096):
        self.maxsize = maxsize
        self.reset()

    def reset(self):
        self.set = collections.OrderedDict()

    def add(self, key):
        if key in self.set:
            self.set.move_to_end(key, last=True)
            if not config.verbose:
                return False
        else:
            self.set[key] = None
            while len(self.set) > self.maxsize:
                self.set.popitem(last=False)
        return True


graph_break_dup_warning_checker = DuplicateWarningChecker()


def setup_compile_debug():
    compile_debug = os.environ.get("TORCH_COMPILE_DEBUG", "0") == "1"

    if compile_debug:
        torch._logging.set_logs(
            dynamo=logging.DEBUG,
            aot=logging.DEBUG,
            inductor=logging.DEBUG,
            output_code=True,  # this is off by default
        )
        return add_file_handler()

    return contextlib.ExitStack()


def reset_graph_break_dup_checker():
    graph_break_dup_warning_checker.reset()


def add_file_handler():
    log_path = os.path.join(get_debug_dir(), "torchdynamo")
    if not os.path.exists(log_path):
        os.makedirs(log_path)

    log_file_handler = logging.FileHandler(os.path.join(log_path, "debug.log"))
    logger = logging.getLogger("torch._dynamo")
    logger.addHandler(log_file_handler)

    exitstack = contextlib.ExitStack()
    exitstack.callback(lambda: logger.removeHandler(log_file_handler))
    return exitstack


def setup_log_file():
    exitstack = contextlib.ExitStack()
    if config.log_file_name is not None:
        log_file_handler = logging.FileHandler(config.log_file_name)
        for logger in logging.get_loggers():
            logger.addHandler(log_file_handler)
            exitstack.callback(lambda: logger.removeHandler(log_file_handler))
        return exitstack

    return exitstack


def gen_record_file_name(exc, code):
    return f"{get_debug_dir()}/error_recordings/\
{code.co_name}_{type(exc).__name__}_{code.co_firstlineno}.rec"


def write_record_to_file(filename, exec_record):
    try:
        if os.path.exists(filename):
            log.warning(
                "Unable to write execution record %s; file already exists.", filename
            )
        else:
            os.makedirs(os.path.dirname(filename), exist_ok=True)
            with open(filename, "wb") as f:
                exec_record.dump(f)
    except Exception:
        log.error("Unable to write execution record %s", filename, exc_info=1)


def count_calls(g: fx.Graph):
    c = 0
    for n in g.nodes:
        if "call" in n.op:
            c += 1
    return c


def identity(x):
    return x


def hashable(x):
    try:
        hash(x)
        return True
    except TypeError:
        return False


def nothing(*args, **kwargs):
    pass


class ExactWeakKeyDictionary:
    """Similar to weakref.WeakKeyDictionary, but use `is`/`id` rather than `==` to compare equality"""

    def __init__(self):
        self.values = dict()
        self.refs = dict()

    def __getitem__(self, key):
        return self.values[id(key)]

    def get(self, key, default=None):
        return self.values.get(id(key), default)

    def __contains__(self, key):
        return id(key) in self.values

    def __setitem__(self, key, value):
        idx = id(key)
        if idx not in self.refs:
            self.refs[idx] = weakref.ref(key, lambda ref: self._remove_id(idx))
        self.values[idx] = value

    def _remove_id(self, idx):
        if idx in self.values:
            del self.values[idx]
        if idx in self.refs:
            del self.refs[idx]

    def clear(self):
        self.refs.clear()
        self.values.clear()


def istype(obj, allowed_types):
    """isinstance() without subclasses"""
    if isinstance(allowed_types, (tuple, list, set)):
        return type(obj) in allowed_types
    return type(obj) is allowed_types


def is_typing(value):
    # _Final catches most of typing classes:
    #   - Any
    #   - Callable
    #   - Union
    #   ...
    #
    # NB: we intentionally ignore classes that inherit from Generic, since they
    # can be used as both TypingVariable as well as UserDefinedClassVariable.
    return isinstance(value, typing._Final) or value is typing.Generic


def is_numpy_int_type(value):
    if not np:
        return False

    return istype(
        value,
        (
            np.int8,
            np.int16,
            np.int32,
            np.int64,
            np.uint8,
            np.uint16,
            np.uint32,
            np.uint64,
        ),
    )


def is_numpy_float_type(value):
    if not np:
        return False

    return istype(
        value,
        (
            np.float16,
            np.float32,
            np.float64,
        ),
    )


def is_numpy_ndarray(value):
    if not np:
        return False

    return istype(value, np.ndarray)


def istensor(obj):
    """Check of obj is a tensor"""
    tensor_list = (
        torch.Tensor,
        torch.nn.Parameter,
        *config.traceable_tensor_subclasses,
    )
    tensor_list = tensor_list + (torch._subclasses.FakeTensor,)
    return istype(obj, tensor_list)


def is_lazy_module(mod):
    return isinstance(mod, LazyModuleMixin)


@functools.lru_cache(4096)
def print_once(*args):
    print(*args)


def make_cell(val=None):
    """Some black magic to create a cell object that usually only exists in a closure"""
    x = val

    def f():
        return x

    assert len(f.__closure__) == 1
    return f.__closure__[0]


def proxy_args_kwargs(args, kwargs):
    try:
        proxy_args = tuple(arg.as_proxy() for arg in args)
        proxy_kwargs = {key: arg.as_proxy() for key, arg in kwargs.items()}
        return proxy_args, proxy_kwargs
    except NotImplementedError as e:
        from .exc import unimplemented
        from .variables.base import typestr

        raise unimplemented(
            f"call_function args: {typestr(*args)} {typestr(*list(kwargs.values()))}"
        ) from e


@dataclasses.dataclass
class CompilationMetrics:
    frame_key: str
    co_name: str
    co_filename: str
    co_firstlineno: int
    cache_size: int
    accumulated_cache_size: int
    guard_count: Optional[int]
    graph_op_count: Optional[int]
    graph_node_count: Optional[int]
    graph_input_count: Optional[int]
    entire_frame_compile_time_s: Optional[float]
    backend_compile_time_s: Optional[float]
    fail_reason: Optional[str]
    non_compliant_ops: Set[str]


@dataclasses.dataclass
class CleanupHook:
    """Remove a global variable when hook is called"""

    scope: Dict[str, Any]
    name: str

    def __call__(self, *args):
        CleanupManager.count -= 1
        del self.scope[self.name]

    @staticmethod
    def create(scope, name, val):
        assert name not in scope
        CleanupManager.count += 1
        scope[name] = val
        return CleanupHook(scope, name)


class CleanupManager(ExactWeakKeyDictionary):
    count = 0

    def _remove_id(self, idx):
        for hook in self.values[idx]:
            hook()
        super()._remove_id(idx)


CleanupManager.instance = CleanupManager()


def clone_tensor(x):
    """Clone the tensor and its gradient"""
    y = x.clone().requires_grad_(x.requires_grad)
    if x.is_leaf and x.grad is not None:
        y.grad = x.grad.clone()
    return y


def clone_input(x, *, dtype=None):
    """copy while preserving strides"""
    # TODO: this is questionable
    if is_fake(x):
        # this func fails on fake tensors in __torch_dispatch__
        return x

    def torch_clone(x):
        y = torch.clone(x)
        if x.is_leaf:
            y.requires_grad_(x.requires_grad)
        if x.is_leaf and x.grad is not None:
            y.grad = clone_input(x.grad, dtype=dtype)
        if hasattr(x, "_dynamo_dynamic_indices"):
            y._dynamo_dynamic_indices = x._dynamo_dynamic_indices.copy()
        return y

    with torch.no_grad():
        if x.device.type == "xla":
            # Access data_ptr() for a xla tensor will cause crash
            return torch_clone(x)

        needed_size = sum(
            (shape - 1) * stride for shape, stride in zip(x.size(), x.stride())
        )
        if x.is_quantized:
            result = torch.empty_quantized((needed_size + 32,), x)
        else:
            result = torch.empty(
                needed_size + 32, dtype=dtype or x.dtype, device=x.device
            )
        cache_line_offset = (
            (x.data_ptr() - result.data_ptr()) % 32
        ) // x.element_size()
        result.as_strided_(x.size(), x.stride(), cache_line_offset)
        try:
            result.copy_(x.clone())
            if x.is_leaf:
                result.requires_grad_(x.requires_grad)
            if x.is_leaf and x.grad is not None:
                result.grad = clone_input(x.grad, dtype=dtype)
        except RuntimeError:
            # RuntimeError: unsupported operation: more than one element of the written-to
            # tensor refers to a single memory location. Please clone() the tensor before
            # performing the operation.
            return torch_clone(x)
        if hasattr(x, "_dynamo_dynamic_indices"):
            result._dynamo_dynamic_indices = x._dynamo_dynamic_indices.copy()
        return result


def clone_inputs(example_inputs):
    if type(example_inputs) is dict:
        res = dict(example_inputs)
        for key, value in res.items():
            if isinstance(value, tuple):
                res[key] = clone_inputs(value)
            else:
                assert isinstance(value, torch.Tensor), type(value)
                res[key] = clone_input(value)
        return res

    res = list(example_inputs)
    for i in range(len(res)):
        if isinstance(res[i], torch.Tensor):
            res[i] = clone_input(res[i])
    return res


@contextmanager
def preserve_rng_state():
    with torch.utils._python_dispatch._disable_current_modes():
        rng_state = torch.clone(torch.random.get_rng_state())
        if torch.cuda.is_available():
            cuda_rng_state = torch.clone(torch.cuda.get_rng_state())
    try:
        yield
    finally:
        with torch.utils._python_dispatch._disable_current_modes():
            torch.random.set_rng_state(rng_state)
            if torch.cuda.is_available():
                torch.cuda.set_rng_state(cuda_rng_state)


def is_jit_model(model0):
    return isinstance(
        model0,
        (
            torch.jit._trace.TopLevelTracedModule,
            torch.jit._script.RecursiveScriptModule,
            torch.jit.ScriptFunction,
            torch.jit.ScriptModule,
        ),
    )


def torchscript(model, example_inputs, verbose=False):
    if is_jit_model(model):
        # already done?
        return model

    try:
        return torch.jit.trace(model, example_inputs)
    except Exception:
        try:
            return torch.jit.script(model)
        except Exception:
            if verbose:
                log.exception("jit error")
            else:
                log.error("Both torch.jit.trace and torch.jit.script failed")
    return None


def getfile(obj):
    try:
        return inspect.getfile(obj)
    except TypeError:
        return None


def is_namedtuple(obj):
    """Test if an object is a namedtuple or a torch.return_types.* quasi-namedtuple"""
    return is_namedtuple_cls(type(obj))


def is_namedtuple_cls(cls):
    """Test if an object is a namedtuple or a torch.return_types.* quasi-namedtuple"""
    try:
        if issubclass(cls, tuple):
            bases = getattr(cls, "__bases__", []) or [None]
            module = getattr(cls, "__module__", None)
            return module == "torch.return_types" or (
                bases[0] is tuple and hasattr(cls, "_make") and hasattr(cls, "_fields")
            )
    except TypeError:
        pass
    return False


@functools.lru_cache(1)
def namedtuple_fields(cls):
    """Get the fields of a namedtuple or a torch.return_types.* quasi-namedtuple"""
    if cls is slice:
        return ["start", "stop", "step"]

    assert issubclass(cls, tuple)
    if hasattr(cls, "_fields"):
        # normal namedtuples
        return cls._fields

    @dataclasses.dataclass
    class Marker:
        index: int

    # frustrating ones e.g. torch.return_types.max
    assert cls.__module__ == "torch.return_types"
    obj = cls(map(Marker, range(cls.n_fields)))
    fields = [None] * cls.n_fields
    for name in dir(obj):
        if name[0] != "_" and isinstance(getattr(obj, name), Marker):
            fields[getattr(obj, name).index] = name
    return fields


def checkpoint_params(gm):
    with torch.no_grad():
        rng_state = torch.clone(torch.random.get_rng_state())
        if torch.cuda.is_available():
            cuda_rng_state = torch.clone(torch.cuda.get_rng_state())
        saved_state = []
        for param in itertools.chain(gm.parameters(), gm.buffers()):
            saved_state.append((param, param._version, torch.clone(param)))

    def restore():
        with torch.no_grad():
            torch.random.set_rng_state(rng_state)
            if torch.cuda.is_available():
                torch.cuda.set_rng_state(cuda_rng_state)
            for param, version, original_value in saved_state:
                if param._version != version:
                    param.copy_(original_value)

    return restore


def timed(model, example_inputs, times=1):
    if torch.cuda.is_available():
        synchronize = torch.cuda.synchronize
    else:
        synchronize = nothing

    synchronize()
    gc.collect()
    torch.manual_seed(1337)
    t0 = time.perf_counter()
    for _ in range(times):
        result = model(*example_inputs)
        synchronize()
    t1 = time.perf_counter()
    return result, t1 - t0


def check_is_cuda(gm, example_inputs):
    return all(x.is_cuda for x in itertools.chain(example_inputs, gm.parameters(True)))


@lru_cache(32)
def rot_n_helper(n):
    assert n > 1
    vars = [f"v{i}" for i in range(n)]
    rotated = reversed(vars[-1:] + vars[:-1])
    fn = eval(f"lambda {','.join(vars)}: ({','.join(rotated)})")
    fn.__name__ = f"rot_{n}_helper"
    return fn


def is_safe_constant(v):
    if istype(v, (tuple, frozenset)):
        return all(map(is_safe_constant, v))
    return isinstance(v, (enum.Enum, type)) or istype(
        v,
        (
            types.CodeType,
            int,
            float,
            bool,
            str,
            bytes,
            type(None),
            slice,
            type(type),
            torch.device,
            torch.dtype,
        ),
    )


def guard_if_dyn(arg):
    from .variables import ConstantVariable, SymNodeVariable

    if isinstance(arg, SymNodeVariable):
        # This is because SymNodeVariable intentionally doesn't define
        # as_python_constant to avoid shunting down some codepaths
        # that expect consts.   In this case, we know we definitely
        # want to specialize though.
        return arg.evaluate_expr()
    elif isinstance(arg, ConstantVariable):
        return arg.as_python_constant()

    return arg


def specialize_symnode(arg):
    from .variables import ConstantVariable, SymNodeVariable

    # Guard and specialize
    if isinstance(arg, SymNodeVariable):
        return ConstantVariable.create(arg.evaluate_expr())

    return arg


def check_constant_args(args, kwargs):
    return all(x.is_python_constant() for x in itertools.chain(args, kwargs.values()))


def check_unspec_python_args(args, kwargs):
    from .variables.constant import ConstantVariable
    from .variables.tensor import UnspecializedPythonVariable

    unspec_count = 0
    for x in itertools.chain(args, kwargs.values()):
        if isinstance(x, UnspecializedPythonVariable):
            unspec_count += 1
        elif not isinstance(x, (UnspecializedPythonVariable, ConstantVariable)):
            return False
        else:
            pass

    return unspec_count > 0


def check_numpy_ndarray_args(args, kwargs):
    from .variables.tensor import NumpyNdarrayVariable

    return any(
        isinstance(x, NumpyNdarrayVariable)
        for x in itertools.chain(args, kwargs.values())
    )


dict_keys = type(dict().keys())
dict_values = type(dict().values())
odict_values = type(collections.OrderedDict().values())
tuple_iterator = type(iter(tuple()))
tuple_iterator_len = tuple_iterator.__length_hint__
object_new = object.__new__


def nn_module_new(cls):
    obj = object_new(cls)
    torch.nn.Module.__init__(obj)
    return obj


def product(it):
    return functools.reduce(operator.mul, it, 1)


def tuple_iterator_getitem(it, index):
    _, (obj,), start = it.__reduce__()
    return obj[start + index]


def dict_keys_getitem(d, n):
    from itertools import islice

    return next(islice(iter(d), n, n + 1))


def enum_repr(value, local):
    # enum class can override __str__ method. Use __class__ and name attribute
    # to extract the class name and key name.
    name = value.__class__.__name__
    val = value.name
    scope = "L" if local else "G"
    local_name = f'{scope}["{name}"].{val}'
    return local_name


def _get_fake_tensor(vt):
    fake_tensor = vt.as_proxy().node.meta.get("example_value")
    if not is_fake(fake_tensor):
        unimplemented("Cannot check Tensor object identity without its fake value")
    return fake_tensor


def iter_contains(items, search, tx, options, check_tensor_identity=False):
    from .variables import BuiltinVariable, ConstantVariable, TensorVariable

    if search.is_python_constant():
        found = any(
            x.is_python_constant()
            and x.as_python_constant() == search.as_python_constant()
            for x in items
        )
        return ConstantVariable.create(found, **options)

    must_check_tensor_id = False
    if check_tensor_identity and isinstance(search, TensorVariable):
        must_check_tensor_id = True
        # Match of Tensor means match of FakeTensor
        search = _get_fake_tensor(search)

    found = None
    for x in items:
        if must_check_tensor_id:
            if isinstance(x, TensorVariable):
                if search is _get_fake_tensor(x):  # Object equivalence
                    return ConstantVariable.create(True)
        else:
            check = BuiltinVariable(operator.eq).call_function(tx, [x, search], {})
            if found is None:
                found = check
            else:
                found = BuiltinVariable(operator.or_).call_function(
                    tx, [check, found], {}
                )
    if found is None:
        found = ConstantVariable.create(False)
    return found


def dict_param_key_ids(value):
    return {
        id(k) for k in value.keys() if isinstance(k, (torch.Tensor, MethodWrapperType))
    }


def dict_const_keys(value):
    return {
        k for k in value.keys() if not isinstance(k, (torch.Tensor, MethodWrapperType))
    }


def const_repr(x, *, local) -> str:
    from .allowed_functions import is_builtin_callable

    if isinstance(x, (list, tuple)):
        elems_repr = ",".join(const_repr(s, local=local) for s in x)
        if isinstance(x, list):
            return f"[{elems_repr}]"
        else:
            assert isinstance(x, tuple)
            if len(x) == 1:
                return f"({elems_repr},)"
            else:
                return f"({elems_repr})"
    elif isinstance(x, enum.Enum):
        # To workaround repr(Enum) returning invalid global reference before python 3.11
        # by calling enum_repr and removing quotes to render enum in guard code.
        return enum_repr(x, local=local).replace("'", "")
    elif is_builtin_callable(x):
        return x.__name__
    else:
        return f"{x!r}"


def dict_const_keys_repr(const_keys, *, local) -> str:
    keys_str = ",".join(const_repr(s, local=local) for s in const_keys)
    if keys_str:
        return "{" + keys_str + "}"
    else:
        return "set()"


def global_key_name(key):
    return f"__dict_key_{id(key)}"


from torch._subclasses import (  # noqa: F401
    FakeTensorMode,
    UnsupportedFakeTensorException,
)


def wrap_fake_exception(fn):
    try:
        return fn()
    except UnsupportedFakeTensorException as e:
        from .exc import unimplemented

        msg = f"Unsupported: {e.reason} with fake tensor propagation."
        log.warning(msg)
        raise unimplemented(msg) from e


def deepcopy_to_fake_tensor(obj, fake_mode):
    with torch._subclasses.fake_tensor.FakeCopyMode(fake_mode):
        return wrap_fake_exception(lambda: copy.deepcopy(obj))


def rmse(ref, res):
    """
    Calculate root mean squared error
    """
    return torch.sqrt(torch.mean(torch.square(ref - res)))


def same(
    ref,
    res,
    fp64_ref=None,
    cos_similarity=False,
    tol=1e-4,
    equal_nan=False,
    exact_dtype=True,
    relax_numpy_equality=False,
    ignore_non_fp=False,
    log_error=log.error,
):
    """Check correctness to see if ref and res match"""
    if fp64_ref is None:
        fp64_ref = ref
    if isinstance(ref, (list, tuple, torch.nn.ParameterList, torch.Size)):
        assert isinstance(res, (list, tuple)), f"type mismatch {type(ref)} {type(res)}"
        if len(ref) != len(res):
            log_error("Length mismatch")
            return False
        return len(ref) == len(res) and all(
            same(
                ai,
                bi,
                fp64_refi,
                cos_similarity,
                tol,
                equal_nan,
                exact_dtype,
                relax_numpy_equality,
                ignore_non_fp,
                log_error=log_error,
            )
            for ai, bi, fp64_refi in zip(ref, res, fp64_ref)
        )
    elif isinstance(ref, dict):
        assert isinstance(res, dict)
        assert set(ref.keys()) == set(
            res.keys()
        ), f"keys mismatch {set(ref.keys())} == {set(res.keys())}"
        for k in sorted(ref.keys()):
            if not (
                same(
                    ref[k],
                    res[k],
                    fp64_ref[k],
                    cos_similarity=cos_similarity,
                    tol=tol,
                    equal_nan=equal_nan,
                    exact_dtype=exact_dtype,
                    relax_numpy_equality=relax_numpy_equality,
                    ignore_non_fp=ignore_non_fp,
                    log_error=log_error,
                )
            ):
                log_error("Accuracy failed for key name %s", k)
                return False
        return True
    elif isinstance(ref, (torch.Tensor, float)):
        assert not isinstance(ref, torch._subclasses.FakeTensor)
        assert not isinstance(res, torch._subclasses.FakeTensor)

        def to_tensor(t):
            return t if isinstance(t, torch.Tensor) else torch.tensor(t)

        ref, res, fp64_ref = (to_tensor(val) for val in (ref, res, fp64_ref))

        if ref.is_sparse:
            assert res.is_sparse
            ref = ref.to_dense()
            res = res.to_dense()
        assert isinstance(res, torch.Tensor), f"type mismatch {type(ref)} {type(res)}"
        if exact_dtype:
            if ref.dtype != res.dtype:
                log_error("dtype mismatch %s, %s", ref.dtype, res.dtype)
                return False
            if ref.dtype == torch.bool:
                if ignore_non_fp:
                    return True
                # triton stores bool as int8, so add this for more accurate checking
                r = torch.allclose(
                    ref.to(dtype=torch.uint8),
                    res.to(dtype=torch.uint8),
                    atol=tol,
                    rtol=tol,
                    equal_nan=equal_nan,
                )
                if not r:
                    log_error("Accuracy failed: uint8 tensor did not match")
                return r

        if cos_similarity:
            ref = ref.flatten().to(torch.float32)
            res = res.flatten().to(torch.float32)
            if torch.allclose(ref, res, atol=tol, rtol=tol, equal_nan=True):
                # early exit that handles zero/nan better
                # cosine_similarity(zeros(10), zeros(10), dim=0) is 0
                return True
            score = torch.nn.functional.cosine_similarity(ref, res, dim=0, eps=1e-6)
            if score < 0.99:
                log.warning("Similarity score=%s", score.cpu().detach().item())
            return score >= 0.99
        else:
            if not exact_dtype:
                ref = ref.to(res.dtype)

            # First try usual allclose
            if torch.allclose(ref, res, atol=tol, rtol=tol, equal_nan=equal_nan):
                return True

            # Check error from fp64 version
            if fp64_ref.dtype == torch.float64:
                ref_error = rmse(fp64_ref, ref).item()
                # ref unable to produce this with stable numerics in this precision, ignore
                if math.isnan(ref_error):
                    log.warning(
                        "Found nan in reference. Consider running in higher precision."
                    )

                res_error = rmse(fp64_ref, res).item()

                # In the case of using AMP (Automatic Mixed Precision), certain models have
                # failed the benchmark's correctness check. However, the end-to-end model's
                # accuracy when comparing AMP with FP32 is within a difference of less than 0.1%.
                # Thus, it's possible that the correctness check failures for these models are
                # false alarms. We use multiplier of 3 instead of 2 to avoid these false alarms.
                multiplier = 3.0 if res.dtype == torch.bfloat16 else 2.0

                if (
                    fp64_ref.numel() < 1000
                    or (ref.ndim == 4 and ref.shape[-1] == ref.shape[-2] == 1)
                    # large tol means a benchmark has been specified as REQUIRE_HIGHER_TOLERANCE
                    or tol >= 2 * 1e-2
                ):
                    # In the presence of noise, noise might dominate our error
                    # metric for smaller tensors.
                    # Similary, for 1x1 kernels, there seems to be high noise with amp.
                    multiplier = 3.0

                passes_test = res_error <= (multiplier * ref_error + tol / 10.0)
                if not passes_test:
                    log_error(
                        "RMSE (res-fp64): %.5f, (ref-fp64): %.5f and shape=%s",
                        res_error,
                        ref_error,
                        res.size(),
                    )
                    # import pdb; pdb.set_trace()
                return passes_test

            if ignore_non_fp:
                return True

            log_error("Accuracy failed: allclose not within tol=%s", tol)
            return False
    elif isinstance(ref, (str, int, type(None), bool, torch.device)):
        if ignore_non_fp:
            return True
        r = ref == res
        if not r:
            log_error("Accuracy failed (%s): %s != %s", type(ref), ref, res)
        return r
    elif is_numpy_int_type(ref) or is_numpy_float_type(ref):
        if relax_numpy_equality and not (
            is_numpy_int_type(res) or is_numpy_float_type(res)
        ):
            ref = ref.item()
        r = (type(ref) is type(res)) and (ref == res)
        if not r:
            log_error("Accuracy failed (numpy): %s != %s", ref, res)
        return r
    elif is_numpy_ndarray(ref):
        return (type(ref) is type(res)) and same(
            torch.as_tensor(ref),
            torch.as_tensor(res),
            fp64_ref,
            cos_similarity=cos_similarity,
            tol=tol,
            equal_nan=equal_nan,
            exact_dtype=exact_dtype,
            relax_numpy_equality=relax_numpy_equality,
            ignore_non_fp=ignore_non_fp,
            log_error=log_error,
        )
    elif type(ref).__name__ in (
        "MaskedLMOutput",
        "Seq2SeqLMOutput",
        "CausalLMOutputWithCrossAttentions",
        "LongformerMaskedLMOutput",
        "Instances",
        "SquashedNormal",
        "Boxes",
        "Normal",
        "TanhTransform",
        "Foo",
        "Variable",
    ):
        assert type(ref) is type(res)
        return all(
            same(
                getattr(ref, key),
                getattr(res, key),
                getattr(fp64_ref, key),
                cos_similarity=cos_similarity,
                tol=tol,
                equal_nan=equal_nan,
                exact_dtype=exact_dtype,
                relax_numpy_equality=relax_numpy_equality,
                ignore_non_fp=ignore_non_fp,
                log_error=log_error,
            )
            for key in ref.__dict__.keys()
        )
    else:
        raise RuntimeError(f"unsupported type: {type(ref).__name__}")


def format_func_info(code):
    short_filename = code.co_filename.split("/")[-1]
    return f"'{code.co_name}' ({short_filename}:{code.co_firstlineno})"


@contextlib.contextmanager
def disable_cache_limit():
    prior = config.cache_size_limit
    config.cache_size_limit = sys.maxsize
    prior_acc_limit = config.accumulated_cache_size_limit
    config.accumulated_cache_size_limit = sys.maxsize

    try:
        yield
    finally:
        config.cache_size_limit = prior
        config.accumulated_cache_size_limit = prior_acc_limit


# map from transformed code back to original user code
orig_code_map = ExactWeakKeyDictionary()

# keep a record of code_obj -> list of guard failure reasons for logging
guard_failures = collections.defaultdict(list)

# Keep a record of graph break reasons for logging
graph_break_reasons = list()

# keep record of compiled code, if we are in "error if recompile"
# to track code that dynamo has compiled previously
seen_code_map = ExactWeakKeyDictionary()


class CompileProfiler:
    """Utility for profiling how and what dynamo would compile.

    Can be used for
     * diagnosing recompilation issues
     * determining an appropriate compile cache limit
     * (TODO)confirming which functions got compiled/skipped
    """

    def __init__(self):
        self.frame_count = 0
        self.op_count = 0
        self.backend_ctx_ctor = lambda: disable_cache_limit()

    def __call__(self, gm: torch.fx.GraphModule, example_inputs):
        self.frame_count += 1
        for node in gm.graph.nodes:
            if "call" in node.op:
                self.op_count += 1
        return gm.forward

    def __enter__(self):
        self.old_report_guard_failure = config.report_guard_failures
        config.report_guard_failures = True
        return self

    def __exit__(self, typ, val, traceback):
        config.report_guard_failures = self.old_report_guard_failure

    def get_metrics(self):
        return {"guard_failures": guard_failures}

    def report(self):
        metrics = self.get_metrics()
        gf = metrics["guard_failures"]

        def num_recompiles(code):
            return len(gf[code])

        def recompile_reasons(code):
            return "\n".join([str(x) for x in gf[code]])

        summarized_gf = [
            [format_func_info(code), num_recompiles(code), recompile_reasons(code)]
            for code in gf
        ]

        def graph_break_report():
            if "graph_break" in counters:
                graph_breaks = counters["graph_break"]
                return tabulate(
                    [[msg, graph_breaks[msg]] for msg in graph_breaks],
                    headers=["Graph Break Reason", "Count"],
                )

        def recompilation_report():
            if len(gf):
                max_recompiles = max([num_recompiles(code) for code in gf])
                recomp_table = tabulate(
                    summarized_gf,
                    headers=["Function", "Recompiles", "Recompile Reasons"],
                )
                return recomp_table + textwrap.dedent(
                    f"""

                    Set torch._dynamo.config.cache_size_limit to {max_recompiles} to avoid being cache limited.
                """
                )

        report = textwrap.dedent(
            """
            Torchdynamo Profiler Report
            ===========================

            Graph Breaks
            ------------
            Graph breaks happen when torchdynamo encounters code it can't safely trace.
            If you want to find out why breaks are happening, check below for each break reason
            You may gain additional insight by passing `fullgraph=True` to torch.compile,
            to stop at the first break.

        """
        )
        report += graph_break_report() or "No graph breaks detected."
        report += textwrap.dedent(
            """

            Recompilation
            -------------
            These subgraphs were recompiled more than once due to guard failures
            Guard failures indicate some condition assumed to be static by the tracer changed,
            making it unsafe to reuse the compiled program.

        """
        )
        report += recompilation_report() or "No recompilation detected.\n"
        return report


# return same dir unless user changes config between calls
@functools.lru_cache(None)
def _get_debug_dir(root_dir):
    dir_name = (
        "run_"
        + datetime.datetime.now().strftime("%Y_%m_%d_%H_%M_%S_%f")
        # use pid to avoid conflicts among ranks
        + "-pid_"
        + str(os.getpid())
    )
    return os.path.join(root_dir, dir_name)


def get_debug_dir():
    debug_root = config.debug_dir_root
    return _get_debug_dir(debug_root)


def extract_fake_example_value(node, required=True):
    if "example_value" in node.meta and is_fake(node.meta["example_value"]):
        return node.meta["example_value"]
    elif required:
        unimplemented("`FakeTensor` example value was required but not available")
    else:
        return None


def ensure_graph_fake(e, tx):
    assert maybe_get_fake_mode(e) is tx.fake_mode
    return e


def get_fake_values_from_nodes(tx, nodes):
    def visit(n: torch.fx.Node):
        return n.meta["example_value"]

    args_kwargs = torch.fx.node.map_arg(nodes, visit)
    return tree_map_only(
        torch.Tensor, functools.partial(ensure_graph_fake, tx=tx), args_kwargs
    )


def get_fake_value(node, tx, allow_non_graph_fake=False):
    """
    Run the computation represented by `node` using fake tensors and return the result.

    allow_non_graph_fake: whether to allow the return result to be:
        1. non-fake or 2. fake that is not created by this instance of Dynamo.
        If `True`, you must be prepared to deal with such return values, ideally
        by further wrapping them as this graph's fakes.
    """
    from .exc import (
        TorchRuntimeError,
        unimplemented,
        Unsupported,
        UserError,
        UserErrorType,
    )

    op = node.op

    # FX Node should always return the same fake value
    if "example_value" in node.meta and is_fake(node.meta["example_value"]):
        return node.meta["example_value"]

    args, kwargs = get_fake_values_from_nodes(tx, (node.args, node.kwargs))

    nnmodule = None
    if op == "call_method" and len(args) > 0 and isinstance(args[0], torch.nn.Module):
        # If the first argument is nn.Module, should copy to fake mode.
        args = (deepcopy_to_fake_tensor(args[0], tx.fake_mode),) + tuple(args[1:])

    if op == "call_module":
        nnmodule = tx.output.nn_modules[node.target]

        if is_lazy_module(nnmodule) and hasattr(nnmodule, "_initialize_hook"):
            # In the case of a lazy module, we want to run
            # the pre-hooks which initialize it.
            # Afterwards, lazy module deletes its pre-hooks
            # to avoid treating it as lazy on subsequent recompile.
            nnmodule._infer_parameters(nnmodule, args)

        # no matter it's lazy module or not, we should copy to fake mode.
        nnmodule = deepcopy_to_fake_tensor(nnmodule, tx.fake_mode)

    try:
        with tx.fake_mode, enable_python_dispatcher():
            ret_val = wrap_fake_exception(
                lambda: run_node(tx.output, node, args, kwargs, nnmodule)
            )
    except Unsupported:
        raise
    except RuntimeError as e:
        cause = e
        if e.__cause__ is not None:
            cause = e.__cause__

        if isinstance(
            cause, torch._subclasses.fake_tensor.DataDependentOutputException
        ):
            unimplemented(f"data dependent operator: {cause.func}")
        elif isinstance(
            cause, torch._subclasses.fake_tensor.DynamicOutputShapeException
        ):
            unimplemented(f"dynamic shape operator: {cause.func}")
        elif isinstance(
            cause, torch._subclasses.fake_tensor.UnsupportedOperatorException
        ):
            unimplemented(
                f"unsupported operator: {cause.func} (see "
                "https://docs.google.com/document/d/1GgvOe7C8_NVOMLOCwDaYV1mXXyHMXY7ExoewHqooxrs/edit#heading=h.64r4npvq0w0"
                " for how to fix)"
            )
        elif isinstance(
            cause, torch.fx.experimental.symbolic_shapes.GuardOnDataDependentSymNode
        ):
            raise UserError(  # noqa: TRY200
                UserErrorType.CONSTRAINT_VIOLATION,
                "Tried to use data-dependent value in the subsequent computation. "
                "This can happen when we encounter unbounded dynamic value that is unknown during tracing time.  "
                "You will need to explicitly give hint to the compiler. Please take a look at "
                f"constrain_as_value OR constrain_as_size APIs.  {cause}",
                case_name="constrain_as_size_example",
            )
        elif isinstance(cause, torch.utils._sympy.value_ranges.ValueRangeError):
            raise UserError(UserErrorType.CONSTRAINT_VIOLATION, e.args[0]) from e
        raise TorchRuntimeError(str(e)).with_traceback(e.__traceback__) from None

    if not allow_non_graph_fake:
        _ = tree_map_only(
            torch.Tensor, functools.partial(ensure_graph_fake, tx=tx), ret_val
        )
    return ret_val


_current_node = threading.local()


def get_current_node():
    return getattr(_current_node, "value", None)


@contextmanager
def set_current_node(node):
    old = get_current_node()
    _current_node.value = node
    try:
        yield
    finally:
        _current_node.value = old


def run_node(tracer, node, args, kwargs, nnmodule):
    """
    Runs a given node, with the given args and kwargs.

    Behavior is dictated by a node's op.

    run_node is useful for extracting real values out of nodes.
    See get_real_value for more info on common usage.

    Note: The tracer arg is only used for 'get_attr' ops
    Note: The nnmodule arg is only used for 'call_module' ops

    Nodes that are not call_function, call_method, call_module, or get_attr will
    raise an AssertionError.
    """
    op = node.op

    with set_current_node(node):
        try:
            if op == "call_function":
                return node.target(*args, **kwargs)
            elif op == "call_method":
                return getattr(args[0], node.target)(*args[1:], **kwargs)
            elif op == "call_module":
                assert nnmodule is not None
                return nnmodule(*args, **kwargs)
            elif op == "get_attr":
                return tracer.get_submodule(node.target)
            elif op == "placeholder":
                assert "example_value" in node.meta
                return node.meta["example_value"]
        except NotImplementedError as e:
            # NB: mimic how wrap_fake_exception does it
            from .exc import unimplemented

            raise unimplemented(
                f"running {op} {node.target}(*{args}, **{kwargs})"
            ) from e

        except Exception as e:
            fn_str = f"Failed running {op} {node.target}(*{args}, **{kwargs}):\n"
            raise RuntimeError(fn_str + str(e)).with_traceback(e.__traceback__) from e

    raise AssertionError(op)


def get_real_value(node, tracer):
    """
    Run the actual computation represented by `node` and return the result.
    This will execute any dependent nodes in the graph as well.
    """
    from .exc import TorchRuntimeError

    cache = tracer.real_value_cache
    if node in cache:
        return cache[node]

    op = node.op
    args, kwargs = torch.fx.node.map_arg(
        (node.args, node.kwargs),
        lambda n: get_real_value(n, tracer),
    )

    if op == "call_module":
        nn_module = tracer.output_graph.nn_modules[node.target]
        if not is_lazy_module(nn_module):
            nn_module = copy.deepcopy(nn_module)
        else:
            # In the case of a lazy module, we want to run
            # the pre-hooks which initialize it
            nn_module(*args, **kwargs)
    else:
        nn_module = None

    try:
        real_value = run_node(tracer, node, args, kwargs, nn_module)
        cache[node] = real_value
    except RuntimeError as e:
        raise TorchRuntimeError(str(e)).with_traceback(e.__traceback__) from None
    return real_value


def assert_no_fake_params_or_buffers(gm):
    from torch._subclasses.fake_tensor import FakeTensorConfig

    def stack_or_hint(t):
        if FakeTensorConfig.debug:
            import traceback

            return f"FAKE TENSOR CREATION TRACEBACK: \n {traceback.format_list(t._debug_trace)}"
        else:
            return "Enable TORCH_FAKE_TENSOR_DEBUG=1 to get creation stack traces on fake tensors."

    for name, buffer in gm.named_buffers():
        assert not isinstance(
            buffer, torch._subclasses.FakeTensor
        ), f"Unexpected fake buffer {name} {stack_or_hint(buffer)}"
    for name, param in gm.named_parameters():
        assert not isinstance(
            param, torch._subclasses.FakeTensor
        ), f"Unexpected fake param {name} {stack_or_hint(param)}"


def fqn(obj: Any):
    """
    Returns the fully qualified name of the object.
    """
    return f"{obj.__module__}.{obj.__qualname__}"


def ifdynstaticdefault(count1, count2):
    if torch._dynamo.config.assume_static_by_default:
        return count1
    else:
        return count2


def import_submodule(mod: types.ModuleType):
    """
    Ensure all the files in a given submodule are imported
    """
    for filename in sorted(os.listdir(os.path.dirname(mod.__file__))):
        if filename.endswith(".py") and filename[0] != "_":
            importlib.import_module(f"{mod.__name__}.{filename[:-3]}")


def object_has_getattribute(value: Any):
    try:
        if isinstance(
            inspect.getattr_static(type(value), "__getattribute__"),
            types.FunctionType,
        ):
            return True
    except AttributeError:
        pass
    return False


def get_custom_getattr(value: Any):
    try:
        getattr_fn = inspect.getattr_static(type(value), "__getattr__")
    except AttributeError:
        getattr_fn = None
    if getattr_fn is torch.nn.Module.__getattr__:
        # ignore this case of getattr
        getattr_fn = None
    return getattr_fn


class TensorStaticReason(enum.Enum):
    PARAMETER = 2
    NOT_TENSOR = 4
    NN_MODULE_PROPERTY = 5


def tensor_static_reason_to_message(reason: TensorStaticReason):
    if reason == TensorStaticReason.PARAMETER:
        return "mark_dynamic on parameter, parameters are always static today."
    if reason == TensorStaticReason.NOT_TENSOR:
        return "mark_dynamic on a non tensor, how did this happen?"
    if reason == TensorStaticReason.NN_MODULE_PROPERTY:
        return "tensor is static because it is nn module associated."
    raise AssertionError(f"Illegal reason {reason}")


def tensor_always_has_static_shape(
    tensor: Union[torch.Tensor, Any], is_tensor: bool, guard_source: "GuardSource"
) -> Tuple[bool, TensorStaticReason]:
    """
    Given a tensor, source, and is_tensor flag, determine if a shape should be static.

    Args:
    tensor - the real tensor to evaluate, parameters force a static shape.
    is_tensor - internal dynamo check, essentially "is_tensor": target_cls is TensorVariable,
    tensors not in a TensorVariable for whatever reason are forced static.

    Returns a tuple, where the first element is the bool of whether or not this tensor should have a static shape.
    The second element is a TensorStaticReason, useful for passing to tensor_static_reason_to_message if needed.
    """
    if guard_source.is_nn_module() and config.force_nn_module_property_static_shapes:
        return True, TensorStaticReason.NN_MODULE_PROPERTY
    if type(tensor) is torch.nn.Parameter and config.force_parameter_static_shapes:
        return True, TensorStaticReason.PARAMETER
    if not is_tensor:
        return True, TensorStaticReason.NOT_TENSOR
    return False, None


def lazy_format_graph_code(name, gm, maybe_id=None):
    def format_name():
        if maybe_id is not None:
            return f"{name} {maybe_id}"
        else:
            return name

    return LazyString(
        lambda: _format_graph_code(
            f"===== {format_name()} =====\n",
            gm.forward.__code__.co_filename,
            gm.print_readable(print_output=False),
        )
    )


def _format_graph_code(name, filename, graph_str):
    return f"TRACED GRAPH\n {name} {filename} {graph_str}\n"


def lazy_format_graph_tabular(fn_name, gm):
    def inner():
        try:
            from tabulate import tabulate  # TODO: Check that this is installed
        except ImportError:
            return (
                "Tabulate module missing, please install tabulate to log the graph in tabular format, logging code instead:\n"
                + str(lazy_format_graph_code(fn_name, gm))
            )

        node_specs = [
            [n.op, n.name, n.target, n.args, n.kwargs] for n in gm.graph.nodes
        ]
        graph_str = tabulate(
            node_specs, headers=["opcode", "name", "target", "args", "kwargs"]
        )
        return _format_graph_code(fn_name, gm.forward.__code__.co_filename, graph_str)

    return LazyString(inner)


def format_bytecode(prefix, name, filename, line_no, code):
    return f"{prefix} {name} {filename} line {line_no} \n{dis.Bytecode(code).dis()}\n"


forward_hook_names = ["_forward_pre_hooks", "_forward_hooks"]
backward_hook_names = ["_backward_pre_hooks", "_backward_hooks"]
state_dict_hook_names = [
    "_state_dict_pre_hooks",
    "_state_dict_hooks",
    "_load_state_dict_pre_hooks",
    "_load_state_dict_post_hooks",
]
all_hook_names = forward_hook_names + backward_hook_names + state_dict_hook_names


def nn_module_get_all_hooks(
    mod,
    check_forward_hooks=False,
    check_backward_hooks=False,
    check_state_dict_hooks=False,
):
    reset_code = torch._C._dynamo.eval_frame.reset_code
    """
    Sometimes its useful to differentiate between types of hooks such as forward/backward/pre
    hooks executed during module.__call__, and state_dict hooks which are executed separately.
    """
    hook_dicts_to_check = []
    check_all_hooks = (
        not check_forward_hooks
        and not check_backward_hooks
        and not check_state_dict_hooks
    )
    if check_forward_hooks or check_all_hooks:
        hook_dicts_to_check.extend(forward_hook_names)
    if check_backward_hooks or check_all_hooks:
        hook_dicts_to_check.extend(backward_hook_names)
    if check_state_dict_hooks:
        hook_dicts_to_check.extend(state_dict_hook_names)

    all_hooks = []
    for hook_dict_name in hook_dicts_to_check:
        hooks = getattr(mod, hook_dict_name, [])
        for hook_name in hooks:
            hook = hooks[hook_name]

            all_hooks.append(hook)
    return all_hooks


def nnmodule_has_hooks(
    mod,
    check_forward_hooks=False,
    check_backward_hooks=False,
    check_state_dict_hooks=False,
):
    """
    Helper function to check if a module has any hooks attached to it.
    """
    hooks = nn_module_get_all_hooks(
        mod,
        check_forward_hooks=check_forward_hooks,
        check_backward_hooks=check_backward_hooks,
        check_state_dict_hooks=check_state_dict_hooks,
    )
    return bool(hooks)


def to_numpy_helper(value):
    """Convert tensor and tnp.ndarray to numpy.ndarray."""
    if isinstance(value, tnp.ndarray):
        return to_numpy_helper(value.tensor)
    elif isinstance(value, torch.Tensor):
        return value.numpy(force=True)
    elif isinstance(value, (tuple, list)):
        return type(value)(to_numpy_helper(obj) for obj in value)
    else:
        return value


def numpy_to_tensor(value):
    """Convert tnp.ndarray to tensor, leave other types intact. If a list/tuple, loop through it to convert."""
    if isinstance(value, np.ndarray):
        return torch.as_tensor(value)
    if isinstance(value, tnp.ndarray):
        return value.tensor
    elif isinstance(value, (tuple, list)):
        return type(value)(numpy_to_tensor(obj) for obj in value)
    else:
        return value


class numpy_to_tensor_wrapper:
    def __init__(self, f):
        self.f = f
        self.__name__ = "wrapped_" + self.f.__name__

    def __repr__(self):
        return f"<Wrapped function <original {self.f.__name__}>>"

    def __call__(self, *args, **kwargs):
        out = self.f(*args, **kwargs)
        return numpy_to_tensor(out)


def numpy_attr_wrapper(obj, name):
    if isinstance(obj, tnp.ndarray):
        out = getattr(obj, name)
        return numpy_to_tensor(out)
    elif isinstance(obj, torch.Tensor):
        out = getattr(tnp.ndarray(obj), name)
        return numpy_to_tensor(out)


class numpy_method_wrapper:
    """Convert obj from torch.Tensor to tnp.ndarray and call method. Then convert result back to torch.Tensor."""

    def __init__(self, method: str):
        self.method = method
        self.__name__ = "wrapped_" + self.method

    def __repr__(self):
        return f"<Wrapped method <original {self.method}>>"

    def __call__(self, *args, **kwargs):
        obj = args[0]
        if isinstance(obj, torch.Tensor):
            obj = tnp.ndarray(obj)
        method_callable = getattr(obj, self.method)
        out = method_callable(*args[1:], **kwargs)
        return numpy_to_tensor(out)


class numpy_operator_wrapper:
    """Implements dunder methods for tnp.ndarray via functions from the operator library"""

    def __init__(self, op: str):
        self.op = op
        self.__name__ = f"wrapped_{op.__name__}"

    def __repr__(self):
        return f"<Wrapped operator <original {self.__name__}>>"

    def __call__(self, *args, **kwargs):
        assert not kwargs

        args = (
            tnp.ndarray(arg) if isinstance(arg, torch.Tensor) else arg for arg in args
        )
        out = self.op(*args)
        return numpy_to_tensor(out)


def defake(x):
    if not isinstance(x, FakeTensor):
        return x
    if x._has_symbolic_sizes_strides:
        size = [
            s.node.shape_env.size_hint(s.node.expr)
            if isinstance(s, torch.SymInt)
            else s
            for s in x.size()
        ]
        stride = [
            s.node.shape_env.size_hint(s.node.expr)
            if isinstance(s, torch.SymInt)
            else s
            for s in x.stride()
        ]
    else:
        size = x.size()
        stride = x.stride()
    y = torch.empty_strided(
        size,
        stride,
        dtype=x.dtype,
        device=x.device,
        requires_grad=x.requires_grad,
    )
    y.zero_()
    return y


def is_utils_checkpoint(obj):
    # Lazy import to avoid circular dependencies
    import torch.utils.checkpoint

    return obj is torch.utils.checkpoint.checkpoint


def build_checkpoint_variable(**options):
    import torch._higher_order_ops.wrap as higher_order_ops
    from .variables.higher_order_ops import TorchHigherOrderOperatorVariable

    # TODO - This is a temporary situation where we have two versions of
    # checkpointing implementation. We will converge on one and remove the other.
    activation_checkpoint_op = higher_order_ops.tag_activation_checkpoint
    if torch._functorch.config.functionalize_rng_ops:
        activation_checkpoint_op = higher_order_ops.wrap_activation_checkpoint

    return TorchHigherOrderOperatorVariable.make(
        activation_checkpoint_op,
        **options,
    )


def is_compile_supported(device_type):
    from .eval_frame import is_dynamo_supported

    compile_supported = is_dynamo_supported()
    if device_type == "cpu":
        pass
    elif device_type == "cuda" and compile_supported:
        from torch.utils._triton import has_triton

        compile_supported = has_triton()
    else:
        compile_supported = False
    return compile_supported


# The following 3.11 source code functions are adapted from
# https://github.com/python/cpython/blob/v3.11.4/Lib/traceback.py
# in order to output source code corresponding to bytecode in 3.11+.
# We need our own versions since we want to support multiline expressions.
def _fix_offset(str: str, offset: int) -> int:
    """
    Convert byte offset `offset` of `str` into character offset.
    Byte offset is used for 3.11+ instruction column data.
    Takes things like unicode characters into consideration.

    Unchanged from CPython implementation.
    """
    as_utf8 = str.encode("utf-8")
    return len(as_utf8[:offset].decode("utf-8", errors="replace"))


@dataclasses.dataclass
class _Anchors:
    # inclusive
    left_end_lineno: int
    left_end_offset: int
    right_start_lineno: int
    # exclusive
    right_start_offset: int


def _extract_anchors_from_expr(segment: str) -> Optional[_Anchors]:
    """
    Given source code `segment` corresponding to a bytecode
    instruction, determine:
        - for binary ops, the location of the binary op
        - for indexing, the location of the brackets.
    `segment` is expected to be a valid Python expression
    """
    assert sys.version_info >= (3, 11)

    import ast

    try:
        # Without brackets, `segment` is parsed as a statement.
        # We expect an expression, so wrap `segment` in
        # brackets to handle multi-line expressions.
        tree = ast.parse("(\n" + segment + "\n)")
    except SyntaxError:
        return None

    if len(tree.body) != 1:
        return None

    lines = segment.split("\n")

    # get character index given byte offset
    def normalize(lineno, offset):
        return _fix_offset(lines[lineno], offset)

    # Gets the next valid character index in `lines`, if
    # the current location is not valid. Handles empty lines.
    def next_valid_char(lineno, col):
        while lineno < len(lines) and col >= len(lines[lineno]):
            col = 0
            lineno += 1
        assert lineno < len(lines) and col < len(lines[lineno])
        return lineno, col

    # Get the next valid character index in `lines`.
    def increment(lineno, col):
        col += 1
        lineno, col = next_valid_char(lineno, col)
        assert lineno < len(lines) and col < len(lines[lineno])
        return lineno, col

    # Get the next valid character at least on the next line
    def nextline(lineno, col):
        col = 0
        lineno += 1
        lineno, col = next_valid_char(lineno, col)
        assert lineno < len(lines) and col < len(lines[lineno])
        return lineno, col

    statement = tree.body[0]
    if isinstance(statement, ast.Expr):
        expr = statement.value
        if isinstance(expr, ast.BinOp):
            # ast gives locations for BinOp subexpressions, e.g.
            # ( left_expr ) + ( right_expr )
            #   left^^^^^       right^^^^^
            # -2 since end_lineno is 1-indexed and because we added an extra
            # bracket to `segment` when calling ast.parse
            cur_lineno = expr.left.end_lineno - 2
            cur_col = normalize(cur_lineno, expr.left.end_col_offset)
            cur_lineno, cur_col = next_valid_char(cur_lineno, cur_col)

            # Heuristic to find the operator character.
            # The original CPython implementation did not look for ), \, or #,
            # leading to incorrect anchor location, e.g.
            # (x) + (y)
            # ~~^~~~~~~
            while (ch := lines[cur_lineno][cur_col]).isspace() or ch in ")\\#":
                if ch in "\\#":
                    cur_lineno, cur_col = nextline(cur_lineno, cur_col)
                else:
                    cur_lineno, cur_col = increment(cur_lineno, cur_col)

            # binary op is 1 or 2 characters long, on the same line
            right_col = cur_col + 1
            if (
                right_col < len(lines[cur_lineno])
                and not (ch := lines[cur_lineno][right_col]).isspace()
                and ch not in "\\#"
            ):
                right_col += 1
            # right_col can be invalid since it is exclusive

            return _Anchors(cur_lineno, cur_col, cur_lineno, right_col)
        elif isinstance(expr, ast.Subscript):
            # ast gives locations for value and slice subexpressions, e.g.
            # ( value_expr ) [ slice_expr ]
            #   value^^^^^     slice^^^^^
            # subscript^^^^^^^^^^^^^^^^^^^^
            # find left bracket (first '[' after value)
            left_lineno = expr.value.end_lineno - 2
            left_col = normalize(left_lineno, expr.value.end_col_offset)
            left_lineno, left_col = next_valid_char(left_lineno, left_col)
            while lines[left_lineno][left_col] != "[":
                left_lineno, left_col = increment(left_lineno, left_col)
            # find right bracket (final character of expression)
            right_lineno = expr.end_lineno - 2
            right_col = normalize(right_lineno, expr.end_col_offset)
            return _Anchors(left_lineno, left_col, right_lineno, right_col)
        elif isinstance(expr, ast.Call):
            # ( func_expr ) (args, kwargs)
            #   func^^^^^
            # call^^^^^^^^^^^^^^^^^^^^^^^^
            # find left bracket (first '(' after func)
            left_lineno = expr.func.end_lineno - 2
            left_col = normalize(left_lineno, expr.func.end_col_offset)
            left_lineno, left_col = next_valid_char(left_lineno, left_col)
            while lines[left_lineno][left_col] != "(":
                left_lineno, left_col = increment(left_lineno, left_col)
            # find right bracket (final character of expression)
            right_lineno = expr.end_lineno - 2
            right_col = normalize(right_lineno, expr.end_col_offset)
            return _Anchors(left_lineno, left_col, right_lineno, right_col)

    return None


def get_instruction_source_311(code: types.CodeType, inst: dis.Instruction) -> str:
    """
    Python 3.11+ only. Returns lines of source code (from code object `code`)
    corresponding to `inst`'s location data, and underlines relevant code to `inst`.

    Example: CALL on `g`:
    f(g(
      ^^
        h(x)))
        ^^^^^

    We need our own implementation since `format_frame_summary` in
    Python's `traceback` module doesn't handle multi-line expressions
    (and their anchor extraction code is not completely correct).
    """
    if inst.positions.lineno is None:
        return ""
    # The rstrip + "\n" pattern is used throughout this function to handle
    # linecache.getline errors. Error lines are treated as empty strings "", but we want
    # to treat them as blank lines "\n".
    first_line = linecache.getline(code.co_filename, inst.positions.lineno).rstrip()
    if inst.positions.end_lineno is None:
        return first_line
    if inst.positions.col_offset is None or inst.positions.end_col_offset is None:
        return first_line

    # character index of the start of the instruction
    start_offset = _fix_offset(first_line, inst.positions.col_offset)
    # character index of the end of the instruction
    # compute later since end may be a different line
    end_offset = None
    # expression corresponding to the instruction so we can get anchors
    segment = ""
    # underline markers to be printed - start with `~` marker and replace with `^` later
    markers = []

    # Compute segment and initial markers
    if inst.positions.end_lineno == inst.positions.lineno:
        end_offset = _fix_offset(first_line, inst.positions.end_col_offset)
        segment = first_line[start_offset:end_offset]
        markers.append(" " * start_offset + "~" * (end_offset - start_offset))
    else:
        segment = first_line[start_offset:] + "\n"
        markers.append(" " * start_offset + "~" * (len(first_line) - start_offset))
        last_line = linecache.getline(
            code.co_filename, inst.positions.end_lineno
        ).rstrip()
        end_offset = _fix_offset(last_line, inst.positions.end_col_offset)
        for lineno in range(inst.positions.lineno + 1, inst.positions.end_lineno):
            line = linecache.getline(code.co_filename, lineno).rstrip()
            segment += line + "\n"
            # don't underline leading spaces
            num_spaces = len(line) - len(line.lstrip())
            markers.append(" " * num_spaces + "~" * (len(line) - num_spaces))
        segment += last_line[:end_offset]
        num_spaces = len(last_line) - len(last_line.lstrip())
        markers.append(" " * num_spaces + "~" * (end_offset - num_spaces))

    anchors: Optional[_Anchors] = None
    try:
        anchors = _extract_anchors_from_expr(segment)
    except AssertionError:
        pass

    # replace `~` markers with `^` where necessary
    if anchors is None:
        markers = [marker.replace("~", "^") for marker in markers]
    else:
        # make markers mutable
        markers = [list(marker) for marker in markers]

        # anchor positions do not take start_offset into account
        if anchors.left_end_lineno == 0:
            anchors.left_end_offset += start_offset
        if anchors.right_start_lineno == 0:
            anchors.right_start_offset += start_offset

        # Turn `~`` markers between anchors to `^`
        for line in range(len(markers)):
            for col in range(len(markers[line])):
                if line < anchors.left_end_lineno:
                    continue
                if line == anchors.left_end_lineno and col < anchors.left_end_offset:
                    continue
                if (
                    line == anchors.right_start_lineno
                    and col >= anchors.right_start_offset
                ):
                    continue
                if line > anchors.right_start_lineno:
                    continue
                if markers[line][col] == "~":
                    markers[line][col] = "^"

        # make markers into strings again
        markers = ["".join(marker) for marker in markers]

    result = ""
    for i in range(len(markers)):
        result += (
            linecache.getline(code.co_filename, inst.positions.lineno + i).rstrip()
            + "\n"
        )
        result += markers[i] + "\n"
    return result


def is_guard_failure_reporting_enabled():
    return (
        config.report_guard_failures
        or torch._logging._internal.log_state.is_artifact_enabled("recompiles")
    )


def get_static_address_type(t):
    if isinstance(t, torch.Tensor):
        return getattr(t, "_dynamo_static_input_type", None)

    return None


def is_rng_state_getter_or_setter(value):
    getters = (
        torch.default_generator.get_state,
        torch.get_rng_state,
        torch.cuda.get_rng_state,
    )
    setters = (
        torch.default_generator.set_state,
        torch.set_rng_state,
        torch.cuda.set_rng_state,
    )
    return value in (*setters, *getters)


def is_tensor_base_attr_getter(value):
    return (
        isinstance(value, types.MethodWrapperType)
        and value.__name__ == "__get__"
        and value.__self__.__objclass__ is torch._C._TensorBase
    )


def has_torch_function(vt: "torch._dynamo.variables.base.VariableTracker") -> bool:
    from torch._dynamo.variables import UserDefinedObjectVariable
    from torch._dynamo.variables.torch_function import TensorWithTFOverrideVariable

    return isinstance(vt, TensorWithTFOverrideVariable) or (
        isinstance(vt, UserDefinedObjectVariable)
        and hasattr(vt.value, "__torch_function__")
    )<|MERGE_RESOLUTION|>--- conflicted
+++ resolved
@@ -28,12 +28,9 @@
 from contextlib import contextmanager
 from functools import lru_cache, wraps
 from pathlib import Path
-<<<<<<< HEAD
+
 from types import MethodWrapperType
-from typing import Any, Dict, Optional, Tuple, Union
-=======
 from typing import Any, Dict, Optional, Set, Tuple, Union
->>>>>>> 455241bb
 
 try:
     import numpy as np
@@ -841,27 +838,23 @@
     )
 
 
-def guard_if_dyn(arg):
-    from .variables import ConstantVariable, SymNodeVariable
-
-    if isinstance(arg, SymNodeVariable):
-        # This is because SymNodeVariable intentionally doesn't define
-        # as_python_constant to avoid shunting down some codepaths
-        # that expect consts.   In this case, we know we definitely
-        # want to specialize though.
-        return arg.evaluate_expr()
-    elif isinstance(arg, ConstantVariable):
-        return arg.as_python_constant()
-
-    return arg
-
-
 def specialize_symnode(arg):
     from .variables import ConstantVariable, SymNodeVariable
 
     # Guard and specialize
     if isinstance(arg, SymNodeVariable):
         return ConstantVariable.create(arg.evaluate_expr())
+
+    return arg
+
+
+def guard_if_dyn(arg):
+    from .variables import ConstantVariable
+
+    arg = specialize_symnode(arg)
+
+    if isinstance(arg, ConstantVariable):
+        return arg.as_python_constant()
 
     return arg
 
