# mypy: ignore-errors

import functools
import operator
from collections import defaultdict
from typing import Dict, List, Optional

import torch
from torch._dynamo.backends.common import aot_autograd
from torch._dynamo.backends.debugging import boxed_nop
from torch._inductor.cudagraph_utils import (
    BoxedDeviceIndex,
    check_multiple_devices_or_any_cpu_nodes,
<<<<<<< HEAD
=======
    format_default_skip_message,
    get_mutation_stack_trace,
>>>>>>> 00dd4d55
    get_placeholders,
    log_cudagraph_skip_and_bump_counter,
)
from torch._inductor.utils import (
    BoxedBool,
    count_tangents,
    get_first_incompatible_cudagraph_node,
    num_fw_fixed_arguments,
    output_node,
)

from torch.multiprocessing.reductions import StorageWeakRef
from .registry import register_backend


def find_input_mutations(g):
    def meta_fk(meta):
        return meta["val"] if "val" in meta else meta["fake_result"]

    inputs = defaultdict(set)
    input_idx = 0
    mutated_inputs = set()
    for n in g.nodes:
        if n.op == "placeholder":
            if isinstance(meta_fk(n.meta), torch.Tensor):
                inputs[StorageWeakRef(meta_fk(n.meta)._typed_storage())].add(input_idx)
            input_idx += 1
        elif n.op == "call_function":
            if n.target is operator.getitem:
                continue
            schema = n.target._schema
            for i, arg in enumerate(schema.arguments):
                if i < len(n.args):
                    argument = n.args[i]
                else:
                    if arg.name not in n.kwargs:
                        continue
                    argument = n.kwargs[arg.name]
                mut_arg = False
                if arg.alias_info:
                    if arg.alias_info.is_write:
                        mut_arg = True
                if mut_arg:
                    # TODO: not correct for args that contain tensors in a struct
                    # like list
                    mutated_inputs |= inputs[
                        StorageWeakRef(meta_fk(argument.meta)._typed_storage())
                    ]

        # TODO: error on unrecognized nodes
    return mutated_inputs


def get_device_node_mapping(gm: torch.fx.GraphModule):
    device_node_mapping: Dict[torch.device, torch.fx.Node] = {}
    for n in gm.graph.nodes:
        t = n.meta.get("val", None)
        if isinstance(t, torch.Tensor) and t.device not in device_node_mapping:
            device_node_mapping[t.device] = n
    return device_node_mapping


def check_for_skip(aot_model: torch.fx.GraphModule, num_fixed) -> Optional[str]:
    if skip := check_multiple_devices_or_any_cpu_nodes(
        get_device_node_mapping(aot_model)
    ):
        return skip

    if node := get_first_incompatible_cudagraph_node(aot_model):
        return format_default_skip_message(f"incompatible op ({node.name})")

    return None


def get_device_index(gm) -> int:
    device = next(iter(get_device_node_mapping(gm)))
    assert device.type == "cuda"
    return device.index


def get_stack_traces(gm) -> List[Optional[str]]:
    output = output_node(gm)
    assert len(output.args) == 1
    return [
        (arg.stack_trace if isinstance(arg, torch.fx.node.Node) else None)
        for arg in output.args[0]
    ]


def cudagraphs(dynamo_model, dynamo_inputs):
    from torch._inductor.cudagraph_trees import cudagraphify_impl

    do_cudagraphs = BoxedBool(True)
    boxed_device_index = BoxedDeviceIndex(None)

    def forward_cudagraphs(aot_model, aot_inputs, is_inference=False):
        interp = boxed_nop(aot_model, aot_inputs)
        fixed = num_fw_fixed_arguments(len(dynamo_inputs), len(aot_inputs))
        if skip_msg := check_for_skip(aot_model, fixed):
            BoxedBool.disable(do_cudagraphs)
            log_cudagraph_skip_and_bump_counter(
                f"skipping cudagraphs due to {skip_msg}"
            )
            return interp

        boxed_device_index.set(get_device_index(aot_model))
        out = cudagraphify_impl(
            interp,
            aot_inputs,
            range(fixed),
            device_index=boxed_device_index.value,
            is_backward=False,
            is_inference=False,
            stack_traces=get_stack_traces(aot_model),
            placeholders=get_placeholders(aot_model.graph),
            mutated_input_idxs=find_input_mutations(aot_model.graph),
        )
        out._boxed_call = True
        return out

    def backward_cudagraphs(aot_model, aot_inputs):
        interp = boxed_nop(aot_model, aot_inputs)
        if not do_cudagraphs:
            return aot_model

        fixed = count_tangents(aot_model)
        if skip_msg := check_for_skip(aot_model, fixed):
            log_cudagraph_skip_and_bump_counter(
                "skipping cudagraphs due to %s", skip_msg
            )

            # See [Backward Generation Handling]
            manager = torch._inductor.cudagraph_trees.get_manager(
                boxed_device_index.value, create_if_none_exists=False
            )
            assert manager is not None

            def fn(inputs):
                manager.set_to_running_backward()
                return aot_model(inputs)

            fn._boxed_call = True
            return fn

        out = cudagraphify_impl(
            interp,
            aot_inputs,
            range(fixed),
            device_index=get_device_index(aot_model),
            is_backward=True,
            is_inference=False,
            stack_traces=get_stack_traces(aot_model),
            placeholders=get_placeholders(aot_model.graph),
            mutated_input_idxs=find_input_mutations(aot_model.graph),
        )
        out._boxed_call = True
        return out

    aot_cudagraphs = aot_autograd(
        fw_compiler=forward_cudagraphs,
        bw_compiler=backward_cudagraphs,
        inference_compiler=functools.partial(forward_cudagraphs, is_inference=True),
        keep_inference_input_mutations=torch._dynamo.config.cudagraph_backend_keep_input_mutation,
    )
    return aot_cudagraphs(dynamo_model, dynamo_inputs)


class CudagraphsBackend:
    compiler_name = "cudagraphs"

    @staticmethod
    def reset():
        from torch._inductor.cudagraph_trees import reset_cudagraph_trees

        reset_cudagraph_trees()

    @staticmethod
    def __call__(model, inputs):
        return cudagraphs(model, inputs)


# aot_cudagraphs only applies CUDA graphs to the graph.  It is also helpful
# for debugging and can serve as a perf baseline.
register_backend(name="cudagraphs", compiler_fn=CudagraphsBackend())


def cudagraphs_inner(model, inputs, copy_outputs=True, copy_inputs=True):
    """This isn't registered as a backend, but is used in some benchmarks"""
    assert isinstance(inputs, (list, tuple))
    if copy_inputs:
        static_inputs = [torch.zeros_like(x) for x in inputs]
    else:
        static_inputs = list(inputs)

    # warmup
    torch.cuda.synchronize()
    stream = torch.cuda.Stream()
    stream.wait_stream(torch.cuda.current_stream())
    with torch.cuda.stream(stream):
        model(*inputs)
    stream.synchronize()
    torch.cuda.current_stream().wait_stream(stream)
    torch.cuda.synchronize()

    # record
    graph = torch.cuda.CUDAGraph()
    with torch.cuda.graph(graph, stream=stream):
        static_outputs = model(*static_inputs)
    if not isinstance(static_outputs, (list, tuple)):
        static_outputs = (static_outputs,)

    def run(*new_inputs):
        assert len(static_inputs) == len(new_inputs)
        if copy_inputs:
            for dst, src in zip(static_inputs, new_inputs):
                dst.copy_(src)
        graph.replay()
        if copy_outputs:
            return [x.clone() for x in static_outputs]
        else:
            return static_outputs

    return run<|MERGE_RESOLUTION|>--- conflicted
+++ resolved
@@ -6,16 +6,14 @@
 from typing import Dict, List, Optional
 
 import torch
+from torch._dynamo import config
 from torch._dynamo.backends.common import aot_autograd
 from torch._dynamo.backends.debugging import boxed_nop
 from torch._inductor.cudagraph_utils import (
     BoxedDeviceIndex,
     check_multiple_devices_or_any_cpu_nodes,
-<<<<<<< HEAD
-=======
     format_default_skip_message,
     get_mutation_stack_trace,
->>>>>>> 00dd4d55
     get_placeholders,
     log_cudagraph_skip_and_bump_counter,
 )
@@ -78,7 +76,24 @@
     return device_node_mapping
 
 
+def check_for_mutation_ignore_cuda_graph_managed_tensor(
+    aot_model: torch.fx.GraphModule, num_fixed
+) -> Optional[str]:
+    mutation_indices = find_input_mutations(aot_model.graph) - set(range(num_fixed))
+    if not mutation_indices:
+        return None
+
+    placeholders = [node for node in aot_model.graph.nodes if node.op == "placeholder"]
+    return get_mutation_stack_trace(placeholders, mutation_indices)
+
+
 def check_for_skip(aot_model: torch.fx.GraphModule, num_fixed) -> Optional[str]:
+    if not config.cudagraph_backend_support_input_mutation:
+        if mut_skip := check_for_mutation_ignore_cuda_graph_managed_tensor(
+            aot_model, num_fixed
+        ):
+            return mut_skip
+
     if skip := check_multiple_devices_or_any_cpu_nodes(
         get_device_node_mapping(aot_model)
     ):
