--- conflicted
+++ resolved
@@ -939,6 +939,9 @@
     lib_impl.impl("all_reduce_coalesced", _all_reduce_coalesced_meta, "Meta")
     lib_impl.impl("all_reduce_coalesced_", _all_reduce_coalesced__meta, "Meta")
     lib_impl.impl("wait_tensor", _wait_tensor_meta, "Meta")
+    lib_impl.impl(
+        "all_gather_into_tensor_", _all_gather_into_tensor__native_meta, "Meta"
+    )
     lib_impl.impl("all_gather_into_tensor", _all_gather_into_tensor_native_meta, "Meta")
     lib_impl.impl(
         "all_gather_into_tensor_coalesced",
@@ -964,7 +967,6 @@
         "all_reduce(Tensor self, str reduceOp, str tag, int[] ranks, int group_size) -> Tensor",
         "all_reduce_coalesced(Tensor[] self, str reduceOp, str tag, int[] ranks, int group_size) -> Tensor[]",
         "wait_tensor(Tensor self) -> Tensor",
-        # "all_gather_into_tensor_(Tensor(a!) output, Tensor shard, str tag, int[] ranks, int group_size) -> Tensor(a!)",
         "all_gather_into_tensor(Tensor shard, str tag, int[] ranks, int group_size) -> Tensor",
         "all_gather_into_tensor_coalesced(Tensor[] input, str tag, int[] ranks, int group_size) -> Tensor[]",
         "reduce_scatter_tensor(Tensor input, str reduceOp, str tag, int[] ranks, int group_size) -> Tensor",
@@ -979,45 +981,6 @@
         legacy_lib.define(op_def, tags=torch.Tag.pt2_compliant_tag)
         legacy_lib_impl.impl(op_name, backend_impl, "CompositeImplicitAutograd")
 
-<<<<<<< HEAD
-if not torch._running_with_deploy():
-    # Library MUST be defined at module scope or it doesn't work
-    # Creating a "DEF" Library always crashes torch::deploy so we create our Library instances here
-    #   guarded against running inside it
-    c10_lib = torch.library.Library("c10d_functional", "DEF")
-    c10_lib_impl = torch.library.Library("c10d_functional", "IMPL")
-    _register_ops()
-
-    _c10_lib_impl = torch.library.Library("_c10d_functional", "IMPL")
-    _c10_lib_impl.impl("all_reduce", _all_reduce_meta, "Meta")
-    _c10_lib_impl.impl("all_reduce_", _all_reduce__meta, "Meta")
-    _c10_lib_impl.impl("all_reduce_coalesced", _all_reduce_coalesced_meta, "Meta")
-    _c10_lib_impl.impl("all_reduce_coalesced_", _all_reduce_coalesced__meta, "Meta")
-    _c10_lib_impl.impl("wait_tensor", _wait_tensor_meta, "Meta")
-    _c10_lib_impl.impl(
-        "all_gather_into_tensor_", _all_gather_into_tensor__native_meta, "Meta"
-    )
-    _c10_lib_impl.impl(
-        "all_gather_into_tensor", _all_gather_into_tensor_native_meta, "Meta"
-    )
-    _c10_lib_impl.impl(
-        "all_gather_into_tensor_coalesced",
-        _all_gather_into_tensor_coalesced_native_meta,
-        "Meta",
-    )
-    _c10_lib_impl.impl(
-        "reduce_scatter_tensor", _reduce_scatter_tensor_native_meta, "Meta"
-    )
-    _c10_lib_impl.impl(
-        "reduce_scatter_tensor_coalesced",
-        _reduce_scatter_tensor_coalesced_native_meta,
-        "Meta",
-    )
-    _c10_lib_impl.impl("all_to_all_single", _all_to_all_single_meta, "Meta")
-    _c10_lib_impl.impl("broadcast", _broadcast_meta, "Meta")
-    _c10_lib_impl.impl("broadcast_", _broadcast__meta, "Meta")
-=======
->>>>>>> ee0c4734
 else:
     warnings.warn(
         "PyTorch Distributed functional collectives do not work with torch::deploy."
