--- conflicted
+++ resolved
@@ -159,14 +159,10 @@
         self._init_sharded_param(param, device)
         if self.post_forward_mesh_info:
             self._init_sharded_post_forward_param_metadata(param)
-<<<<<<< HEAD
-        self.all_gather_output = torch.empty(0)
-        self.all_gather_output_storage_size = None
-=======
         self._init_extensions()
         self.all_gather_outputs: List[torch.Tensor] = []
+        self.all_gather_output_storage_sizes: List[int] = []
         self.unsharded_accumulated_grad = None
->>>>>>> ee0c4734
         self._param_fqn: Optional[str] = None  # prefixed from root module
         # TODO: Remove this padding logic once DTensor pads the local tensor:
         # https://github.com/pytorch/pytorch/issues/113045
@@ -306,23 +302,21 @@
     ):
         if self.all_gather_outputs:
             return  # already initialized
-<<<<<<< HEAD
-        all_gather_output_size = torch.Size([all_gather_input_numel * world_size])
-        self.all_gather_output = torch.empty(
-            all_gather_output_size, dtype=dtype, device=device
-        )
-        self.all_gather_output_storage_size = self.all_gather_output.numel() * self.all_gather_output.itemsize
-=======
         self.all_gather_outputs = [
             torch.empty(torch.Size([numel * world_size]), dtype=dtype, device=device)
             for numel, dtype in zip(all_gather_input_numels, all_gather_input_dtypes)
         ]
->>>>>>> ee0c4734
+        self.all_gather_output_storage_sizes = [
+            output.numel() * output.itemsize for output in self.all_gather_outputs
+        ]
 
     def init_unsharded_param(self):
         if hasattr(self, "_unsharded_param"):  # after the 1st all-gather
             inner_tensor = self._sharded_local_tensor
-            if not hasattr(inner_tensor, "fsdp_post_all_gather"):
+            if (
+                torch.distributed._functional_collectives.is_torchdynamo_compiling()
+                or not hasattr(inner_tensor, "fsdp_post_all_gather")
+            ):
                 return  # already initialized
             for tensor in self._unsharded_inner_tensors:
                 alloc_storage(tensor)
@@ -336,7 +330,10 @@
             self._extensions_data.clear()
             return
         inner_tensor = self._sharded_local_tensor
-        if hasattr(inner_tensor, "fsdp_post_all_gather"):
+        if (
+            not torch.distributed._functional_collectives.is_torchdynamo_compiling()
+            and hasattr(inner_tensor, "fsdp_post_all_gather")
+        ):
             all_gather_outputs = self._unflatten_all_gather_outputs()
             (
                 unsharded_tensor,
@@ -502,22 +499,6 @@
             )
         return ret
 
-<<<<<<< HEAD
-    def alloc_all_gather_output(self) -> None:
-        if not torch.distributed._functional_collectives.is_torchdynamo_compiling():
-            unsafe_alloc_storage(self.all_gather_output, self.all_gather_output_storage_size)
-        else:
-            unsafe_alloc_storage(self._unsharded_param, self.all_gather_output_storage_size)
-
-    def free_all_gather_output(self) -> None:
-        # These two branches do the exact same thing underneath,
-        # because .all_gather_output and ._unsharded_param share the same storage.
-        # We use ._unsharded_param under compile just to avoid having .all_gather_output as graph input.
-        if not torch.distributed._functional_collectives.is_torchdynamo_compiling():
-            unsafe_free_storage(self.all_gather_output)
-        else:
-            unsafe_free_storage(self._unsharded_param)
-=======
     def to_accumulated_grad_if_needed(self) -> None:
         # Access `_unsharded_param` to bypass the sharded state check since we
         # prefer to reshard before upcasting the gradient to save memory
@@ -540,21 +521,40 @@
             self.unsharded_param.grad = None
 
     def alloc_all_gather_outputs(self) -> None:
-        for tensor in self.all_gather_outputs:
-            alloc_storage(tensor)
+        # for tensor in self.all_gather_outputs:
+        # TODO(yf225): support the len(self.all_gather_outputs) > 1 case (i.e. support custom fsdp_pre_all_gather)
+        assert len(self.all_gather_outputs) == 1
+        assert len(self.all_gather_output_storage_sizes) == 1
+        if not torch.distributed._functional_collectives.is_torchdynamo_compiling():
+            alloc_storage(self.all_gather_outputs[0], self.all_gather_output_storage_sizes[0])
+        else:
+            alloc_storage(self._unsharded_param, self.all_gather_output_storage_sizes[0])
 
     def free_unsharded_param(self) -> None:
-        for tensor in itertools.chain(
-            self.all_gather_outputs, self._unsharded_inner_tensors
-        ):
-            free_storage(tensor)
->>>>>>> ee0c4734
+        # for tensor in itertools.chain(
+        #     self.all_gather_outputs, self._unsharded_inner_tensors
+        # ):
+        #     free_storage(tensor)
+        # TODO(yf225): support the len(self.all_gather_outputs) > 1 case (i.e. support custom fsdp_pre_all_gather)
+
+        # These two branches do the exact same thing underneath,
+        # because .all_gather_output and ._unsharded_param share the same storage.
+        # We use ._unsharded_param under compile just to avoid having .all_gather_output as graph input.
+        assert len(self.all_gather_outputs) == 1
+        if not torch.distributed._functional_collectives.is_torchdynamo_compiling():
+            free_storage(self.all_gather_outputs[0])
+        else:
+            free_storage(self._unsharded_param)
 
     @property
     def all_gather_inputs(self) -> List[torch.Tensor]:  # 1D
         self._assert_in_states(ShardedState.SHARDED, ShardedState.SHARDED_POST_FORWARD)
         if self.sharded_state == ShardedState.SHARDED:
-            if hasattr(self._sharded_local_tensor, "fsdp_pre_all_gather"):
+            # TODO(yf225): support "fsdp_pre_all_gather" case under compile
+            if (
+                not torch.distributed._functional_collectives.is_torchdynamo_compiling()
+                and hasattr(self._sharded_local_tensor, "fsdp_pre_all_gather")
+            ):
                 sharded_local_tensor = self._sharded_local_tensor
                 if self.offload_to_cpu:
                     sharded_local_tensor = sharded_local_tensor.to(
@@ -575,7 +575,11 @@
                 )
             return [_to_dtype_if_needed(sharded_param_data, self.param_dtype)]
         elif self.sharded_state == ShardedState.SHARDED_POST_FORWARD:
-            if hasattr(self._sharded_local_tensor, "fsdp_pre_all_gather"):
+            # TODO(yf225): support "fsdp_pre_all_gather" case under compile
+            if (
+                not torch.distributed._functional_collectives.is_torchdynamo_compiling()
+                and hasattr(self._sharded_local_tensor, "fsdp_pre_all_gather")
+            ):
                 raise NotImplementedError
             all_gather_input = _to_dtype_if_needed(
                 cast(torch.Tensor, self._sharded_post_forward_param_data),
@@ -624,21 +628,6 @@
                 f"Expects to be in one of {states}, not {self.sharded_state}"
             )
 
-<<<<<<< HEAD
-
-# NOTE: Unsafe here refers to not checking whether the storage is already
-# allocated or freed, respectively. We should be safe to use them since we
-# explicitly manage the state transition.
-def unsafe_alloc_storage(tensor: torch.Tensor, new_size: int) -> None:
-    # Skip the already-allocated check and assume that `tensor` is the base
-    # tensor to save CPU overhead
-    tensor.untyped_storage().resize_(new_size)
-
-
-def unsafe_free_storage(tensor: torch.Tensor) -> None:
-    # Skip the already-freed check to save CPU overhead
-    tensor.untyped_storage().resize_(0)
-=======
     def reset_sharded_param(self):
         # For ops like `nn.Module._apply` or `load_state_dict(assign=True)`
         # that change the sharded parameter tensor, we may need to re-pad the
@@ -665,16 +654,14 @@
         self.sharded_param._local_tensor = local_tensor[: self.sharded_size[0]]
 
 
-def alloc_storage(tensor: torch.Tensor) -> None:
-    size = tensor.numel() * tensor.itemsize
-    if (storage := tensor.untyped_storage()).size() != size:
-        storage.resize_(size)
+def alloc_storage(tensor: torch.Tensor, new_size: int) -> None:
+    if (storage := tensor.untyped_storage()).size() != new_size:
+        storage.resize_(new_size)
 
 
 def free_storage(tensor: torch.Tensor) -> None:
     if (storage := tensor.untyped_storage()).size() != 0:
         storage.resize_(0)
->>>>>>> ee0c4734
 
 
 # NOTE: These bypass `nn.Module.__setattr__` checks, which incur non-trivial
