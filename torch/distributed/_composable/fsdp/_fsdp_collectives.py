import contextlib
from typing import List, NamedTuple, Optional, Tuple, Union

import torch
import torch.distributed as dist
from torch.distributed.distributed_c10d import ReduceOp
from torch.distributed._functional_collectives import AsyncCollectiveTensor
from ._fsdp_common import (
    _get_dim0_padded_size,
    _raise_assert_with_print,
    _to_dtype_if_needed,
)
from ._fsdp_param import FSDPParam
from torch._inductor import config as inductor_config

lib = torch.library.Library("fsdp", "DEF")


class AllGatherResult(NamedTuple):
    all_gather_output: torch.Tensor
    all_gather_event: Optional[torch.cuda.Event]
    all_gather_work: Optional[dist.distributed_c10d.Work]
    # For each parameter, the all-gather input dtype for each input
    param_all_gather_input_dtypes: List[List[torch.dtype]]
    # For each parameter, the all-gather input numel for each input
    param_all_gather_input_numels: List[List[int]]
    # 1D flattened version of `param_all_gather_input_numels` saved to avoid
    # CPU overhead from recomputing
    all_gather_input_split_sizes: List[int]


lib.define("all_gather_copy_in(SymInt all_gather_input_numel, SymInt world_size, SymInt rank, ScalarType dtype, Device device, SymInt[] inp_split_sizes, Tensor[] param_all_gather_inputs) -> (Tensor, Tensor)")

@torch.library.impl(lib, "all_gather_copy_in", "Meta")
def all_gather_copy_in(all_gather_input_numel, world_size, rank, dtype, device, inp_split_sizes, param_all_gather_inputs):
    all_gather_output = torch.empty(
        (all_gather_input_numel * world_size,), dtype=dtype, device="meta"
    )
    all_gather_input = all_gather_output.narrow(
        0, all_gather_input_numel * rank, all_gather_input_numel
    )
    foreach_copy_dsts = torch.split(all_gather_input, inp_split_sizes)
    with torch.no_grad():
        torch._foreach_copy_(foreach_copy_dsts, param_all_gather_inputs)
    return all_gather_input, all_gather_output

def all_gather_copy_in_impl(
    all_gather_input_numel, world_size, rank, dtype, device, inp_split_sizes, param_all_gather_inputs
):
    all_gather_output = torch.empty(
        (all_gather_input_numel * world_size,), dtype=dtype, device=device
    )
    all_gather_input = all_gather_output.narrow(
        0, all_gather_input_numel * rank, all_gather_input_numel
    )
    foreach_copy_dsts = torch.split(all_gather_input, inp_split_sizes)
    with torch.no_grad():
        torch._foreach_copy_(foreach_copy_dsts, param_all_gather_inputs)
    return all_gather_input, all_gather_output

@torch.library.impl(lib, "all_gather_copy_in", "CUDA")
def all_gather_copy_in(all_gather_input_numel, world_size, rank, dtype, device, inp_split_sizes, param_all_gather_inputs):
    return all_gather_copy_in_impl(all_gather_input_numel, world_size, rank, dtype, device, inp_split_sizes, param_all_gather_inputs)


lib.define("split_contiguous_view_as_strided(Tensor all_gather_output, SymInt[] all_gather_input_numels, SymInt[][] orig_sizes, SymInt[][] contiguous_orig_strides) -> Tensor[]")

@torch.library.impl(lib, "split_contiguous_view_as_strided", "Meta")
def split_contiguous_view_as_strided(all_gather_output, all_gather_input_numels, orig_sizes, contiguous_orig_strides):
    splits = torch.split(all_gather_output, all_gather_input_numels, dim=1)
    out = []
    for i in range(len(orig_sizes)):
        split = splits[i]
        orig_size = orig_sizes[i]
        contiguous_orig_stride = contiguous_orig_strides[i]
        split_flattened = split.contiguous().view(split.numel())
        split_unpadded = torch.as_strided(
            split_flattened,
            orig_size,
            contiguous_orig_stride,
            storage_offset=0,
        )
        out.append(split_unpadded)
    return out

@torch.library.impl(lib, "split_contiguous_view_as_strided", "CUDA")
def split_contiguous_view_as_strided(all_gather_output, all_gather_input_numels, orig_sizes, contiguous_orig_strides):
    splits = torch.split(all_gather_output, all_gather_input_numels, dim=1)
    out = []
    for i in range(len(orig_sizes)):
        split = splits[i]
        orig_size = orig_sizes[i]
        contiguous_orig_stride = contiguous_orig_strides[i]
        split_flattened = split.contiguous().view(split.numel())
        split_unpadded = torch.as_strided(
            split_flattened,
            orig_size,
            contiguous_orig_stride,
            storage_offset=0,
        )
        out.append(split_unpadded)
    return out


@torch.no_grad()
def foreach_all_gather(
    fsdp_params: List[FSDPParam],
    group: dist.ProcessGroup,
    async_op: bool,
    all_gather_copy_in_stream: torch.cuda.Stream,
    all_gather_stream: torch.cuda.Stream,
    device: torch.device,
) -> Optional[AllGatherResult]:
    world_size, rank = group.size(), group.rank()
    with torch.cuda.stream(all_gather_copy_in_stream):
        param_all_gather_inputs: List[List[torch.Tensor]] = [
            fsdp_param.all_gather_inputs for fsdp_param in fsdp_params
        ]
        (
            param_all_gather_input_dtypes,
            param_all_gather_input_numels,
            dtype,
        ) = _get_all_gather_input_metadatas(param_all_gather_inputs)
        if dtype == torch.uint8:
            all_gather_inputs = [
                t.view(torch.uint8) for ts in param_all_gather_inputs for t in ts
            ]
        else:
            all_gather_inputs = [t for ts in param_all_gather_inputs for t in ts]
        inp_split_sizes = [t.numel() for t in all_gather_inputs]
        all_gather_input_numel = sum(inp_split_sizes)
<<<<<<< HEAD
        if inductor_config.use_fsdp_custom_op:
            all_gather_input, all_gather_output = torch.ops.fsdp.all_gather_copy_in(all_gather_input_numel, world_size, rank, dtype, device, inp_split_sizes, param_all_gather_inputs)
        else:
            all_gather_input, all_gather_output = all_gather_copy_in_impl(all_gather_input_numel, world_size, rank, dtype, device, inp_split_sizes, param_all_gather_inputs)
=======
        all_gather_output = torch.empty(
            (all_gather_input_numel * world_size,), dtype=dtype, device=device
        )
        all_gather_input = all_gather_output.narrow(
            0, all_gather_input_numel * rank, all_gather_input_numel
        )
        foreach_copy_dsts = torch.split(all_gather_input, inp_split_sizes)
        torch._foreach_copy_(foreach_copy_dsts, all_gather_inputs)
>>>>>>> ee0c4734
        del param_all_gather_inputs
    all_gather_stream.wait_stream(all_gather_copy_in_stream)
    with torch.cuda.stream(all_gather_stream):
        all_gather_work = dist.all_gather_into_tensor(
            output_tensor=all_gather_output,
            input_tensor=all_gather_input,
            group=group,
            async_op=async_op,
        )
        all_gather_event = all_gather_stream.record_event()
        return AllGatherResult(
            all_gather_output,
            all_gather_event,
            all_gather_work,
            param_all_gather_input_dtypes,
            param_all_gather_input_numels,
            inp_split_sizes,
        )


@torch.no_grad()
def foreach_all_gather_copy_out(
    all_gather_result: AllGatherResult,
    fsdp_params: List[FSDPParam],
    group: dist.ProcessGroup,
) -> None:
    (
        all_gather_output,
        all_gather_event,
        all_gather_work,
        param_all_gather_input_dtypes,
        param_all_gather_input_numels,
        all_gather_input_split_sizes,
    ) = all_gather_result
    if all_gather_event is not None:  # sync op
        torch.cuda.current_stream().wait_event(all_gather_event)
    if isinstance(all_gather_work, dist.distributed_c10d.Work):  # async op
        all_gather_work.wait()
    world_size, device = group.size(), all_gather_output.device
    for all_gather_input_numels, all_gather_input_dtypes, fsdp_param in zip(
        param_all_gather_input_numels, param_all_gather_input_dtypes, fsdp_params
    ):
        fsdp_param.init_all_gather_outputs(
            all_gather_input_numels, all_gather_input_dtypes, world_size, device
        )  # no-op after 1st call
<<<<<<< HEAD
        fsdp_param.alloc_all_gather_output()
        fsdp_param.init_unsharded_param()  # no-op after 1st call. Need to call here so that ._unsharded_param access below doesn't fail.
    all_gather_output = all_gather_output.view(world_size, -1)
    # NOTE: This is the biggest difference between eager and compile code path.
    # In eager, we directly copy from `all_gather_output` into `fsdp_param.all_gather_output` (`fsdp_param._unsharded_param` will be updated because of shared storage),
    # but in compile path we copy from `as_strided(all_gather_output)` into `fsdp_param._unsharded_param` to avoid having `fsdp_param.all_gather_output` as graph input.
    # They are equivalent and must produce the same result.
    if not torch.distributed._functional_collectives.is_torchdynamo_compiling():
        out = [
            fsdp_param.all_gather_output.view(world_size, -1) for fsdp_param in fsdp_params
        ]
        torch.split_with_sizes_copy(
            all_gather_output, all_gather_input_numels, dim=1, out=out
        )
    else:
        unsharded_params = []
        orig_sizes = []
        contiguous_orig_strides = []
        for i, fsdp_param in enumerate(fsdp_params):
            unsharded_param = fsdp_param._unsharded_param
            if fsdp_param.is_dtensor:
                unsharded_param = unsharded_param.to_local()
            unsharded_params.append(unsharded_param)
            orig_sizes.append(fsdp_param._orig_size)
            contiguous_orig_strides.append(fsdp_param._contiguous_orig_stride)
        out = torch.ops.fsdp.split_contiguous_view_as_strided(all_gather_output, all_gather_input_numels, orig_sizes, contiguous_orig_strides)
        for i, unsharded_param in enumerate(unsharded_params):
            ctx = contextlib.nullcontext()
            if not torch.distributed._functional_collectives.is_torchdynamo_compiling():
                ctx = torch.autograd._unsafe_preserve_version_counter(unsharded_param)
            with torch.no_grad(), ctx:
                unsharded_param.copy_(out[i])
=======
        fsdp_param.alloc_all_gather_outputs()
    all_gather_output = all_gather_output.view(world_size, -1)
    gen = (t for fsdp_param in fsdp_params for t in fsdp_param.all_gather_outputs)
    if all_gather_output.dtype == torch.uint8:
        out = [t.view(world_size, -1).view(torch.uint8) for t in gen]
    else:
        out = [t.view(world_size, -1) for t in gen]
    torch.split_with_sizes_copy(
        all_gather_output, all_gather_input_split_sizes, dim=1, out=out
    )
>>>>>>> ee0c4734


@torch.no_grad()
def foreach_reduce(
    fsdp_params: List[FSDPParam],
    unsharded_grads: List[torch.Tensor],
    reduce_scatter_group: dist.ProcessGroup,
    reduce_scatter_stream: torch.cuda.Stream,
    orig_dtype: torch.dtype,
    reduce_dtype: Optional[torch.dtype],
    device: torch.device,
    all_reduce_group: Optional[dist.ProcessGroup],
    all_reduce_stream: torch.cuda.Stream,
) -> torch.cuda.Event:
    """
    ``unsharded_grads`` owns the references to the gradients computed by
    autograd, so clearing the list frees the gradients.
    """
    grad_dtypes = {grad.dtype for grad in unsharded_grads}
    if len(grad_dtypes) != 1:
        # Check this at runtime since it could be a real runtime error if e.g.
        # fp8 weights do not produce the correct higher precision gradients
        _raise_assert_with_print(
            f"FSDP reduce-scatter expects uniform gradient dtype but got {grad_dtypes}"
        )
    grad_dtype = unsharded_grads[0].dtype
    reduce_dtype = reduce_dtype or grad_dtype
    predivide_factor, postdivide_factor = _get_gradient_divide_factors(
        reduce_scatter_group, all_reduce_group, reduce_dtype
    )
    world_size = reduce_scatter_group.size()
    padded_unsharded_sizes = tuple(
        _get_dim0_padded_size(grad.size(), world_size) for grad in unsharded_grads
    )
    reduce_scatter_input_numel = sum(s.numel() for s in padded_unsharded_sizes)
    reduce_scatter_output_numel = reduce_scatter_input_numel // world_size
    current_stream = torch.cuda.current_stream()
    reduce_scatter_stream.wait_stream(current_stream)
    with torch.cuda.stream(reduce_scatter_stream):
        reduce_scatter_input = torch.empty(
            (reduce_scatter_input_numel,), dtype=reduce_dtype, device=device
        )
        foreach_reduce_scatter_copy_in(
            unsharded_grads, reduce_scatter_input, world_size
        )
        # Only after the copy-in finishes can we free the gradients, which were
        # computed in the default stream
        current_stream.wait_stream(reduce_scatter_stream)
        unsharded_grads.clear()
        post_reduce_output = reduce_scatter_input.new_empty(
            (reduce_scatter_output_numel,)
        )
        _div_if_needed(reduce_scatter_input, predivide_factor)
        dist.reduce_scatter_tensor(
            output=post_reduce_output,
            input=reduce_scatter_input,
            group=reduce_scatter_group,
            op=ReduceOp.AVG if predivide_factor is None else ReduceOp.SUM,
        )
    view_out_stream = reduce_scatter_stream
    if all_reduce_group is not None:
        view_out_stream = all_reduce_stream
        all_reduce_stream.wait_stream(reduce_scatter_stream)
        with torch.cuda.stream(all_reduce_stream):
            dist.all_reduce(
                post_reduce_output,
                group=all_reduce_group,
                op=ReduceOp.AVG if predivide_factor is None else ReduceOp.SUM,
            )
    with torch.cuda.stream(view_out_stream):
        _div_if_needed(post_reduce_output, postdivide_factor)
        post_reduce_output = _to_dtype_if_needed(post_reduce_output, orig_dtype)
        # - View out and accumulate
        flat_grad_offset = 0  # [0, reduce_scatter_output_numel - 1]
        for padded_unsharded_size, fsdp_param in zip(
            padded_unsharded_sizes, fsdp_params
        ):
            new_sharded_grad = torch.as_strided(
                post_reduce_output,
                size=fsdp_param.sharded_size,
                stride=fsdp_param.contiguous_sharded_stride,
                storage_offset=flat_grad_offset,
            )
            to_accumulate_grad = fsdp_param.sharded_param.grad is not None
            if fsdp_param.offload_to_cpu:
                # Only overlap the D2H copy (copying to pinned memory) if not
                # accumulating gradients since the CPU add kernel depends on
                # the copy result and we cannot run the add as a callback
                non_blocking = fsdp_param.pin_memory and not to_accumulate_grad
                # Since the GPU sharded gradient is allocated in the RS stream,
                # we can free it here by not keeping a ref without waiting for
                # the D2H copy since future RS-stream ops run after the copy
                new_sharded_grad = new_sharded_grad.to(
                    torch.device("cpu"), non_blocking=non_blocking
                )
                if non_blocking:
                    # Record an event on which to block the CPU thread to
                    # ensure that the D2H copy finishes before the optimizer
                    fsdp_param.grad_offload_event = reduce_scatter_stream.record_event()
            new_sharded_dtensor_grad = fsdp_param.to_sharded_dtensor(new_sharded_grad)
            if to_accumulate_grad:
                fsdp_param.sharded_param.grad += new_sharded_dtensor_grad
            else:
                fsdp_param.sharded_param.grad = new_sharded_dtensor_grad
            padded_sharded_numel = padded_unsharded_size.numel() // world_size
            flat_grad_offset += padded_sharded_numel
        post_reduce_view_out_event = view_out_stream.record_event()
    # The RS output is allocated in the RS stream and used in the default
    # stream (for optimizer). To ensure its memory is not reused for later
    # RSs, we do not need extra synchronization since the sharded parameters
    # hold refs through the end of backward.
    return post_reduce_view_out_event


def foreach_reduce_scatter_copy_in(
    unsharded_grads: List[torch.Tensor],
    reduce_scatter_input: torch.Tensor,
    world_size: int,
) -> None:
    reduce_scatter_input = reduce_scatter_input.view(world_size, -1)
    torch._chunk_cat(
        unsharded_grads, dim=0, num_chunks=world_size, out=reduce_scatter_input
    )


def _get_all_gather_input_metadatas(
    param_all_gather_inputs: List[List[torch.Tensor]],
) -> Tuple[List[List[torch.dtype]], List[List[int]], torch.dtype]:
    param_all_gather_input_dtypes: List[List[torch.dtype]] = []
    param_all_gather_input_numels: List[List[int]] = []
    all_gather_dtype = param_all_gather_inputs[0][0].dtype
    for all_gather_inputs in param_all_gather_inputs:
        input_dtypes: List[torch.dtype] = []
        input_numels: List[int] = []
        for all_gather_input in all_gather_inputs:
            if all_gather_input.dtype != all_gather_dtype:
                all_gather_dtype = torch.uint8
            input_dtypes.append(all_gather_input.dtype)
            input_numels.append(all_gather_input.numel())
        param_all_gather_input_dtypes.append(input_dtypes)
        param_all_gather_input_numels.append(input_numels)
    return (
        param_all_gather_input_dtypes,
        param_all_gather_input_numels,
        all_gather_dtype,
    )


def _get_gradient_divide_factors(
    reduce_scatter_group: dist.ProcessGroup,
    all_reduce_group: Optional[dist.ProcessGroup],
    reduce_dtype: torch.dtype,
) -> Union[Tuple[None, None], Tuple[float, float]]:
    # For fp32/bf16, we do not need to worry about overflow/underflow, so we
    # use NCCL's built-in division to avoid separate div kernels
    if reduce_dtype in (torch.float32, torch.bfloat16):
        return None, None
    data_parallel_size = reduce_scatter_group.size()
    if all_reduce_group is not None:
        data_parallel_size *= all_reduce_group.size()
    # Since fp16 has smaller dynamic range than fp32/bf16, we want to avoid
    # overflow/underflow. For N data parallel workers, each worker computes
    # g_i, and they collectively reduce (g_1 + ... + g_N) / N. To avoid
    # overflow/underflow, we divide by ~sqrt(N) before/after the reduction.
    factor: int = 1
    while data_parallel_size % factor == 0 and data_parallel_size / factor > factor:
        factor *= 2
    factor = float(factor)
    return (factor, data_parallel_size / factor)


def _div_if_needed(tensor: torch.Tensor, div_factor: Optional[float]) -> None:
    if div_factor is not None and div_factor > 1:
        tensor.div_(div_factor)<|MERGE_RESOLUTION|>--- conflicted
+++ resolved
@@ -4,7 +4,6 @@
 import torch
 import torch.distributed as dist
 from torch.distributed.distributed_c10d import ReduceOp
-from torch.distributed._functional_collectives import AsyncCollectiveTensor
 from ._fsdp_common import (
     _get_dim0_padded_size,
     _raise_assert_with_print,
@@ -129,21 +128,27 @@
             all_gather_inputs = [t for ts in param_all_gather_inputs for t in ts]
         inp_split_sizes = [t.numel() for t in all_gather_inputs]
         all_gather_input_numel = sum(inp_split_sizes)
-<<<<<<< HEAD
-        if inductor_config.use_fsdp_custom_op:
-            all_gather_input, all_gather_output = torch.ops.fsdp.all_gather_copy_in(all_gather_input_numel, world_size, rank, dtype, device, inp_split_sizes, param_all_gather_inputs)
+        if not torch.distributed._functional_collectives.is_torchdynamo_compiling():
+            all_gather_output = torch.empty(
+                (all_gather_input_numel * world_size,), dtype=dtype, device=device
+            )
+            all_gather_input = all_gather_output.narrow(
+                0, all_gather_input_numel * rank, all_gather_input_numel
+            )
+            foreach_copy_dsts = torch.split(all_gather_input, inp_split_sizes)
+            torch._foreach_copy_(foreach_copy_dsts, all_gather_inputs)
         else:
-            all_gather_input, all_gather_output = all_gather_copy_in_impl(all_gather_input_numel, world_size, rank, dtype, device, inp_split_sizes, param_all_gather_inputs)
-=======
-        all_gather_output = torch.empty(
-            (all_gather_input_numel * world_size,), dtype=dtype, device=device
-        )
-        all_gather_input = all_gather_output.narrow(
-            0, all_gather_input_numel * rank, all_gather_input_numel
-        )
-        foreach_copy_dsts = torch.split(all_gather_input, inp_split_sizes)
-        torch._foreach_copy_(foreach_copy_dsts, all_gather_inputs)
->>>>>>> ee0c4734
+            # TODO(yf225): support the len(self.all_gather_outputs) > 1 case (i.e. support custom fsdp_pre_all_gather)
+            assert all(len(all_gather_inputs) == 1 for all_gather_inputs in param_all_gather_inputs)
+            all_gather_input, all_gather_output = torch.ops.fsdp.all_gather_copy_in(
+                all_gather_input_numel,
+                world_size,
+                rank,
+                dtype,
+                device,
+                inp_split_sizes,
+                [all_gather_inputs[0] for all_gather_inputs in param_all_gather_inputs],
+            )
         del param_all_gather_inputs
     all_gather_stream.wait_stream(all_gather_copy_in_stream)
     with torch.cuda.stream(all_gather_stream):
@@ -189,8 +194,7 @@
         fsdp_param.init_all_gather_outputs(
             all_gather_input_numels, all_gather_input_dtypes, world_size, device
         )  # no-op after 1st call
-<<<<<<< HEAD
-        fsdp_param.alloc_all_gather_output()
+        fsdp_param.alloc_all_gather_outputs()
         fsdp_param.init_unsharded_param()  # no-op after 1st call. Need to call here so that ._unsharded_param access below doesn't fail.
     all_gather_output = all_gather_output.view(world_size, -1)
     # NOTE: This is the biggest difference between eager and compile code path.
@@ -198,13 +202,17 @@
     # but in compile path we copy from `as_strided(all_gather_output)` into `fsdp_param._unsharded_param` to avoid having `fsdp_param.all_gather_output` as graph input.
     # They are equivalent and must produce the same result.
     if not torch.distributed._functional_collectives.is_torchdynamo_compiling():
-        out = [
-            fsdp_param.all_gather_output.view(world_size, -1) for fsdp_param in fsdp_params
-        ]
+        gen = (t for fsdp_param in fsdp_params for t in fsdp_param.all_gather_outputs)
+        if all_gather_output.dtype == torch.uint8:
+            out = [t.view(world_size, -1).view(torch.uint8) for t in gen]
+        else:
+            out = [t.view(world_size, -1) for t in gen]
         torch.split_with_sizes_copy(
-            all_gather_output, all_gather_input_numels, dim=1, out=out
+            all_gather_output, all_gather_input_split_sizes, dim=1, out=out
         )
     else:
+        # TODO(yf225): support uint8 similar to the eager case (i.e. support fsdp_pre_all_gather)
+        assert all(len(fsdp_param.all_gather_outputs) == 1 for fsdp_param in fsdp_params)
         unsharded_params = []
         orig_sizes = []
         contiguous_orig_strides = []
@@ -222,18 +230,6 @@
                 ctx = torch.autograd._unsafe_preserve_version_counter(unsharded_param)
             with torch.no_grad(), ctx:
                 unsharded_param.copy_(out[i])
-=======
-        fsdp_param.alloc_all_gather_outputs()
-    all_gather_output = all_gather_output.view(world_size, -1)
-    gen = (t for fsdp_param in fsdp_params for t in fsdp_param.all_gather_outputs)
-    if all_gather_output.dtype == torch.uint8:
-        out = [t.view(world_size, -1).view(torch.uint8) for t in gen]
-    else:
-        out = [t.view(world_size, -1) for t in gen]
-    torch.split_with_sizes_copy(
-        all_gather_output, all_gather_input_split_sizes, dim=1, out=out
-    )
->>>>>>> ee0c4734
 
 
 @torch.no_grad()
