from typing import Any, Dict, List, Optional, Tuple

import torch
import torch.nn as nn
from torch.autograd import Variable
from torch.autograd.graph import register_multi_grad_hook

from torch.distributed._composable_state import (
    _get_module_state,
    _insert_module_state,
    _State,
)
from torch.distributed.utils import _to_kwargs
from torch.utils._pytree import tree_flatten
from torch.utils.hooks import RemovableHandle
from ._fsdp_collectives import AllGatherStateHolder
from ._fsdp_common import TrainingState
from ._fsdp_param import FSDPParam

from ._fsdp_param_group import FSDPParamGroup


class FSDPState(_State):
    _module: nn.Module  # permit ref cycle since module and state lifetimes are 1:1
    _device: torch.device
    _default_stream: torch.cuda.Stream
    _all_gather_copy_in_stream: torch.cuda.Stream
    _all_gather_stream: torch.cuda.Stream
    _reduce_scatter_stream: torch.cuda.Stream
    # For overlapping current copy-out and next all-gather in forward
    _all_gather_state: AllGatherStateHolder

    def __init__(self):
        super().__init__()
        self._fsdp_param_group: Optional[FSDPParamGroup] = None
        self._is_root: Optional[bool] = None
        self._training_state: TrainingState = TrainingState.IDLE
        self._pre_forward_hook_handle: Optional[RemovableHandle] = None
        self._pre_backward_hook_handles: List[RemovableHandle] = []

        # Attributes only used on the root state:
        self._all_states: List[FSDPState] = []
        self._root_post_backward_final_callback_queued: Optional[bool] = None

    # Define a separate init since `__init__` is called in the contract
    def init(self, module: nn.Module, device: torch.device) -> None:
        _insert_module_state(module, self)
        self._module = module
        self._device = device
        self._pre_forward_hook_handle = self._module.register_forward_pre_hook(
            self._pre_forward, prepend=True, with_kwargs=True
        )
        self._post_forward_hook_handle = self._module.register_forward_hook(
            self._post_forward, prepend=False
        )

    def _root_pre_forward(
        self, module: nn.Module, args: Tuple[Any, ...], kwargs: Dict[str, Any]
    ) -> Tuple[Tuple[Any, ...], Dict[str, Any]]:
        self._lazy_init()
        if not self._is_root:
            return args, kwargs
        with torch.profiler.record_function("FSDP::root_pre_forward"):
            # Wait for optimizer before implicitly prefetched all-gathers
            current_stream = torch.cuda.current_stream()
            self._all_gather_copy_in_stream.wait_stream(current_stream)
            self._all_gather_stream.wait_stream(current_stream)
            if self._device.type == "cuda":
                with torch.profiler.record_function("FSDP::inputs_to_device"):
                    args_tuple, kwargs_tuple = _to_kwargs(
                        args, kwargs, self._device, False
                    )  # same as DDP
                args, kwargs = args_tuple[0], kwargs_tuple[0]
        return args, kwargs

    def _lazy_init(self) -> None:
        if self._is_root is not None:
            return  # no-op: already initialized
        self._is_root = True
        root_module = self._module
        for module in root_module.modules():
            if (state := _get_module_fsdp_state(module)) is not None:
                if module is not root_module:
                    state._is_root = False
<<<<<<< HEAD
                self._all_state_refs.append(weakref.ref(state))
        if self._fsdp_param_group:
            # For the root, do not reshard after forward since for training,
            # the parameters would be freed and all-gathered immediately
            self._fsdp_param_group.post_forward_mesh_info = None
=======
                self._all_states.append(state)
>>>>>>> d1aa7a9a
        self._init_fqns()
        self._init_shared_state()

    def _init_shared_state(self) -> None:
        # Setting the all-gather/reduce-scatter streams to be higher priority
        # can help avoid some issues where their copies in/out are delayed and
        # block computation
        high_priority = -1
        self._default_stream = torch.cuda.current_stream()
        self._all_gather_copy_in_stream = torch.cuda.Stream(priority=high_priority)
        self._all_gather_stream = torch.cuda.Stream(priority=high_priority)
        self._reduce_scatter_stream = torch.cuda.Stream(priority=high_priority)
        self._all_gather_state = AllGatherStateHolder()
        for state in self._all_states:
            if fsdp_param_group := state._fsdp_param_group:
                fsdp_param_group.default_stream = self._default_stream
                fsdp_param_group.all_gather_copy_in_stream = (
                    self._all_gather_copy_in_stream
                )
                fsdp_param_group.all_gather_stream = self._all_gather_stream
                fsdp_param_group.reduce_scatter_stream = self._reduce_scatter_stream
                fsdp_param_group.all_gather_state = self._all_gather_state

    def _init_fqns(self) -> None:
        """Sets module and parameter FQN attributes for debugging."""
        assert self._is_root
        root_module = self._module
        param_to_fsdp_param: Dict[nn.Parameter, FSDPParam] = {}
        module_to_fsdp_param_group: Dict[nn.Module, FSDPParamGroup] = {}
        for state in self._all_states:
            if fsdp_param_group := state._fsdp_param_group:
                for fsdp_param in fsdp_param_group.fsdp_params:
                    param_to_fsdp_param[fsdp_param.sharded_param] = fsdp_param
                module_to_fsdp_param_group[fsdp_param_group.module] = fsdp_param_group
        for param_name, param in root_module.named_parameters():
            if param in param_to_fsdp_param:
                param_to_fsdp_param[param]._param_fqn = param_name
        for module_name, module in root_module.named_modules():
            if module in module_to_fsdp_param_group:
                module_to_fsdp_param_group[module]._module_fqn = module_name

    def _pre_forward(
        self, module: nn.Module, args: Tuple[Any, ...], kwargs: Dict[str, Any]
    ) -> Tuple[Tuple[Any, ...], Dict[str, Any]]:
        self._training_state = TrainingState.FORWARD
        args, kwargs = self._root_pre_forward(module, args, kwargs)
        if self._fsdp_param_group:
            args, kwargs = self._fsdp_param_group.pre_forward(module, args, kwargs)
        return args, kwargs

    def _post_forward(self, module: nn.Module, input: Any, output: Any) -> Any:
        if self._fsdp_param_group:
            output = self._fsdp_param_group.post_forward(module, input, output)
        output = self._register_pre_backward_hook(output)
        self._training_state = TrainingState.IDLE

    def _pre_backward(self, *unused: Any) -> None:
        self._training_state = TrainingState.PRE_BACKWARD
        if self._is_root and not self._root_post_backward_final_callback_queued:
            self._register_root_post_backward_final_callback()
        if self._fsdp_param_group:
            self._fsdp_param_group.pre_backward(*unused)

    def _root_post_backward_final_callback(self) -> None:
        if not self._is_root:
            return
        with torch.profiler.record_function("FSDP::root_post_backward_callback"):
            self._training_state = TrainingState.IDLE
            for state in self._all_states:
                state._training_state = TrainingState.IDLE
                if state._fsdp_param_group:
                    state._fsdp_param_group.finalize_backward()
            self._root_post_backward_final_callback_queued = False
            for handle in self._pre_backward_hook_handles:
                handle.remove()
            self._pre_backward_hook_handles.clear()

    def _register_pre_backward_hook(self, output: Any) -> Any:
        if not torch.is_grad_enabled():
            return output

        flat_outputs, _ = tree_flatten(output)
        tensors = tuple(t for t in flat_outputs if t.requires_grad)
        if tensors:
            handle = register_multi_grad_hook(tensors, self._pre_backward, mode="any")
            self._pre_backward_hook_handles.append(handle)
        return output

    def _register_root_post_backward_final_callback(self):
        if self._root_post_backward_final_callback_queued:
            return
        self._root_post_backward_final_callback_queued = True
        Variable._execution_engine.queue_callback(
            self._root_post_backward_final_callback
        )


def _get_module_fsdp_state(module: nn.Module) -> Optional[FSDPState]:
    state = _get_module_state(module)
    if isinstance(state, FSDPState):
        return state
    return None<|MERGE_RESOLUTION|>--- conflicted
+++ resolved
@@ -82,15 +82,11 @@
             if (state := _get_module_fsdp_state(module)) is not None:
                 if module is not root_module:
                     state._is_root = False
-<<<<<<< HEAD
-                self._all_state_refs.append(weakref.ref(state))
+                self._all_states.append(state)
         if self._fsdp_param_group:
             # For the root, do not reshard after forward since for training,
             # the parameters would be freed and all-gathered immediately
             self._fsdp_param_group.post_forward_mesh_info = None
-=======
-                self._all_states.append(state)
->>>>>>> d1aa7a9a
         self._init_fqns()
         self._init_shared_state()
 
