--- conflicted
+++ resolved
@@ -549,15 +549,11 @@
                 meta_val = node.meta.get('val', node.meta.get('tensor_meta', None))
                 # use string as annotation, to make it valid python code
                 if isinstance(meta_val, FakeTensor):
-<<<<<<< HEAD
-                    maybe_type_annotation = f': "{dtype_abbrs[meta_val.dtype]}{stringify_shape(meta_val.shape)}, {stringify_shape(meta_val.stride())}"'
-=======
                     stride_annotation = f"{stringify_shape(meta_val.stride())}" if include_stride else ""
                     device_annotation = f"{meta_val.device}" if include_device else ""
                     maybe_type_annotation = \
                         f': "{dtype_abbrs[meta_val.dtype]}{stringify_shape(meta_val.shape)}' \
                         f'{stride_annotation}{device_annotation}"'
->>>>>>> 2d275f9f
                 elif isinstance(meta_val, py_sym_types):
                     maybe_type_annotation = f': "Sym({meta_val})"'
                 elif isinstance(meta_val, TensorMetadata):
