from typing import Tuple

import torch
from torch._C import DispatchKey, DispatchKeySet
from torch._prims_common import is_expandable_to
from torch.utils.weak import WeakTensorKeyDictionary
from typing import *  # noqa: F403
import weakref

def _get_nested_int(equiv_set, vec):
    return torch._C._get_nested_int(equiv_set, coeff=1, vec=vec)

class NestedIntRegistry():
    # Class to manage the association between 1d tensors (vec) and nested ints.
    # Use this class to (1) obtain nested int from vec (2) read/write metadata
    # associated with vecs/nested ints
    #
    # Pass a vec to maybe_create to create a new nested int. Multiple nested int
    # can be associated with a vec. vec are then grouped into equivalence sets
    # so that comparisons between the vec's nested ints can be made by comparing
    # their equiv set. Morally two vec are in the same equiv set if and only if
    # they have the same data, e.g., vec.cpu() and vec.cuda() belong to the same
    # equiv set even though they are on different devices because they have the
    # same data.
    #
    # The first vec and nested int associated with a equiv set becomes the
    # "canonical" vec and nested int for that equiv set respectively. This is
    # purely an implementation detail, e.g. whether a given NT's offsets is
    # canonical or not has no bearing on behavior. In fact, one should consider
    # all nested ints (given that coeff=1) and vec that are associated with the
    # same equiv set to be fungible when dealing with the registry.
    #
    # One consequence of having canonical vec is that vec pointed to by
    # nt.shape[ragged_dim].node.nested_int_vec() is not necessarily the same
    # Tensor as NT's ragged_source. This shouldn't matter though as per the
    # above.
    #
    # Example:
    # --------
    # In the diagram below, arrows represent the direction of ownership. j0_0
    # and j0_1 are in the same equiv set, but are different instances. vec0 and
    # j0_0 are the canonical vec and nested int for equiv_set0.
    #
    #  symint       vec         equiv_set       cached metadata
    # --------------------------------------------------------------------------
    #  2*j0 -----\                        /---- weak vec0, weak j0_0
    #             v                      | /--> id: int = 0
    #  j0_0 ------> vec0 -----> equiv_set0 ---> sum_vec: Optional[SymInt]
    #  j0_1 ------^         /-^            \--> vec_{cuda,cpu}: Optional[Tensor]
    #                      /
    #               vec1--/               /---- weak vec2, weak j1_0
    #                                    | /--> id: int = 1
    #  j1_0 ------> vec2 -----> equiv_set1 ---> ...
    #
    # Details on canonical vec and nested int lifetimes:
    # --------------------------------------------------
    # Throughout the lifetime of a equiv set, the canonical vec may change.
    # If we detect that the canonical vec is no longer alive, the next time
    # someone asks us for a nested int for a vec in that equiv set we will make
    # that vec the canonical vec. The canonical vec may be on cpu or cuda.
    #
    # If canonical vec and nested int are alive, nested int's vec must be the
    # canonical vec. This implies that if canonical is not alive, then the
    # nested int is also not alive. It is possible for canonical to be alive,
    # but for nested int to be dead. This happens when the nested int is only
    # alive in cpp, but its corresponding python object has died.
    #
    # When you have tracing subclass tensors as vec
    # ---------------------------------------------
    # During tracing, we may be dealing with vec which are subclasses used
    # for tracing, e.g. FakeTensor and FunctionalTensor. Though these tensors
    # don't actually need equiv set for the purpose of checking equality, we
    # the concepts of equiv sets are still useful so that we can reuse the logic
    # in eager to access the cpu and cuda variants from one another. Note that
    # that since each equiv set has its own cache, FakeTensor must be in a
    # different equiv set from real tensor.
    #
    def __init__(self):
        self._equiv_set_counter = 0
        self._equiv_sets = WeakTensorKeyDictionary()
        self._version_counters = WeakTensorKeyDictionary()

    def contains_vec(self, vec):
        return vec in self._equiv_sets

<<<<<<< HEAD
    def assert_contains_vec(self, vec):
        assert self.contains_vec(vec), (
            "Expected vec to have been registered. "
        )
=======
def get_tensor_symint(tensor, *, coeff=1):
    global _tensor_id_counter
    tensor_symint = _tensor_symint_registry.get(tensor)
    if tensor_symint is None:
        tensor_symint = torch._C._get_nested_int(_tensor_id_counter, coeff)
        _tensor_id_counter += 1
        _tensor_symint_registry[tensor] = tensor_symint
    return tensor_symint
>>>>>>> 60cd2a43

    def check_version_counter(self, vec):
        # Check that vec has not been mutated
        assert self._version_counters[vec] == vec._version, (
            "Detected that vec has been mutated. This is not allowed. "
        )

    def maybe_create(self, vec, *, ctor_fn=None, equiv_set_from=None, has_coeff=False):
        # Given vec, return an associated nested int.
        #
        # Parameters:
        #     ctor_fn (Callable[[int, Tensor], SymInt]): If not None, use a custom
        #        constructor to create the nested int. A equiv set is "custom"
        #        if its canonical int was created using a custom ctor_fn (This
        #        is useful during compile). The custom-ness of a equiv set is
        #        immutable. This is because (1) unlike ordinary equiv set,
        #        canonical nested int of a custom equiv set cannot be changed
        #        i.e., if the nested int of a custom equiv set dies, don't
        #        allow re-creation, and (2) during recreation of canonical nested
        #        int, ctor_fn cannot be used, so a non-custom equiv set cannot
        #        become custom once created.
        #     equiv_set_from (Tensor): If not None, add vec to the equiv set of
        #        the equiv set corresponding to the vec specified by this arg.
        #        The user is responsible for ensuring that vec and equiv_set_from
        #        are compatible, i.e., they have the same data.
        #     has_coeff (bool): If True, a new nested int will be created even
        #        if vec is already in an equiv set. Note that we don't actually
        #        allow coeff to passed to this function. The ctor_fn is expected
        #        to handle this. Also note that this is not how nested ints with
        #        coeff are typically created. Ordinarily, nested ints with coeff
        #        are created by operations on existing nested ints.
        #
        # Returns:
        #     SymInt: The nested int associated with vec.
        mb_equiv_set = self._equiv_sets.get(vec)

        if mb_equiv_set is not None:
            self.check_version_counter(vec)
            ret = mb_equiv_set["canonical_nested_int"]()
            mb_vec = mb_equiv_set["canonical_vec"]()
            assert equiv_set_from is None, (
                "Expected equiv_set_from to be None if vec already has equiv_set"
            )
            if ret is None:
                # (1) vec is already has equiv set, but canonical nested int has
                #     died, create a new nested int and add it to the equiv set.
                #
                #     We need this logic because PyObject preservation does not
                #     exist for SymInts, so e.g. if shape is saved for
                #     backward, the SymInt in Python will be collected unless
                #     kept alive elsewhere.
                assert ctor_fn is None
                assert not mb_equiv_set["with_ctor_fn"]
                if mb_vec is None:
                    # if canonical vec has also died. Promote vec to canonical vec
                    mb_equiv_set["canonical_vec"] = weakref.ref(vec)
                ret = _get_nested_int(mb_equiv_set["id"], mb_equiv_set["canonical_vec"]())
                mb_equiv_set["canonical_nested_int"] = weakref.ref(ret)
            else:
                # (2) vec is already has equiv set, and canonical nested int is alive
                assert mb_vec is not None, (
                    "Expected vec to be alive if nested int is alive"
                )
                if ctor_fn is not None:
                    assert mb_equiv_set["with_ctor_fn"], (
                    "Expected ctor_fn not to be passed for vec with existing non-custom equiv set"
                )
                if not has_coeff:
                    # (2a) if we do not want coeff, just return canonical nested int
                    return ret
                else:
                    # (2b) If we want coeff, we don't want to return the canonical
                    #      nested int (which must have coeff=1).
                    assert ctor_fn is not None
                    ret = ctor_fn(mb_equiv_set["id"], mb_vec)
        else:
            assert not has_coeff, "The first nested int in an equiv set must not have a coeff"
            if equiv_set_from is None:
                # (3) vec does not have a equiv set, and user didn't specify
                #     that vec should belong to an existing one -> add a new vec
                #     to a new equiv set
                equiv_set_id = self._equiv_set_counter
                self._equiv_set_counter += 1
                _ctor_fn = ctor_fn if ctor_fn is not None else _get_nested_int
                ret = _ctor_fn(equiv_set_id, vec)
                self._equiv_sets[vec] = {
                    "id": equiv_set_id,
                    "canonical_nested_int": weakref.ref(ret),
                    "canonical_vec": weakref.ref(vec),
                    "with_ctor_fn": ctor_fn is not None,
                }
                self._version_counters[vec] = vec._version
            else:
                # (4) vec does not have equiv set, user specified that vec
                #     should belong to an existing one -> add vec to the equiv set
                assert ctor_fn is None
                equiv_set = self._equiv_sets[equiv_set_from]
                ret = equiv_set["canonical_nested_int"]()
                assert ret is not None
                self._equiv_sets[vec] = equiv_set
                self._version_counters[vec] = vec._version
            self._equiv_sets[vec]["weak_all_vecs"] = self._equiv_sets[vec].get("weak_all_vecs", []) + [weakref.ref(vec)]
        return ret

    def get_all_equiv_vecs(self, vec):
        # Returns all vecs that are alive in the same equiv set as vec
        self.assert_contains_vec(vec)
        self.check_version_counter(vec)
        equiv_set = self._equiv_sets[vec]
        for weak_vec in equiv_set["weak_all_vecs"]:
            vec = weak_vec()
            if vec is not None:
                yield vec

    def maybe_set_metadata(self, vec, key, value):
        self.assert_contains_vec(vec)
        self.check_version_counter(vec)
        equiv_set = self._equiv_sets[vec]
        if key not in equiv_set:
            equiv_set[key] = value

    def get_metadata(self, vec, key):
        self.assert_contains_vec(vec)
        self.check_version_counter(vec)
        equiv_set = self._equiv_sets[vec]
        return equiv_set[key]

_nested_int_registry: Optional[NestedIntRegistry] = None

def get_nested_int_registry() -> NestedIntRegistry:
    global _nested_int_registry
    if _nested_int_registry is None:
        _nested_int_registry = NestedIntRegistry()
    return _nested_int_registry

# SDPA metadata; max / min seqlens are needed for e.g. flash
def _get_sdpa_extreme_seqlen(func, tensor):
    return int(func(tensor).item())


class NestedTensor(torch.Tensor):
    _values: torch.Tensor  # type: ignore[assignment]
    _offsets: torch.Tensor
    _lengths: Optional[torch.Tensor]
    # NOTE [ Nested ints for ragged sizes and strides ]
    #
    # Jagged layout tensors are tensors that represent a n-dim tensor with a
    # ragged dimension, but are backed by an (n-1)-dim tensor underneath, e.g.,
    # a jagged tensor with outer shape [B, x, D] is represented internally by a
    # tensor with shape [sum(x), D] where we introduce what we call a nested int
    # denoted as "x" here (but sometimes denoted with "*" to
    # represent the ragged dimension, and sum(x) represents the dim of the inner
    # tensor or equivalently the sum of all the sizes of the constituent
    # tensors' varying lengths.
    #
    # We also use nested ints to represent the strides of this tensor.
    # For example, a jagged tensor with shape [B, x, D] can be strided in two
    # ways: [xD, D, 1] and [x, 1, sum(x)], where xD represents x multiplied by D
    _size: Tuple[int, ...]
    _stride: Tuple[int, ...]
    # Indicates that the nth dimension is ragged
    _ragged_idx: int
    _metadata_cache: Dict[str, Any]

    @staticmethod
    def __new__(
        cls,
        values,
        offsets,
        *,
        lengths=None,
        nested_int=None,
        **kwargs,
    ):
        ks = DispatchKeySet(DispatchKey.NestedTensor)
        ks = ks.add(DispatchKey.AutogradNestedTensor)
        r = torch.Tensor._make_wrapper_subclass(  # type: ignore[attr-defined]
            cls,
            (0,),
            (0,),
            0,
            torch.contiguous_format,
            values.dtype,
            torch.jagged,
            values.device,
            False,
            kwargs.get("requires_grad", False),
            "sizes",
            False,
            True,  # dispatch_layout
            ks,
        )
        return r

    def __init__(self, values, offsets, *, lengths=None, _nested_int=None, **kwargs):
        super().__init__()
        # Only support jagged for now.
        assert offsets is not None
        assert offsets.ndim == 1
        assert not isinstance(values, NestedTensor)

        # Query cache for the symint associated with offsets or lengths
        # (create a new one if needed).
        ragged_source = offsets if lengths is None else lengths
        registry = get_nested_int_registry()
        if _nested_int is None:
            ragged_size = registry.maybe_create(ragged_source)
        else:
            ragged_size = _nested_int
        registry.maybe_set_metadata(ragged_source, "sum_vec", values.shape[0])
        self._ragged_idx = kwargs.get("_ragged_idx", 1)
        B = offsets.shape[0] - 1
        Ds = values.shape[: self._ragged_idx - 1] + values.shape[self._ragged_idx :]

        nested_size = [B]
        nested_size.extend(Ds[: self._ragged_idx - 1])
        nested_size.append(ragged_size)
        nested_size.extend(Ds[self._ragged_idx - 1 :])
        self._size = tuple(nested_size)

        stride = values.stride()
        self._strides = (ragged_size * stride[self._ragged_idx - 1], *stride)

        if values.requires_grad:
            raise ValueError(
                "NestedTensor values cannot require grad, please "
                "detach before passing to NestedTensor constructor"
            )
        self._values = values
        self._offsets = offsets
        self._lengths = lengths

        # holds properties that are computed lazily
        self._metadata_cache = kwargs.get("_metadata_cache") or {}

        # collapsed ragged dim must always be dynamic
        torch._dynamo.mark_dynamic(self, self._ragged_idx)
        torch._dynamo.mark_dynamic(self._values, self._ragged_idx - 1)

    def values(self):
        return self._values

    def offsets(self):
        return self._offsets

    def lengths(self):
        return self._lengths

    @property
    def _max_seqlen(self):
        if "max_seqlen" not in self._metadata_cache:
            # compute & cache
            self._metadata_cache["max_seqlen"] = _get_sdpa_extreme_seqlen(
                torch.max,
                self._offsets.diff() if self._lengths is None else self._lengths,
            )
        return self._metadata_cache["max_seqlen"]

    @property
    def _min_seqlen(self):
        if "min_seqlen" not in self._metadata_cache:
            # compute & cache
            self._metadata_cache["min_seqlen"] = _get_sdpa_extreme_seqlen(
                torch.min,
                self._offsets.diff() if self._lengths is None else self._lengths,
            )
        return self._metadata_cache["min_seqlen"]

    def __repr__(self):
        # We should implement this in torch/_tensor_str.py instead
        grad_fn_str = (
            f", requires_grad={self.requires_grad}" if self.requires_grad else ""
        )
        if self.grad_fn:
            grad_fn_str = f", grad_fn={self.grad_fn}"
        return f"NestedTensor(size={self._size}, offsets={self._offsets}{grad_fn_str}, contiguous={self._lengths is None})"

    def __reduce_ex__(self, proto):
        state = torch._utils._get_obj_state(self)

        # SymNodes are not serializable
        assert "_size" in state and "_strides" in state
        state = dict(state)
        del state["_size"]
        del state["_strides"]

        func = NestedTensor
        args = (self._values, self._offsets)
        return (torch._tensor._rebuild_from_type_v2, (func, type(self), args, state))

    def __tensor_flatten__(self):
        ctx = {
            "requires_grad": self.requires_grad,
            # TODO: Don't guard on this!
            "metadata_cache": self._metadata_cache,
            "ragged_idx": self._ragged_idx,
        }
        inner_tensors = ["_values", "_offsets"]
        if self._lengths is not None:
            inner_tensors.append("_lengths")
        return inner_tensors, ctx

    @staticmethod
    def __tensor_unflatten__(inner_tensors: Dict, meta, outer_size, outer_stride):
        assert len(inner_tensors) >= 2 and len(inner_tensors) <= 3
        values = inner_tensors["_values"]
        offsets = inner_tensors["_offsets"]
        lengths = inner_tensors.get("_lengths", None)
        ragged_idx = meta["ragged_idx"]

        vec = offsets if lengths is None else lengths
        nested_int = None

        # Note [Nested ints handling in __tensor_unflatten__]
        #
        # First, read "When you have tracing subclass tensors as vec".
        #
        # __tensor_unflatten__ is generally responsible for creating a new
        # instance of the subclass given (1) some metadata (2) the inner tensors.
        # and ordinarily, you would be able to use those inputs as-is to
        # construct the new instance.
        #
        # This is not possible in the case of NT, however, because the NT's
        # metadata is associated with one of the inner tensors. In particular,
        # for every NT, its nested int is associated with some offsets or
        # lengths (WLOG, let's say offsets from now on.) with the invariant that
        # the offsets on the NT and the NT's nested int must be in the same
        # equiv set. Naively using the metadata/inner tensors as-is would
        # violate the invariant for example in the case when we are in
        # AOTAutograd's runtime wrapper, constructing a new NT using traced
        # metadata and real dense outputs.
        #
        # What you kind of want to do is to use offsets as the source of truth
        # and rederive the nested int, and this is easy to do in the case
        # where we have already seen and registered that offsets before, as it
        # is already associated with a nested int. The harder case is when
        # you don't actually know what the equiv set of offsets is. Unlike
        # ordinary subclasses, NT's __tensor_unflatten__ has a second
        # responsibility, which is to register the new vec via maybe_create if
        # it is not already registered. This is because the caller of
        # maybe_create is responsible for telling the registry what the equiv
        # set of the new vec is, i.e., (1) either our offset is in the same
        # equiv set as the vec associated with the metadata, or it is not.
        #
        # In this function we decide between the two by making the following
        # assumption:
        #
        #   If the new offsets is the same type of tensor as the offsets
        #   associated with the metadata, then we assume that they belong to the
        #   same equiv set.
        #
        # Today it seems that this assumption holds for the below known cases:
        # Fakification, AOTAutograd's construction of grad_outputs,
        # Functionalization, and AOTAutograd's runtime wrapper.
        registry = get_nested_int_registry()

        if not registry.contains_vec(vec):
            old_nested_int = outer_size[ragged_idx]

            def ctor_fn(i, v):
                # During compilation, new symbolic nested int must be created via
                # operations on existing ones, so that guard sources are propagated
                # and the new symint is properly tracked by proxies. We reach here in
                # three cases, each is handled slightly differently:
                return torch.SymInt(old_nested_int.node.clone_nested_int_with_new_vec(i, v))
            old_vec = old_nested_int.node.nested_int_vec()
            same_equiv_set = type(vec) == type(old_vec)
            kwargs = {"equiv_set_from": old_vec} if same_equiv_set else {"ctor_fn": ctor_fn}
            nested_int = registry.maybe_create(vec, **kwargs)

        return NestedTensor(
            values,
            offsets=offsets,
            lengths=lengths,
            requires_grad=meta["requires_grad"],
            _ragged_idx=ragged_idx,
            _metadata_cache=meta["metadata_cache"],
            # Pass in explicitly instead of relying on getting it from the
            # registry later because we are responsible for keeping alive what
            # maybe_create returns.
            _nested_int=nested_int,
        )

    @classmethod
    def __torch_dispatch__(cls, func, types, args=(), kwargs=None):
        kwargs = {} if kwargs is None else kwargs

        # Lazy import to avoid circular dependency
        from .ops import lookup_jagged

        fn = lookup_jagged(func, *args, **kwargs)
        if fn is not None:
            return fn(*args, **kwargs)

        raise NotImplementedError(func)

    @classmethod
    def __torch_function__(cls, func, types, args=(), kwargs=None):
        if kwargs is None:
            kwargs = {}

        from .ops import jagged_torch_function

        try:
            return jagged_torch_function(func, *args, **kwargs)
        except NotImplementedError:
            pass
        with torch._C.DisableTorchFunctionSubclass():
            return func(*args, **kwargs)


# Not actually a view!
class ViewBufferFromNested(torch.autograd.Function):
    @staticmethod
    def forward(ctx, x: NestedTensor):  # type: ignore[override]
        ctx.save_for_backward(x.offsets())
        ctx.metadata_cache = x._metadata_cache
        ctx.ragged_idx = x._ragged_idx
        return x.values()

    @staticmethod
    def backward(ctx, gO: torch.Tensor):  # type: ignore[override]
        (offsets,) = ctx.saved_tensors
        return NestedTensor(
            gO,
            offsets=offsets,
            _metadata_cache=ctx.metadata_cache,
            _ragged_idx=ctx.ragged_idx,
        )


# Not actually a view!
class ViewNestedFromBuffer(torch.autograd.Function):
    @staticmethod
    def forward(
        ctx,
        values: torch.Tensor,
        offsets: torch.Tensor,
        metadata_cache: Optional[Dict[str, Any]] = None,
    ):  # type: ignore[override]
        return NestedTensor(
            values.detach(),
            offsets=offsets,
            _metadata_cache=metadata_cache,
        )

    @staticmethod
    def backward(ctx, gO: NestedTensor):  # type: ignore[override]
        return gO.values(), None, None


# Not actually a view!
# NOTE: @jbschlosser is working on making it a view
class ViewNonContiguousNestedFromBuffer(torch.autograd.Function):
    @staticmethod
    def forward(ctx, values: torch.Tensor, offsets: torch.Tensor, lengths: torch.Tensor):  # type: ignore[override]
        return NestedTensor(
            values.detach(),
            offsets=offsets,
            lengths=lengths,
        )

    @staticmethod
    def backward(ctx, gO: NestedTensor):  # type: ignore[override]
        return gO.values(), None, None


# Need to make it obvious that users should be passing in offsets
def jagged_from_list(
    tensors: List[torch.Tensor],
    offsets: Optional[torch.Tensor],
    dtype=None,
    device=None,
) -> Tuple[NestedTensor, torch.Tensor]:
    """Constructs a NestedTensor backed by jagged layout from a list of tensors"""

    if not len(set(t.dtype for t in tensors)) == 1:  # noqa: C401
        raise RuntimeError(
            "When constructing a nested tensor, all tensors in list must have the same dtype"
        )
    if not len(set(t.device for t in tensors)) == 1:  # noqa: C401
        raise RuntimeError(
            "When constructing a nested tensor, all tensors in list must be on the same device"
        )

    # Check that the NT is representable by the jagged layout.
    # Jagged layout represents (B, *, D_0, D_1, ..., D_N), where the only
    # raggedness allowed is for the single dim immediately adjacent to the batch dim.
    sizes = [t.shape for t in tensors]
    non_first_sizes = [s[1:] for s in sizes]
    at_most_first_ragged = all(s == non_first_sizes[0] for s in non_first_sizes)
    if not at_most_first_ragged:
        raise RuntimeError(
            "Cannot represent given tensor list as a nested tensor with the jagged layout. "
            "Note that the jagged layout only represents shapes of the form "
            "(B, *, D_0, D_1, ..., D_N), with only * allowed to be ragged."
        )

    # Set properties appropriately.
    values = torch.cat(tensors, dim=0)
    to_kwargs = {}
    if device is not None:
        to_kwargs["device"] = device
    if dtype is not None:
        to_kwargs["dtype"] = dtype
    values = values.to(**to_kwargs)

    # Calculate jagged offsets if not provided.
    if offsets is None:
        # Jagged layout specifies that offsets are stored as int64 on the same device as values.
        # TODO: An alternative way to construct offsets is to use F.pad. This avoids creating
        # an extra leaf tensor during the forward, potentially resolving compatibility issues.
        offsets = torch.cat(
            [
                torch.zeros(1, dtype=torch.int64, device=values.device),
                torch.tensor([s[0] for s in sizes], device=values.device).cumsum(dim=0),
            ]
        )

    ret_nt = ViewNestedFromBuffer.apply(values, offsets)
    ret_nt._metadata_cache = {
        # compute this now since it's easy
        "max_seqlen": max([t.shape[0] for t in tensors]),
        "min_seqlen": min([t.shape[0] for t in tensors]),
    }
    return (ret_nt, offsets)  # type: ignore[return-value]


def jagged_from_tensor_and_lengths(
    tensor: torch.Tensor, starts: torch.Tensor, lengths: torch.Tensor
) -> Tuple[NestedTensor, torch.Tensor, Optional[torch.Tensor]]:
    """Constructs a NestedTensor backed by jagged layout from a tensor, starts of sequences, and sequence lengths"""
    batch_size = tensor.shape[0]
    if is_expandable_to(starts.shape, (batch_size,)) and is_expandable_to(
        lengths.shape, (batch_size,)
    ):
        start_list = starts.expand(batch_size)
        length_list = lengths.expand(batch_size)
    else:
        raise RuntimeError(
            "When constructing a jagged nested tensor using narrow(), "
            "your start and length must be Tensors that broadcast to input.shape[0]"
        )

    # Calculate jagged offsets
    assert (
        len(tensor.shape) >= 2
    ), "tensor must at least be 2D for the nested narrow op to work"
    max_seq_len = tensor.shape[1]
    offset_lengths = max_seq_len * torch.arange(
        0, batch_size, dtype=torch.int64, device=tensor.device
    )
    # Jagged layout specifies that offsets are stored as int64 on the same device as values.
    offsets = torch.cat(
        [
            start_list + offset_lengths,
            (start_list[-1] + offset_lengths[-1] + length_list[-1]).unsqueeze(0),
        ]
    )

    # Reshape buffer to flatten the 1st and 2nd dimension (view used to enforce non-copy)
    if len(tensor.shape) > 2:
        values = tensor.view(-1, *tensor.shape[2:])
    else:
        values = tensor.view(-1)

    # Check if offsets and lengths make it possibly contiguous and return a regular NT
    is_contiguous = True
    orig_dim = tensor.shape[1]
    if torch.any(length_list[1:-1].ne(orig_dim)):
        is_contiguous = False
    if torch.any(offsets[1:-2].diff().ne(orig_dim)):
        is_contiguous = False
    if offsets[0] + length_list[0] != orig_dim:
        is_contiguous = False

    actual_max_seqlen = int(torch.max(lengths).item())
    min_seqlen = int(torch.min(lengths).item())

    if is_contiguous:
        ret_nt = ViewNestedFromBuffer.apply(
            values[offsets[0] : offsets[-1]],
            offsets - offsets[0],
        )
    else:
        ret_nt = ViewNonContiguousNestedFromBuffer.apply(values, offsets, length_list)

    # populate metadata cache with computed seqlen extremes
    ret_nt._metadata_cache = {
        "max_seqlen": actual_max_seqlen,
        "min_seqlen": min_seqlen,
    }

    return (ret_nt, offsets, None if is_contiguous else length_list)


def buffer_from_jagged(jagged):
    return ViewBufferFromNested.apply(jagged)<|MERGE_RESOLUTION|>--- conflicted
+++ resolved
@@ -83,21 +83,10 @@
     def contains_vec(self, vec):
         return vec in self._equiv_sets
 
-<<<<<<< HEAD
     def assert_contains_vec(self, vec):
         assert self.contains_vec(vec), (
             "Expected vec to have been registered. "
         )
-=======
-def get_tensor_symint(tensor, *, coeff=1):
-    global _tensor_id_counter
-    tensor_symint = _tensor_symint_registry.get(tensor)
-    if tensor_symint is None:
-        tensor_symint = torch._C._get_nested_int(_tensor_id_counter, coeff)
-        _tensor_id_counter += 1
-        _tensor_symint_registry[tensor] = tensor_symint
-    return tensor_symint
->>>>>>> 60cd2a43
 
     def check_version_counter(self, vec):
         # Check that vec has not been mutated
