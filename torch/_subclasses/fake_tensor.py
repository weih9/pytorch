import contextlib
import functools
import logging
import os
import traceback
import weakref
from collections import defaultdict
from dataclasses import dataclass
from typing import (
    Any,
    cast,
    Dict,
    List,
    Optional,
    Tuple,
    Type,
    TYPE_CHECKING,
    TypeVar,
    Union,
)
from weakref import ReferenceType

import torch
import torch._custom_op
import torch._logging
from torch._C._functorch import is_functorch_wrapped_tensor

from torch._guards import Source
from torch._ops import OpOverload
from torch._prims_common import suggest_memory_format
from torch._subclasses.meta_utils import (
    assert_eq,
    assert_metadata_eq,
    is_sparse_any,
    is_sparse_compressed,
    MetaConverter,
)
from torch._utils import render_call
from torch.fx.operator_schemas import normalize_function
from torch.multiprocessing.reductions import StorageWeakRef
from torch.overrides import TorchFunctionMode
from torch.utils._mode_utils import no_dispatch
from torch.utils._python_dispatch import (
    is_traceable_wrapper_subclass,
    TorchDispatchMode,
)
from torch.utils._pytree import PyTree, tree_map
from torch.utils._stats import count
from torch.utils._traceback import CapturedTraceback

if TYPE_CHECKING:
    from torch.fx.experimental.symbolic_shapes import ShapeEnv


class _Unassigned:
    pass


_UNASSIGNED = _Unassigned()

DimList = List

log = logging.getLogger(__name__)

# TODO: Hack to unblock https://github.com/pytorch/pytorch/pull/108186
# Proper fix tracked by https://github.com/pytorch/pytorch/issues/120105
try:
    not_implemented_log = torch._logging.getArtifactLogger(__name__, "not_implemented")
except ValueError as e:
    if "'not_implemented' not registered" in str(e):
        import logging as not_implemented_log
    else:
        raise e

pytree = torch.utils._pytree
T = TypeVar("T")
TensorWeakRef = Any

aten = torch._ops.ops.aten

CONSTANT_NUMEL_LIMIT = 1

RECURSION_COUNT = 0


# Small helper that increments recursion count, and
# resets it when the object goes out of scope.  Useful
# if you don't want to increase indentation which is
# what a context manager would do.
class IncrementRecursionCount:
    def __init__(self):
        global RECURSION_COUNT
        RECURSION_COUNT += 1

    def __del__(self):
        global RECURSION_COUNT
        RECURSION_COUNT -= 1


@dataclass
class UnsupportedFakeTensorException(RuntimeError):
    reason: str


@dataclass
class DynamicOutputShapeException(RuntimeError):
    func: OpOverload


@dataclass
class DataDependentOutputException(RuntimeError):
    func: OpOverload


@dataclass
class UnsupportedOperatorException(RuntimeError):
    func: OpOverload


def ordered_set(*items):
    return dict.fromkeys(items, True)


@contextlib.contextmanager
def unset_fake_temporarily():
    old = torch._C._unset_dispatch_mode(torch._C._TorchDispatchModeKey.FAKE)
    try:
        yield old
    finally:
        if old is not None:
            torch._C._set_dispatch_mode(old)


def is_fake(x):
    if isinstance(x, FakeTensor):
        return True
    if is_traceable_wrapper_subclass(x):
        attrs, _ = type(x).__tensor_flatten__(x)
        flattened_tensors = [getattr(x, attr) for attr in attrs]
        # need to recurse because we could have nested subclasses
        all_fake = all(is_fake(x) for x in flattened_tensors)
        any_fake = any(is_fake(x) for x in flattened_tensors)
        assert all_fake == any_fake, "got mixed fake and real tensors!"
        return all_fake
    elif isinstance(x, torch.Tensor) and torch._is_functional_tensor(x):
        reapply_views = torch._C._functionalization_reapply_views_tls()
        unwrapped = torch._C._functorch._unwrap_functional_tensor(x, reapply_views)
        return is_fake(unwrapped)
    elif isinstance(x, torch.Tensor) and is_functorch_wrapped_tensor(x):
        unwrapped = torch._C._functorch.get_unwrapped(x)
        return is_fake(unwrapped)
    return False


def maybe_get_fake_mode(t):
    if isinstance(t, FakeTensor):
        return t.fake_mode
    if is_traceable_wrapper_subclass(t):
        inner_tensor_names, _ = t.__tensor_flatten__()
        modes = [
            maybe_get_fake_mode(getattr(t, t_name)) for t_name in inner_tensor_names
        ]
        m = modes[0]
        assert all(m is x for x in modes)
        return m
    elif isinstance(t, torch.Tensor) and torch._is_functional_tensor(t):
        reapply_views = torch._C._functionalization_reapply_views_tls()
        unwrapped = torch._C._functorch._unwrap_functional_tensor(t, reapply_views)
        return maybe_get_fake_mode(unwrapped)
    elif isinstance(t, torch.Tensor) and is_functorch_wrapped_tensor(t):
        unwrapped = torch._C._functorch.get_unwrapped(t)
        return maybe_get_fake_mode(unwrapped)
    return None


@functools.lru_cache(None)
def get_schema_info(func):
    return torch._C._SchemaInfo(func._schema)  # type: ignore[attr-defined]


# many of the decompositions registered to torch/_prims do not at the moment model
# aliasing or strides, so as an incremental step, just enable the decompositions in
# torch/_decomp/decompositions.py.
# decomps are used for aot autograd tracing so we would like to unify on their
# implementation and add additional testing to them
@functools.lru_cache(None)
def torch_decomp_decompositions(func):
    from torch._decomp import decomposition_table

    decompositions = torch._decomp.decompositions
    # Note that the function in the decomposition table might be
    # different from the one in the module because of the difference
    # in out handling in aten API and torch public API
    return decomposition_table[func].__module__.startswith(
        "torch._decomp"
    ) and decomposition_table[func].__name__ in dir(decompositions)


def tree_flatten_only(ty: Type[T], tree: PyTree):
    flat_vals = pytree.tree_leaves(tree)
    return [elem for elem in flat_vals if isinstance(elem, ty)]


# Similar to `MetaConverter`, this is a class for converting
# multiple tensors into fake tensors which share the same view/storage
# structure. Like `MetaConverter`, it uses `WeakIdRef` to
# hold a weak reference for all memoized tensors.
class FakeTensorConverter:
    @property
    def tensor_memo(self):
        return self.meta_converter.tensor_memo

    meta_converter: MetaConverter
    constant_storage_mapping: Dict[StorageWeakRef, List[ReferenceType]]

    def __init__(self):
        self.meta_converter = MetaConverter()

        # map from to storage to corresponding constant tensors
        self.constant_storage_mapping = {}

    def add_constant_storage_mapping(self, fake_tensor):
        # when you have a constant, aliased tensor:
        # const_tensor.add_(torch.rand([1]))
        # all aliases of it must become no longer const
        assert isinstance(fake_tensor, FakeTensor) and fake_tensor.constant is not None
        weak_st = StorageWeakRef(fake_tensor.constant._typed_storage())

        # we need a map from a weak storage to all of its corresponding
        # constant tensors. python doesn't have the weak value equivalent
        # of defaultdict(list), so we are using a WeakValueDictionary as one
        if weak_st not in self.constant_storage_mapping:
            self.constant_storage_mapping[weak_st] = []
        self.constant_storage_mapping[weak_st].append(weakref.ref(fake_tensor))

    def invalidate_constant_aliases(self, tensor):
        assert not isinstance(tensor, FakeTensor)

        weak_st = StorageWeakRef(tensor._typed_storage())
        if weak_st not in self.constant_storage_mapping:
            return

        for weak_tensor_ref in self.constant_storage_mapping[weak_st]:
            ten = weak_tensor_ref()
            if ten is not None:
                ten._fix_weakref()
                ten.constant = None

        del self.constant_storage_mapping[weak_st]

    def _get_memo(self, t):
        tid = self.meta_converter.describer.lookup_tensor.get(t)
        if tid is None:
            return None
        return self.tensor_memo.get(tid)

    def set_tensor_memo(self, t, v):
        tid = self.meta_converter.describer.get_tensor_id(t)
        self.meta_converter.tensor_memo[tid] = v

    # You can have a real tensor that you need to convert into a fake tensor.
    # If you have a meta tensor already, call from_meta_and_device.
    #
    # You're allowed to pass a meta tensor to be turned into a fake
    # tensor; although an odd thing to do, this can occur if you're doing
    # cross ref testing and the inner test is already operating on meta tensors.
    def from_real_tensor(
        self,
        fake_mode,
        t,
        make_constant=False,
        shape_env=None,
        *,
        source=None,
        symbolic_context=None,
    ):
        # see note [Tensor Fakification and Symbol Caching]
        if not symbolic_context and not source and shape_env:
            if tracing_context := torch._guards.TracingContext.try_get():
                if t in tracing_context.tensor_to_context:
                    symbolic_context = tracing_context.tensor_to_context[t]
                    source = symbolic_context.tensor_source

        maybe_memo = self._get_memo(t)
        if maybe_memo is not None:
            return maybe_memo
        existing_device = t.device
        # not yet supported in metatensors
        if t.is_quantized:
            raise UnsupportedFakeTensorException("quantized nyi in meta tensors")
        if type(t) is torch.nn.Parameter:
            assert not make_constant

        def mk_fake_tensor(make_meta_t):
            # NB: don't use in_kernel_invocation_manager. to
            # ensure FakeTensor can internally do constant computation
            # as necessary.  Invocation manager is "more correct" as
            # it works for more operators in make_meta_t, but
            # invariant is that make_meta_t only calls factories
            # for which it is not strictly necessary to use the
            # invocation manager (I think!)
            with no_dispatch():
                return FakeTensor(
                    fake_mode,
                    make_meta_t(),
                    existing_device,
                    constant=t if make_constant else None,
                )

        out = self.meta_converter(
            t,
            shape_env=shape_env,
            callback=mk_fake_tensor,
            source=source,
            symbolic_context=symbolic_context,
        )
        if out is NotImplemented:
            raise UnsupportedFakeTensorException("meta converter nyi")
        if make_constant:
            self.add_constant_storage_mapping(out)
        # NB: meta_converter set the memo
        return out

    # If you specify the device, it MUST be a meta tensor.
    def from_meta_and_device(self, fake_mode, t, device):
        assert (
            t.device.type == "meta"
        ), f"tensor's device must be `meta`, got {t.device.type} instead"
        # This is a bit abusive (this is not the "real" tensor) but whatever,
        # the meta tensor should be fresh so there's no way to get it wrong
        maybe_memo = self._get_memo(t)
        if maybe_memo is not None:
            return maybe_memo
        out = FakeTensor(fake_mode, t, device)
        self.set_tensor_memo(t, out)
        return out


@functools.lru_cache(None)
def init_cuda_context():
    # Backward will error with cuda Fake Tensors if no cuda tensors have been initialized first
    if torch.cuda.is_available():
        torch.empty(1, device="cuda") if torch.version.hip is None else torch.zeros(
            1, device="cuda"
        )


@contextlib.contextmanager
def in_kernel_invocation_manager(fake_mode):
    # See: note [Fake Tensor Dispatch Keys]
    prev_in_kernel = fake_mode.in_kernel_invocation
    meta_in_tls = torch._C._meta_in_tls_dispatch_include()
    assert meta_in_tls == prev_in_kernel, f"{meta_in_tls}, {prev_in_kernel}"

    with torch._C._DisableTorchDispatch():
        fake_mode.in_kernel_invocation = True
        # Unfortunately _set_meta_in_tls_dispatch_include(False) can leave
        # `Dense` turned on (because it's implied by `Meta`)
        with torch._C._PreserveDispatchKeyGuard():
            torch._C._set_meta_in_tls_dispatch_include(True)
            try:
                yield
            finally:
                fake_mode.in_kernel_invocation = prev_in_kernel
                # torch._C._set_meta_in_tls_dispatch_include(prev_in_kernel)


# Return if the function allows Python numbers to bind to Tensors
def should_allow_numbers_as_tensors(func: OpOverload):
    return torch._C._should_allow_numbers_as_tensors(
        func.name().split("::")[-1].split(".")[0]
    )


class FakeTensorConfig:
    debug = os.environ.get("TORCH_FAKE_TENSOR_DEBUG", "0") == "1"


class FakeTensor(torch.Tensor):
    """
    Meta tensors give you the ability to run PyTorch code without having to
    actually do computation through tensors allocated on a `meta` device.
    Because the device is `meta`, meta tensors do not model device propagation.
    FakeTensor extends MetaTensors to also carry an additional `fake_device`
    which tracks devices that would have been used.
    """

    fake_device: torch.device
    fake_mode: "FakeTensorMode"
    constant: Optional[torch.Tensor]

    # This memorizes the unbacked SymInt representing the number of nonzero
    # elements in this tensor.  This is helpful if you do something like
    # x[mask] and y[mask]; mask.nonzero() gets repeatedly called and should
    # give a consistent unbacked SymInt.  It needs to be invalidated in the
    # same way constant is.
    # TODO: Generalize this as needed, e.g., into a trie of memos
    _nonzero_memo: Optional[torch.SymInt]
    _nonzero_memo_vc: Optional[int]

    # Indicates to our torch_dispatch dispatching infra that
    # this is an "infra" mode with lower dispatching precedence.
    _mode_key = torch._C._TorchDispatchModeKey.FAKE

    @property
    def nonzero_memo(self):
        if self._nonzero_memo is None:
            return None
        # Version counter based tracking isn't 100% sound but it's close
        # enough
        if self._nonzero_memo_vc != self._version:
            self._nonzero_memo = None
            return None
        return self._nonzero_memo

    # This memorizes the unbacked SymInt representing the number of unique
    # elements in this tensor.  This is helpful if you do something like
    # calling torch.unique(x) multiple times and should
    # give a consistent unbacked SymInt.  It needs to be invalidated in the
    # same way constant is.
    # TODO: Generalize this as needed, e.g., into a trie of memos
    _unique_memo: Optional[torch.SymInt]
    _unique_memo_vc: Optional[int]

    @property
    def unique_memo(self):
        if self._unique_memo is None:
            return None
        # Version counter based tracking isn't 100% sound but it's close
        # enough
        if self._unique_memo_vc != self._version:
            self._unique_memo = None
            return None
        return self._unique_memo

    @unique_memo.setter
    def unique_memo(self, value):
        self._unique_memo = value
        self._unique_memo_vc = self._version

    @property
    def device(self):
        if self.fake_mode.in_kernel_invocation:
            return torch.device("meta")
        else:
            return self.fake_device

    # Note: [Fake Tensor Dispatch Keys]
    # In order to model the behavior of device-specific autocast
    # and autograd logic, we update the dispatch keys of FakeTensors
    # to reflect their fake device. This includes the BackendComponent
    # (DispatchKey::Meta -> DispatchKey::CUDA), and also the BackendComponent
    # related Autocast and Autograd keys. __torch__dispatch__ sits below
    # Autocast and Autograd, and is only invoked when we are at the
    # kernel for the BackendComponent. Then, we add Meta to the
    # thread-local dispatch include set to hit the meta kernel
    # instead of the kernel of the BackendComponent for the fake device.
    # The `device_for_backend_keys` does that below
    # NOTE: this probably will not do the right thing for backends
    # that have dispatch keys which are higher than the "meta" key:
    # https://github.com/pytorch/pytorch/blob/main/c10/core/DispatchKey.h#L189

    # We don't support named tensors; graph break
    @property
    def names(self):
        raise UnsupportedFakeTensorException(
            "torch.compile doesn't support named tensors"
        )

    @staticmethod
    def __new__(cls, fake_mode, elem, device, constant=None):
        self = torch.Tensor._make_subclass(
            cls,
            elem,
            elem.requires_grad,
            dispatch_device=True,
            device_for_backend_keys=device,
        )
        if not fake_mode._allow_unsafe_data_ptr_access:
            torch._C._set_throw_on_mutable_data_ptr(self)
        else:
            torch._C._set_warn_deprecated_on_mutable_data_ptr(self)

        assert elem.device.type == "meta", elem.device.type
        device = device if isinstance(device, torch.device) else torch.device(device)
        # NB: it is fine, if a little confusing, for device to be meta
        # (we are faking a meta tensor in that case).  However, it often
        # indicates some sort of confusion (e.g., you accidentally passed
        # in a meta tensor when you should have passed in the real tensor).
        # So by default we disallow meta, and if you are working in a situation
        # where it is helpful (e.g., crossref testing) you can turn it back
        # on
        if not fake_mode.allow_meta:
            assert device.type != "meta"
        # normalize device.
        if device.type == "cuda":
            init_cuda_context()

        if (
            device.type
            in ["cuda", "hpu", "xpu", torch._C._get_privateuse1_backend_name()]
            and device.index is None
        ):
            if getattr(torch, device.type).is_initialized():
                device = torch.device(
                    f"{device.type}:{getattr(torch, device.type).current_device()}"
                )
            else:
                device = torch.device(f"{device.type}:0")
        self.fake_device = device  # type: ignore[attr-defined]
        self.fake_mode = fake_mode  # type: ignore[attr-defined]
        self.constant = constant  # type: ignore[attr-defined]
        self._nonzero_memo = None  # type: ignore[attr-defined]
        self._nonzero_memo_vc = None  # type: ignore[attr-defined]
        self._unique_memo = None  # type: ignore[attr-defined]
        self._unique_memo_vc = None  # type: ignore[attr-defined]

        if FakeTensorConfig.debug:
            self._debug_trace = CapturedTraceback.extract()  # type: ignore[attr-defined]
        return self

    # In some circumstances, a conventional torch.Tensor constructor
    # will get rewritten to call into FakeTensor.  We must provide an
    # __init__ method that can accept the Python interpreters initialization
    # in such a situation; we must also be able to handle direct fake
    # tensor construction via FakeTensor().
    #
    # In particular, the __init__ call will look funny in the following case:
    #
    #   with FakeTensorMode():
    #       x = torch.Tensor([1, 2, 3])
    #
    # this desugars into:
    #
    #   with FakeTensorMode():
    #       x = torch.Tensor.__new__([1, 2, 3])
    #       # NB: x is a fake tensor, because of the mode!
    #       x.__init__([1, 2, 3])  # not the normal fake tensor args!
    #
    def __init__(self, *args, **kwargs):
        super().__init__()

    @staticmethod
    def from_tensor(t, fake_mode):
        return fake_mode.from_tensor(t)

    @classmethod
    @count
    def __torch_dispatch__(cls, func, types, args=(), kwargs=None):
        # need to handle here to avoid infinite recursion
        # see [in_kernel_invocation]
        if func == torch.ops.prim.device.default:
            assert len(args) == 1 and isinstance(args[0], FakeTensor)
            if args[0].fake_mode.in_kernel_invocation:
                return torch.device("meta")
            else:
                return args[0].fake_device

        # Because fake mode can return NotImplemented (if it sees a subclass
        # it doesn't know how to deal with), this test here is important
        # because the next dispatch after a fake mode will attempt to use
        # subclasses of tensors to dispatch, and any FakeTensor arguments
        # will be considered eligible.
        unrecognized_types = [
            t for t in types if not issubclass(t, FakeTensor) and t is not torch.Tensor
        ]
        if unrecognized_types:
            not_implemented_log.debug(
                "FakeTensor unrecognized subclass(es): %s", unrecognized_types
            )
            return NotImplemented

        fake_mode = None
        for arg in pytree.arg_tree_leaves(*args, **kwargs):
            if isinstance(arg, FakeTensor):
                fake_mode = arg.fake_mode
                break

        assert fake_mode is not None

        # If the fake mode is already active, don't try to reapply it!
        # NotImplemented is the right thing to return here, because the
        # typical situation this can occur is if ProxyTensorMode returned a
        # NotImplemented because of a not implemented subclass; we may have
        # unluckily attempted to hit FakeTensor's dispatch first,
        # NotImplemented lets us keep chaining until we find the actual
        # subclass
        maybe_cur_fake_mode = torch._C._get_dispatch_mode(
            torch._C._TorchDispatchModeKey.FAKE
        )
        if maybe_cur_fake_mode:
            not_implemented_log.debug(
                "FakeTensor mode already active: %s in %s",
                fake_mode,
                maybe_cur_fake_mode,
            )
            return NotImplemented

        with fake_mode:  # type: ignore[attr-defined]
            return func(*args, **kwargs)

    @staticmethod
    def _find_common_device(func, flat_args) -> Tuple[torch.device, bool]:
        # Returns: (common_device, has_scalar_only_inputs)

        # cpu - zero-dim tensors can be called in cuda kernels,
        # so overwrite the common_device if it the only existing
        # device comes from a cpu zero-dim tensor
        common_device = None
        has_scalar_only_inputs = False
        is_cpu_zero_dim = None

        def cpu_zero_dim(t):
            return t.device.type == "cpu" and t.dim() == 0

        def merge_devices(t):
            nonlocal common_device
            nonlocal is_cpu_zero_dim
            if not isinstance(t, FakeTensor):
                return

            if common_device is None:
                common_device = t.device
                is_cpu_zero_dim = cpu_zero_dim(t)
                return

            t_is_cpu_zero_dim = cpu_zero_dim(t)
            if t.device == common_device:
                if is_cpu_zero_dim:
                    is_cpu_zero_dim = t_is_cpu_zero_dim
                return

            # mismatching devices !
            # if current tensor is cpu 0 dim, defer to existing device
            if t_is_cpu_zero_dim:
                return

            # current device is from cpu 0 dim tensor, overwrite
            if is_cpu_zero_dim:
                common_device = t.device
                is_cpu_zero_dim = t_is_cpu_zero_dim
                return

            # mismatching devices of non-zero dim tensors, throw
            # This might be valid behavior and need to be explicitly modeled, e.g. reshape_as
            raise RuntimeError(
                f"Unhandled FakeTensor Device Propagation for {func}, found two different devices {common_device}, {t.device}"
            )

        for arg in flat_args:
            merge_devices(arg)

        # some functions that allow Python numbers to bind to Tensors
        # if we have failed to find a device, and we're running one of these operators,
        # we must have scalar only inputs
        if should_allow_numbers_as_tensors(func) and common_device is None:
            # ops with scalar only inputs always have result on cpu
            has_scalar_only_inputs = True
            common_device = torch.device("cpu")

        assert common_device is not None, f"Could not find common device for {func}"

        return common_device, has_scalar_only_inputs

    # We must handle tolist in a special way for FakeTensors here in the case
    # where tolist is called from torch dispatch for tensor subclasses.
    # Ordinarily, if a program calls .tolist compiling still works because there is
    # special handling in dynamo, but for tensor subclasses if .tolist is called
    # inside torch dispatch, the .tolist call may be directly on a FakeTensor.
    # This would result in an error since wrapper subclasses don't have storage.
    # To avoid this, we handle the FakeTensor case by (1) specializing on the size
    # of the tensor to create the output Python list, and (2) creating unbacked
    # symints for each element of the list.
    def tolist(self):
        assert self.dim() == 1, "NYI for higher dims"
        shape_env = self.fake_mode.shape_env
        out = []
        # Specialize on the length of the list
        for _ in range(self.shape[0]):
            s = shape_env.create_unbacked_symint()
            # max value?
            torch._constrain_as_size(s, min=2)
            out.append(s)
        return out


@dataclass(frozen=True)
class TensorMetadata:
    """
    The Tensor metadata relevant to hashing FakeTensors when caching.
    """

    dtype: torch.dtype
    shape: torch.Size
    stride: Tuple[Any, ...]
    device: torch.device
    layout: torch.layout
    memory_format: Optional[torch.memory_format]
    storage_offset: int
    requires_grad: bool
    is_quantized: bool
    is_conj: bool
    is_neg: bool
    is_inference: bool
    is_sparse: bool  # read: is sparse COO
    is_coalesced: Optional[bool]
    dense_dim: Optional[int]
    sparse_dim: Optional[int]


def extract_tensor_metadata(t: torch.Tensor) -> "TensorMetadata":
    """
    Extract the TensorMetadata of a tensor.
    """
    memory_format: Optional[torch.memory_format] = suggest_memory_format(t)
    if is_sparse_any(t) or not t.is_contiguous(memory_format=memory_format):
        memory_format = None

    return TensorMetadata(
        dtype=t.dtype,
        shape=t.shape,
        stride=t.stride() if t.layout == torch.strided else (),
        device=t.device,
        layout=t.layout,
        memory_format=memory_format,
        storage_offset=t.storage_offset(),
        requires_grad=t.requires_grad,
        is_quantized=t.is_quantized,
        is_conj=t.is_conj(),
        is_neg=t.is_neg(),
        is_inference=t.is_inference(),
        is_sparse=t.is_sparse,
        is_coalesced=t.is_coalesced() if t.is_sparse else None,
        dense_dim=t.dense_dim() if t.is_sparse else None,
        sparse_dim=t.sparse_dim() if t.is_sparse else None,
    )


class _DispatchCacheKey(list):
    """
    Key for the FakeTensor dispatch cache. Inspired by (copied from)
    _HashedSeq from the functools.lru_cache implementation.
    """

    __slots__ = "hashvalue"  # noqa: PLC0205

    def __init__(self, tup, hash=hash):
        self[:] = tup
        self.hashvalue = hash(tup)

    def __hash__(self):
        return self.hashvalue


@dataclass(frozen=True)
class _DispatchCacheEntry:
    """
    Entry type for the FakeTensor dispatch cache. Accounts for two possibilities:
    1) The op is inplace, and a hit means we need to alias the argument at a given
    index. 2) We need to synthesize a new FakeTensor given tensor metadata. For view
    ops, we further capture the index of the arg to alias.
    """

    inplace_idx: Optional[int] = None
    metadata: Optional[TensorMetadata] = None
    view_idx: Optional[int] = None


@dataclass(frozen=True)
class _BypassDispatchCache(Exception):
    """
    Signals cases that should skip FakeTensor caching.
    """

    reason: str


@dataclass(frozen=True)
class DispatchCacheInfo:
    """
    Information about the state of the FakeTensor dispatch cache.
    """

    hits: int
    misses: int
    bypasses: Dict[str, int]
    size: int


# We keep one instantiation of `fake_tensor_converter` active
# for the duration of `with FakeTensorMode()`.
# This allows accurate storage aliasing across invocation of
# different operators. While this will keep all freshly allocated
# tensors alive during `FakeTensorMode`, there will no be no
# new allocations of Tensors which have non-meta storage so
# memory should not significantly increase.


class FakeTensorMode(TorchDispatchMode):
    cache: Dict[_DispatchCacheKey, _DispatchCacheEntry] = {}
    cache_hits: int = 0
    cache_misses: int = 0
    cache_bypasses: Dict[str, int] = defaultdict(int)
    in_kernel_invocation: bool = False

    def __init__(
        self,
        *,
        allow_fallback_kernels=True,
        allow_non_fake_inputs=False,
        shape_env=None,
        static_shapes=None,
    ):
        log.debug("create_mode 0x%x", id(self))
        self.allow_fallback_kernels = allow_fallback_kernels
        self.fake_tensor_converter = FakeTensorConverter()
        if static_shapes is not None:
            self.static_shapes = static_shapes
        else:
            self.static_shapes = shape_env is None

        import torch._dynamo.config
        import torch._functorch.config

        self._allow_unsafe_data_ptr_access = (
            torch._functorch.config.fake_tensor_allow_unsafe_data_ptr_access
        )
        self.allow_meta = torch._functorch.config.fake_tensor_allow_meta
        self.cache_enabled = torch._dynamo.config.fake_tensor_cache_enabled
        self.cache_crosscheck_enabled = (
            torch._dynamo.config.fake_tensor_cache_crosscheck_enabled
        )

        # A flag that controls, whether we want to invoke ops on mix of
        # real weights/global variables and fake inputs
        self.allow_non_fake_inputs = allow_non_fake_inputs

        # [in_kernel_invocation]
        # when FakeTensor is invoked in user code, .device should return
        # the fake_device of the tensor so that code such as as `if x.is_cuda`
        # or torch.zeros([10, 10], device=x.device) continues to execute as if
        # the FakeTensor were real. However, within kernel execution, we return
        # the `Meta` device because all computation within the kernels should
        # behave as if the Tensors are on meta devices. Kernels should allocate
        # new tensors on meta devices, and checks like `is_meta` should return true.
        # within python refs, we always return the real device by defining
        # the device property
        self.in_kernel_invocation = False

        # True if we enter'ed and actually enabled fake tensor mode,
        # false if it was a no-op.  Not thread safe but neither is
        # in_kernel_invocation
        # If another fake mode was already active when we enter, we also stash it here.
        # That way when we exit, we know to re-enable the previous fake mode.
        self.enter_stack: List[Tuple[bool, Optional[FakeTensorMode]]] = []

        self.shape_env: ShapeEnv = shape_env

        self.stack = "".join(traceback.format_stack())

        # Indicates to our torch_dispatch dispatching infra that
        # this is an "infra" mode with lower dispatching precedence.
        self._mode_key = torch._C._TorchDispatchModeKey.FAKE

    # Typically, there is only one fake tensor mode and you test for it by
    # doing an isinstance test.  However, in some situations, there might be
    # TWO fake tensor modes.  The canonical example of this is exporting
    # a fake model: there is an outer fake mode created by the user, and
    # an inner fake mode created by Dynamo.  The two phase process is required
    # because the outer fake mode typically won't have a ShapeEnv, even if
    # the user is interested in exporting with dynamic shapes (so the inner
    # fake mode will actually have a ShapeEnv and swap in symbolic sizes.)
    #
    # In this case, it's insufficient to test only one FakeTensor: you need
    # to distinguish between our fake tensor and other fake tensors.  That's
    # what this function does.
    def is_our_fake(self, t):
        return isinstance(t, FakeTensor) and t.fake_mode is self

    # If we should avoid device init. This changes the behavior of various APIs:
    # - We avoid constant-prop on Tensors with ops that move them to another device
    # - We change the torch.tensor ctor contract to never materialize
    #   tensors on device
    #   (see NOTE: [torch.tensor, lift_fresh, and device movement])
    @property
    def avoid_device_init(self):
        return not torch.cuda.is_available()

    @count
    def __torch_dispatch__(self, func, types, args=(), kwargs=None):
        # FakeTensorMode should not be set when we're inside of it.
        assert (
            torch._C._get_dispatch_mode(torch._C._TorchDispatchModeKey.FAKE) is None
        ), func
        try:
            return self.dispatch(func, types, args, kwargs)
        except TypeError:
            log.exception("fake tensor raised TypeError")
            raise

    # No-op if FakeTensorMode is already in use
    def __enter__(self):
        prev_only_lift_cpu_tensors = None
        if self.avoid_device_init:
            # See NOTE: [torch.tensor, lift_fresh, and device movement]
            prev_only_lift_cpu_tensors = torch._C._only_lift_cpu_tensors()
            torch._C._set_only_lift_cpu_tensors(True)
        maybe_prev_fake_mode = torch._C._unset_dispatch_mode(self._mode_key)
        if self is not maybe_prev_fake_mode:
            self.enter_stack.append(
                (True, maybe_prev_fake_mode, prev_only_lift_cpu_tensors)
            )
            return super().__enter__()
        else:
            # no-op (still need to re-set the fake mode though since we unset it)
            torch._C._set_dispatch_mode(self)
            self.enter_stack.append((False, None, prev_only_lift_cpu_tensors))
        return self

    def __exit__(self, a, b, c):
        (
            live,
            maybe_prev_fake_mode,
            maybe_prev_only_lift_cpu_tensors,
        ) = self.enter_stack.pop()
        if live:
            out = super().__exit__(a, b, c)
            # Re-enable the previous fake mode, if there was one.
            if maybe_prev_fake_mode is not None:
                torch._C._set_dispatch_mode(maybe_prev_fake_mode)
            if maybe_prev_only_lift_cpu_tensors is not None:
                torch._C._set_only_lift_cpu_tensors(maybe_prev_only_lift_cpu_tensors)

    @classmethod
    def cache_info(cls) -> DispatchCacheInfo:
        """
        Query the state of the dispatch cache.
        """
        return DispatchCacheInfo(
            FakeTensorMode.cache_hits,
            FakeTensorMode.cache_misses,
            dict(FakeTensorMode.cache_bypasses),
            len(FakeTensorMode.cache),
        )

    @classmethod
    def cache_clear(cls):
        """
        Clear the dispatch cache.
        """
        cls.cache_hits = 0
        cls.cache_misses = 0
        cls.cache_bypasses.clear()
        cls.cache.clear()

    def _cached_dispatch_impl(
        self,
        func: OpOverload,
        types: Tuple[Any, ...],
        args: Tuple[Any, ...],
        kwargs: Dict[str, Any],
    ):
        """
        Lookup a cache entry for the given arguments. If none exists, dispatch
        and cache the result (if the result is eligible for caching).
        """
        output: Union[FakeTensor, _Unassigned] = _UNASSIGNED
        try:
            key = self._cache_key(func, args, kwargs)
            entry = FakeTensorMode.cache.get(key, None)
            if entry is not None:
                output = self._output_from_cache_entry(entry, func, args)
                FakeTensorMode.cache_hits += 1
                if self.cache_crosscheck_enabled:
                    # For debugging / testing: Validate that the output synthesized
                    # from the cache matches the output created by normal dispatch.
                    self._crosscheck_cache_output(output, func, types, args, kwargs)
            else:
                output = self._dispatch_impl(func, types, args, kwargs)
                entry = self._make_cache_entry(key, func, args, kwargs, output)
                FakeTensorMode.cache[key] = entry
                FakeTensorMode.cache_misses += 1
        except _BypassDispatchCache as e:
            FakeTensorMode.cache_bypasses[e.reason] += 1

        if output is _UNASSIGNED:
            output = self._dispatch_impl(func, types, args, kwargs)

        return output

    def _cache_key(
        self,
        func: OpOverload,
        args: Tuple[Any, ...],
        kwargs: Dict[str, Any],
    ) -> _DispatchCacheKey:
        """
        Create a cache key given the dispatch args. Raises _BypassDispatchCache
        for any situation that precludes caching.
        """
        # Avoid caching for any ops that would require a more sophisticated
        # caching implementation, e.g., data dependent ops or ops that modify
        # the inputs.
        if torch.Tag.data_dependent_output in func.tags:
            raise _BypassDispatchCache("data dependent output")

        if torch.Tag.dynamic_output_shape in func.tags:
            raise _BypassDispatchCache("dynamic output shape")

        if torch.Tag.inplace_view in func.tags:
            raise _BypassDispatchCache("inplace view")

        if func == aten._unsafe_view.default:
            raise _BypassDispatchCache("unsafe view")

        if func in self.lift_fns:
            raise _BypassDispatchCache("lift")

        if not torch._library.utils.is_builtin(func):
            raise _BypassDispatchCache("non-builtin")

        # In order to handle storage aliasing, we need to establish the alias
        # for any view op on a cache hit. But CompositeImplicitAutograd ops may
        # or may not alias the input, so just punt on caching these.
        if func.is_view and torch._C._dispatch_has_kernel_for_dispatch_key(
            func.name(), torch._C.DispatchKey.CompositeImplicitAutograd
        ):
            raise _BypassDispatchCache("CompositeImplicitAutograd")

        key_values = (
            func,
            # Translate any FakeTensor args to metadata.
            self._prep_args_for_hash(args) if args else (),
            self._prep_args_for_hash(kwargs) if kwargs else (),
            # Capture the default_dtype mode since that can affect the output tensor,
            # e.g., when operating on constant float values.
            torch.get_default_dtype(),
            # Capture the current device to support, e.g., cache tensor creation,
            # where there isn't necessarily a tensor to take the device from.
            torch._C._get_default_device(),
            # We want to create tensors from cached metadata only when the inference
            # mode is the same.
            torch.is_inference_mode_enabled(),
            # Shape env settings could affect behavior. One example seen in the wild:
            # Disallowing dynamic shapes can introduce a DynamicOutputShapeException
            # where it wasn't seen on a previous instance of the same op.
            self.shape_env.settings if self.shape_env else None,
        )
        return _DispatchCacheKey(key_values)

    def _prep_args_for_hash(self, args: Any) -> Any:
        """
        Translate the provided args into a form suitable for caching at FakeTensor
        dispatch, i.e., convert unhashable types like lists & dicts into tuples and
        convert FakeTensors into metadata. Raises _BypassDispatchCache to signal
        unsupported cases that should bypass caching.
        """
        if isinstance(args, dict):
            args = list(args.keys()) + list(args.values())

        result: List[Any] = []
        for arg in args:
            if isinstance(arg, FakeTensor):
                if not self.is_our_fake(arg):
                    raise _BypassDispatchCache("not our fake")
                if arg._has_symbolic_sizes_strides:
                    raise _BypassDispatchCache("symbolic shape")
                if arg.constant is not None:
                    raise _BypassDispatchCache("constant attribute")
                if arg.is_sparse:
                    raise _BypassDispatchCache("sparse tensor")
                if is_sparse_compressed(arg):
                    raise _BypassDispatchCache("sparse compressed tensor")
                result.append(extract_tensor_metadata(arg))
            elif isinstance(arg, torch.Tensor):
                raise _BypassDispatchCache("non-fake tensor")
            elif isinstance(arg, (torch.SymBool, torch.SymInt, torch.SymFloat)):
                raise _BypassDispatchCache("symbolic shape")
            elif isinstance(arg, (list, tuple, dict)):
                result.extend(self._prep_args_for_hash(arg))
            else:
                # It's important to capture the type of the arg since, e.g., 1 and 1.0
                # hash to the same value, but can produce different dtypes for the
                # output tensor.
                result.append((type(arg), arg))

        return tuple(result)

    def _make_cache_entry(
        self,
        key: _DispatchCacheKey,
        func: OpOverload,
        args: Tuple[Any, ...],
        kwargs: Dict[str, Any],
        output: FakeTensor,
    ) -> _DispatchCacheEntry:
        """
        Make a cache entry object for the given 'output' Tensor. Raises
        _BypassDispatchCache if the output tensor has characteristics that
        prevent caching it.
        """
        # Some ops return tuples of Tensors, but it's rare, so avoid
        # the complexity of caching other types.
        if not isinstance(output, FakeTensor):
            raise _BypassDispatchCache("non-FakeTensor output")

        # Avoid caching FakeTensors with constants attached since those
        # can be invalidated.
        if output.constant is not None:
            raise _BypassDispatchCache("constant attribute")

        # TODO: support caching sparse outputs?
        if output.is_sparse:
            raise _BypassDispatchCache("sparse output")

        if is_sparse_compressed(output):
            raise _BypassDispatchCache("sparse compressed output")

        # Can an in-place op really reference a kwarg? If so, then we need
        # to extend the implementation to handle it.
        for kval in kwargs.values():
            if id(kval) == id(output):
                raise _BypassDispatchCache("kwarg aliases output")

        # If this is an in-place op, the entry records which input arg is aliased.
        for idx in range(len(args)):
            if id(args[idx]) == id(output):
                return _DispatchCacheEntry(
                    inplace_idx=idx, metadata=None, view_idx=None
                )

        # Otherwise, create an entry that records the output tensor's metadata.
        view_idx = None
        if func.is_view:
            idxs = [i for i, t in enumerate(args) if isinstance(t, torch.Tensor)]
            assert len(idxs) == 1
            view_idx = idxs[0]

        metadata = extract_tensor_metadata(output)
        entry = _DispatchCacheEntry(
            inplace_idx=None, metadata=metadata, view_idx=view_idx
        )

        # N.B.: Some checks for bypassing the cache would be performed on the
        # output tensor synthesized from the cached metadata. As an optimization,
        # we can synthesize a tensor here and do the checks on that instance.
        # This approach keeps the (more frequent) cache-hit path as lightweight
        # as possible.
        synth_output = self._output_from_cache_entry(entry, func, args)

        # Make sure the dispatch_key_set from the synthesized output tensor will
        # be the same.
        synth_key_set = torch._C._dispatch_key_set(synth_output)
        key_set = torch._C._dispatch_key_set(output)
        if synth_key_set != key_set:
            raise _BypassDispatchCache("dispatch_key_set mismatch")

        return entry

    def _output_from_cache_entry(
        self, entry: _DispatchCacheEntry, func: OpOverload, args: Tuple[Any, ...]
    ) -> FakeTensor:
        """
        Create a new FakeTensor from the cache entry.
        """
        if entry.inplace_idx is not None:
            # This is an in-place op; return the aliased arg.
            return args[entry.inplace_idx]

        # Synthesize a new FakeTensor with the cached metadata.
        metadata = entry.metadata
        assert metadata and not metadata.is_sparse

        empty = torch.empty_strided(
            metadata.shape,
            metadata.stride,
            dtype=metadata.dtype,
            layout=metadata.layout,
            device="meta",
            requires_grad=metadata.requires_grad,
        )

        if metadata.is_conj:
            torch._C._set_conj(empty, True)
        if metadata.is_neg:
            torch._C._set_neg(empty, True)

        if func.is_view:
            # For view ops, the storage should be the same as the tensor input.
            storage = args[cast(int, entry.view_idx)].untyped_storage()
            with in_kernel_invocation_manager(self):
                empty.set_(
                    storage, metadata.storage_offset, metadata.shape, metadata.stride
                )
        elif metadata.storage_offset != 0:
            storage = empty.untyped_storage()
            with in_kernel_invocation_manager(self):
                empty.set_(
                    storage, metadata.storage_offset, metadata.shape, metadata.stride
                )

        return FakeTensor(self, empty, metadata.device)

    def _crosscheck_cache_output(
        self,
        output: FakeTensor,
        func: OpOverload,
        types: Tuple[Any, ...],
        args: Tuple[Any, ...],
        kwargs: Dict[str, Any],
    ):
        """
        Helper to validate that the output synthesized from the cache matches
        the output created by normal dispatch.
        """
        try:
            true_output = self._dispatch_impl(func, types, args, kwargs)
        except Exception as e:
            raise RuntimeError(
                f"FakeTensor cache crosscheck failure: func={func}, "
                f"args={args}, kwargs={kwargs}: Dispatch raised={e}"
            ) from e
        try:
            assert_metadata_eq(assert_eq, true_output, output)
        except Exception as e:
            raise RuntimeError(
                f"FakeTensor cache crosscheck failure: func={func}, "
                f"args={args}, kwargs={kwargs}"
            ) from e

    def dispatch(self, func, types, args=(), kwargs=None):
        kwargs = kwargs or {}
        with no_dispatch():
            log.debug("%s %s %s", func, args, kwargs)

        if func in _DISPATCH_META_HANDLERS:
            return _DISPATCH_META_HANDLERS[func](args)

        if log.getEffectiveLevel() <= logging.DEBUG:
            log.debug(
                "%sFakeTensorMode.__torch_dispatch__: %s", " " * RECURSION_COUNT, func
            )
            # NOTE: incr is intentionally unused for a RAII pattern
            incr = IncrementRecursionCount()

        # Some attribute queries that can be serviced directly
        # See Note [is_coalesced is dispatched]
        if func in _DISPATCH_HANDLE_DIRECTLY:
            # NB: no_dispatch is ok here too, this func is very simple
            with in_kernel_invocation_manager(self):
                return func(*args, **kwargs)

        if self.cache_enabled:
            return self._cached_dispatch_impl(func, types, args, kwargs)
        else:
            return self._dispatch_impl(func, types, args, kwargs)

<<<<<<< HEAD
    def _maybe_to_constant(self, t):
        if self.is_our_fake(t):
            return t.constant
        else:
            return t

    def _dispatch_impl(self, func, types, args, kwargs) -> FakeTensor:
=======
    def _dispatch_impl(self, func, types, args, kwargs):
>>>>>>> b7d5b17a
        flat_args, args_spec = pytree.tree_flatten((args, kwargs))

        flat_arg_fake_tensors = [
            t for t in flat_args if isinstance(t, FakeTensor) and self.is_our_fake(t)
        ]
        has_symbolic_sizes = any(
            i._has_symbolic_sizes_strides for i in flat_arg_fake_tensors
        ) or any(isinstance(a, torch.SymInt) for a in flat_args)

        converter = self.fake_tensor_converter

        def maybe_to_constant(t):
            if isinstance(t, FakeTensor) and self.is_our_fake(t):
                return t.constant
            else:
                return t

        # To constant propagate through these functions:
        # 1, If this is a lift due to a torch.tensor call,
        #    the input tensor is guaranteed to be a
        #    constant, so we keep a copy of the original argument along so
        #    we can query it if we're asked to item() it at some later point.
        #    (Note that you can always call a lift fn manually, so we do
        #    have to check if there are any fake tensors!)
        # 2, Some functions that allow Python numbers to bind to Tensors, e.g, torch.div
        if (func in self.lift_fns and not flat_arg_fake_tensors) or (
            should_allow_numbers_as_tensors(func)
            and not has_symbolic_sizes
            and not flat_arg_fake_tensors
        ):
            assert all(
                t.constant is not None for t in flat_arg_fake_tensors
            ), f"{func} should not have fake inputs without constants"
            const_flat_args = [maybe_to_constant(a) for a in flat_args]
            const_args, const_kwargs = pytree.tree_unflatten(const_flat_args, args_spec)
            out = func(*const_args, **const_kwargs)
            if type(out) is torch.Tensor and self.may_turn_const(out):
                # NB: not in_kernel_invocation_manager because we're doing real
                # compute here
                # NB: no_dispatch() here is VERY DANGEROUS (like, segfault
                # dangerous) if this is actually a wrapper subclass tensor,
                # therefore the exact type test above
                with no_dispatch():
                    out = out.clone()
                return converter.from_real_tensor(self, out, make_constant=True)

        # See [subclass inputs] below
        # NB: If you're seeing a mysterious infinite loop involving fake
        # tensor, it might be related to this line.  Though I'm not sure
        # how you'll know to read this comment, as this line won't show up
        # in the stack trace.
        unrecognized_types = self.check_for_subclass(flat_args)
        if unrecognized_types:
            not_implemented_log.debug(
                "FakeTensorMode unrecognized subclass(es): %s", unrecognized_types
            )
            return NotImplemented

        # if we are in the dispatch mode, we will enter this function even if the inputs
        # are not FakeTensors. For now, throw if any non-Fake Tensor inputs
        # and just support constructors.

        # this is generated from torch.tensor(), which does not use the
        # dispatcher, to allow wrapper subclasses to wrap the new tensor
        if func in self.lift_fns:
            assert len(kwargs) == 0 and len(args) == 1, f"{args} {kwargs}"

            if type(args[0]) is torch.Tensor:
                return converter.from_real_tensor(self, args[0])

        # If we are trying to avoid device init, then we need to avoid constant
        # prop on constant tensors for ops that change devices.
        avoiding_device_init = False
        if self.avoid_device_init:
            if (
                func == torch.ops.aten._to_copy.default
                and "device" in kwargs
                and kwargs["device"] != "cpu"
            ):
                avoiding_device_init = True
            if func == torch.ops.prims.device_put.default:
                avoiding_device_init = True

        # Recompute flat_arg_fake_tensors here again in case some of the inputs
        # were real tensors and fakified in validate_and_convert_non_fake_tensors
        (flat_args, flat_arg_fake_tensors) = self.validate_and_convert_non_fake_tensors(
            func, converter, flat_args, args_spec
        )
        del args, kwargs  # Invalidated

        # The current constant handling only support tracing systems
        # (aot autograd, torchdynamo) where each operation is run consecutively.
        # Because each operation is run in order, we can trace out and support
        # sequences like: x = torch.tensor(0.); y = x.add_(1)
        # Whenver a constant is written to but with inputs that cannot be evaluated
        # statically, such as random_(), we invalidate all constants that alias the input
        # We will rely on functionalization for use of fake tensors constants as persistent
        # objects on an FX Graph.

        # We dispatch size/stride/numel on the FakeTensor not its constant, so bail on inplace_view
        all_constant = all(e.constant is not None for e in flat_arg_fake_tensors)
        if (
            torch.Tag.nondeterministic_seeded not in func.tags
            and torch.Tag.inplace_view not in func.tags
            and all_constant
            and len(flat_arg_fake_tensors) != 0
            and not has_symbolic_sizes
            and not avoiding_device_init
        ):
            const_flat_args = [maybe_to_constant(a) for a in flat_args]
            const_args, const_kwargs = pytree.tree_unflatten(const_flat_args, args_spec)

            # NB: not in_kernel_invocation_manager(self) as we want to do REAL
            # compute
            with no_dispatch():
                out = func(*const_args, **const_kwargs)

            flat_out = pytree.tree_leaves(out)
            flat_out_tensors = [t for t in flat_out if isinstance(t, torch.Tensor)]
            all_constant = all(self.may_turn_const(t) for t in flat_out_tensors)

            if all_constant:
                return pytree.tree_map_only(
                    torch.Tensor,
                    lambda t: converter.from_real_tensor(self, t, make_constant=True),
                    out,
                )

            # we weren't able to turn outputs to constants,
            # so invalidate all constants that might be aliases of the outputs
            for ten in flat_out_tensors:
                converter.invalidate_constant_aliases(ten)

        # we are falling through to running non constant tensors, any input constant that
        # is written to must be invalidated
        args, kwargs = pytree.tree_unflatten(flat_args, args_spec)
        self.invalidate_written_to_constants(func, flat_arg_fake_tensors, args, kwargs)

        # Try for fastpath
        if has_symbolic_sizes:
            fast_impl = get_fast_op_impls().get(func)
            if fast_impl is not None:
                return fast_impl(self, *args, **kwargs)

        # If there's a Python meta, prefer that over the decomposition
        from torch._decomp import meta_table as meta_table

        if func not in meta_table and not self.cpp_meta_supports_symint(func):
            from torch._decomp import decomposition_table

            # Prefer Python decompositions over C++ ones
            if func in decomposition_table and (
                has_symbolic_sizes
                or (
                    # TODO: Remove these exclusions, so that we can remove
                    # this leg entirely
                    torch_decomp_decompositions(func)
                    and all(not e.is_sparse for e in flat_arg_fake_tensors)
                )
            ):
                with self:
                    return decomposition_table[func](*args, **kwargs)

            with self:
                # Decomposes CompositeImplicitAutograd ops
                r = func.decompose(*args, **kwargs)
                if r is not NotImplemented:
                    return r

        # prims already wrap FakeTensor inputs to FakeTensor outputs
        # and do device logic, we dont need do anything but run them
        # and ensure that Meta kernels are dispatched to (see)
        # Fake Tensor Dispatch Keys
        # TODO - we should be use the prim aten impl
        # TODO - fix prims complex ops
        if (
            "prims::" in func._schema.name
            and hasattr(func, "prim_meta_impl")
            and not stride_incorrect_op(func)
        ):
            with self:
                return func.prim_meta_impl(*args, **kwargs)

        # Users can register FakeTensor rules for custom operators
        # Call them if they exist.
        maybe_abstract_impl = torch._library.simple_registry.singleton.find(
            func.name()
        ).abstract_impl.kernel
        if maybe_abstract_impl:
            ctx = torch._library.abstract_impl.AbstractImplCtx(self, func)
            with torch._library.abstract_impl.set_ctx_getter(lambda: ctx), self:
                result = maybe_abstract_impl(*args, **kwargs)
                return result

        # special handling for funcs registered through `register_op_impl`,
        # e.g., manipulating args on constructor calls to construct meta tensors
        # and then afterwards wrapping them to a FakeTensor
        for run_impl_check, op_impl in op_implementations_checks:
            if run_impl_check(func):
                op_impl_out = op_impl(self, func, *args, **kwargs)
                if op_impl_out != NotImplemented:
                    return op_impl_out

        def maybe_run_unsafe_fallback(error=None):
            # We infer the meta of a custom ops that return None to just
            # return None. custom ops are not allowed to mutate metadata
            # of their inputs, so this is safe.
            if torch._library.utils.can_generate_trivial_fake_impl(func):
                return None
            # no meta kernel registered, fallback to kernel for the device
            if has_symbolic_sizes or not self.can_run_unsafe_fallback(func):
                raise UnsupportedOperatorException(func)
            if error is None:
                error = UnsupportedOperatorException(func)
            return run_fallback_kernel(self, func, flat_args, args_spec, error)

        # Optimization: If there is no Meta kernel, it takes a surprisingly long
        # amount of time to catch the NotImplementedError, so we check it here.
        if not has_meta(func):
            return maybe_run_unsafe_fallback()

        # run kernel registered to meta for func, which include
        # python meta registrations, prims, decomps, and c++ meta fns (structured kernels)
        # It's possible that the kernel will return NotImplementedError
        try:
            with in_kernel_invocation_manager(self):
                r = func(*args, **kwargs)
        except NotImplementedError as not_implemented_error:
            return maybe_run_unsafe_fallback(not_implemented_error)

        return self.wrap_meta_outputs_with_default_device_logic(
            r, func, flat_args, device=kwargs.get("device")
        )

    # WARNING: DO NOT add any additional namespaces/operators here if they refer to operators
    # outside of the pytorch/pytorch library! Any pre-existing things here
    # are either in the pytorch/pytorch library or have been grandfathered in.
    # The fallback does not always work and MAY CRASH and emit unreadable error messages
    # so it should not be allowed by default.
    _can_run_unsafe_fallback_allowed_namespaces = ordered_set(
        "debugprims",
        "prims",
        "aten",
        "xla",
        "vision",
        "torchtext",
        "torchaudio",
        "quantized",
    )

    def can_run_unsafe_fallback(self, func: OpOverload):
        if not self.allow_fallback_kernels:
            return False
        # It's OK to try the fallback for built-in ops (e.g. aten, prims)
        # because we control and test these but the fallback leads to unexpected behavior
        # in user-defined custom ops
        return (
            func.namespace in self._can_run_unsafe_fallback_allowed_namespaces
            or func.name() == "fbgemm::gmm"
        )

    # [subclass inputs]
    # Suppose we enable fake tensor mode.  This means that fake tensor
    # mode will run first.  But what if we do an operation that
    # involves a tensor subclass that will desugar into normal tensor
    # operations?  Without returning NotImplemented, fake tensor mode will run first,
    # decide that a conversion was made (since there was a non fake
    # tensor argument), and report an error that converting non
    # fake tensor is not supported.  What we actually wanted to happen
    # was to give the subclass a chance to figure out what it wants to
    # before erroring out. Returning NotImplemented here allows this.
    def check_for_subclass(self, flat_args):
        def check(x):
            return (
                isinstance(x, torch.Tensor)
                and not isinstance(x, FakeTensor)
                and type(x) is not torch.Tensor
                and type(x) is not torch.nn.Parameter
            )

        return [type(x) for x in flat_args if check(x)]

    def validate_and_convert_non_fake_tensors(
        self, func, converter, flat_args, args_spec
    ):
        """
        Checks if the list of tensors are fake tensors.
        If not, try to convert them to fake tensors.
        Returns the original args, kwargs, and a flattened list of (args, kwargs) that are fake tensors.
        """
        flat_arg_fake_tensors: List[Any] = []

        def validate(x):
            if not isinstance(x, torch.Tensor):
                return x

            nonlocal flat_arg_fake_tensors
            if not self.is_our_fake(x):
                if torch.Tag.inplace_view in func.tags:
                    args, kwargs = pytree.tree_unflatten(flat_args, args_spec)
                    raise Exception(  # noqa: TRY002
                        f"Can't call metadata mutating ops on non-Fake Tensor inputs. Found in {render_call(func, args, kwargs)}"
                    )
                if not self.allow_non_fake_inputs:
                    if isinstance(x, FakeTensor) and x.fake_mode is not self:
                        raise AssertionError("Mixing fake modes NYI")
                    args, kwargs = pytree.tree_unflatten(flat_args, args_spec)
                    raise Exception(  # noqa: TRY002
                        f"Please convert all Tensors to FakeTensors first or instantiate FakeTensorMode "
                        f"with 'allow_non_fake_inputs'. Found in {render_call(func, args, kwargs)}"
                    )

                x = converter.from_real_tensor(self, x)

            flat_arg_fake_tensors.append(x)
            return x

        validated_args = [validate(a) for a in flat_args]
        return validated_args, flat_arg_fake_tensors

    def wrap_meta_outputs_with_default_device_logic(self, r, func, flat_args, device):
        converter = self.fake_tensor_converter

        # Lazily initialized, in case there are no tensor returns
        common_device = None
        has_scalar_only_inputs = False

        def wrap(e):
            nonlocal common_device
            nonlocal has_scalar_only_inputs

            if isinstance(e, torch.Tensor) and common_device is None:
                (
                    common_device,
                    has_scalar_only_inputs,
                ) = FakeTensor._find_common_device(func, flat_args)

            if self.is_our_fake(e):
                torch._check(
                    e.device == common_device,
                    lambda: f"FakeTensor is wrapped to wrong device, found {e.device}, expected {common_device}",
                )

            if (
                isinstance(e, torch.Tensor)
                and not self.is_our_fake(e)
                and converter is not None
            ):
                if has_scalar_only_inputs:
                    # Under FakeTensorMode, op accepts scalar only inputs, such as aten.add/sub/mul/div,
                    # returns a real scalar tensor on CPU. See TensorMeta() in _prims/__init__.py for details.
                    # We thus directly convert real tensor to fake tensor.
                    return converter.from_real_tensor(self, e)
                else:
                    return converter.from_meta_and_device(
                        self, e, device or common_device
                    )
            else:
                return e

        return tree_map(wrap, r)

    _cpp_meta_supports_symint = ordered_set(
        aten.empty.memory_format,
        aten.empty_strided.default,
        aten.as_strided_scatter.default,
        aten.as_strided.default,
        aten.as_strided_.default,
        aten.zeros.default,
        aten.detach.default,
        aten.view_as_real.default,
        aten.view_as_complex.default,
        aten.set_.source_Storage_storage_offset,
        aten._sparse_coo_tensor_with_dims_and_tensors.default,
    )

    def cpp_meta_supports_symint(self, func):
        if torch.Tag.view_copy in func.tags:
            return True
        return func in self._cpp_meta_supports_symint

    lift_fns = ordered_set(aten.lift_fresh.default, aten.lift_fresh_copy.default)

    def may_turn_const(self, t):
        return (
            t.numel() <= CONSTANT_NUMEL_LIMIT
            and not t.is_sparse
            and not self.is_our_fake(t)
            and not t.device.type == "meta"
        )

    def invalidate_written_to_constants(
        self, func, flat_arg_fake_tensors, args, kwargs
    ):
        any_constant = any(e.constant is not None for e in flat_arg_fake_tensors)
        schema_info = get_schema_info(func)
        if any_constant and schema_info.is_mutable():
            _, new_kwargs = normalize_function(
                func, args=args, kwargs=kwargs, normalize_to_only_use_kwargs=True
            )
            for k, v in new_kwargs.items():
                k = k if (k != "input" or schema_info.has_argument(k)) else "self"
                if (
                    self.is_our_fake(v)
                    and schema_info.is_mutable(k)
                    and v.constant is not None
                ):
                    self.fake_tensor_converter.invalidate_constant_aliases(v.constant)

    def from_tensor(
        self,
        tensor,
        *,
        static_shapes=None,
        source: Optional[Source] = None,
        symbolic_context=None,
    ):
        shape_env: Optional[ShapeEnv] = self.shape_env
        if static_shapes is None:
            static_shapes = self.static_shapes
        if static_shapes:
            assert (
                symbolic_context is None
            ), "cannot set both static_shapes and symbolic_context"
            shape_env = None
        return self.fake_tensor_converter.from_real_tensor(
            self,
            tensor,
            shape_env=shape_env,
            source=source,
            symbolic_context=symbolic_context,
        )


# NB: returns fake tensors
def run_fallback_kernel(
    fake_mode, func, flat_args, args_spec, orig_not_implemented_exception
):
    # these should all be supported, just to be safe
    # avoid fallback for operators which inplace modify metadata
    # because the input fake tensors would be umodified
    if torch.Tag.inplace_view in func.tags:
        raise orig_not_implemented_exception

    inp_impls = {}

    # Don't use in_kernel_invocation_manager(fake_mode) as we want to do
    # REAL compute (not with meta device)
    with no_dispatch():

        def to_real_tensor(e):
            if fake_mode.is_our_fake(e):
                out = torch.zeros_like(e, device=e.fake_device)
                if e.is_sparse:
                    out._coalesced_(e.is_coalesced())
                inp_impls[id(out)] = e
                return out
            return e

        flat_args = [to_real_tensor(a) for a in flat_args]
        args, kwargs = pytree.tree_unflatten(flat_args, args_spec)

        r = func(*args, **kwargs)

    tensor_impls = set()
    storages = set()

    for e in flat_args:
        if isinstance(e, torch.Tensor):
            if not e.is_sparse:
                storages.add(e._typed_storage()._cdata)

    # TODO: also check metadata change on inputs
    # proper aliasing/metadata relationship between outputs and inputs will
    # not be set up, bc of conversion to device, unless we can reuse an
    # input impl

    def map_out(e):
        if id(e) not in inp_impls and (
            isinstance(e, torch.Tensor)
            and not e.is_sparse
            and e._typed_storage()._cdata in storages
        ):
            raise orig_not_implemented_exception

        if isinstance(e, torch.Tensor):
            if id(e) in inp_impls:
                return inp_impls[id(e)]
            else:
                return fake_mode.fake_tensor_converter.from_real_tensor(fake_mode, e)
        else:
            return e

    return pytree.tree_map(map_out, r)


# Just for use to allow copying a module to fake tensors,
# does not apply elsewhere
class FakeCopyMode(TorchFunctionMode):
    def __init__(self, fake_mode):
        self.fake_mode = fake_mode

    def __torch_function__(self, func, types, args=(), kwargs=None):
        kwargs = kwargs if kwargs else {}

        # clone will get called in Parameter deepcopy
        if func == torch._C.TensorBase.clone:
            return func(
                self.fake_mode.from_tensor(args[0], static_shapes=True), **kwargs
            )
        elif func == torch.Tensor.__deepcopy__:
            assert len(args) == 2 and len(kwargs) == 0
            tensor, memo = args

            if id(tensor) in memo:
                return memo[id(tensor)]

            out = self.fake_mode.from_tensor(tensor, static_shapes=True)
            memo[id(tensor)] = out
            return out
        else:
            with torch._C.DisableTorchFunctionSubclass():
                return func(*args, **kwargs)


def _device_handler(args):
    # NB: Don't use is_our_fake, just serve the fake information
    # as is.  Notice we don't use 'self'; we use args[0].fake_mode
    # because they may not be the same.  It would also be possible
    # to return NotImplemented here, in which case the FakeTensor
    # handler on args[0] would handle it, but we're being nice and
    # short-circuiting quickly.
    assert len(args) == 1 and isinstance(args[0], FakeTensor)
    if args[0].fake_mode.in_kernel_invocation:
        return torch.device("meta")
    else:
        return args[0].fake_device


_DISPATCH_META_HANDLERS = {
    torch.ops.prim.device.default: _device_handler,
    torch.ops.aten.size.default: lambda args: tuple(int(s) for s in args[0].size()),
    torch.ops.aten.stride.default: lambda args: tuple(int(s) for s in args[0].stride()),
    torch.ops.aten.storage_offset.default: lambda args: int(args[0].storage_offset()),
}

_DISPATCH_HANDLE_DIRECTLY = ordered_set(
    torch.ops.aten.is_coalesced.default,
    torch.ops.aten.dense_dim.default,
    torch.ops.aten.sparse_dim.default,
)

from torch._subclasses.fake_impls import (  # noqa: F401
    _device_not_kwarg_ops,  # noqa: F401
    _is_tensor_constructor,  # noqa: F401
    _like_tensor_constructors,  # noqa: F401
    contains_tensor_types,  # noqa: F401
    get_fast_op_impls,
    has_meta,
    op_implementations_checks,
    stride_incorrect_op,
)<|MERGE_RESOLUTION|>--- conflicted
+++ resolved
@@ -852,7 +852,7 @@
         # in_kernel_invocation
         # If another fake mode was already active when we enter, we also stash it here.
         # That way when we exit, we know to re-enable the previous fake mode.
-        self.enter_stack: List[Tuple[bool, Optional[FakeTensorMode]]] = []
+        self.enter_stack: List[Tuple[bool, Optional[FakeTensorMode], Optional[FakeTensorMode]]] = []
 
         self.shape_env: ShapeEnv = shape_env
 
@@ -1255,17 +1255,7 @@
         else:
             return self._dispatch_impl(func, types, args, kwargs)
 
-<<<<<<< HEAD
-    def _maybe_to_constant(self, t):
-        if self.is_our_fake(t):
-            return t.constant
-        else:
-            return t
-
     def _dispatch_impl(self, func, types, args, kwargs) -> FakeTensor:
-=======
-    def _dispatch_impl(self, func, types, args, kwargs):
->>>>>>> b7d5b17a
         flat_args, args_spec = pytree.tree_flatten((args, kwargs))
 
         flat_arg_fake_tensors = [
