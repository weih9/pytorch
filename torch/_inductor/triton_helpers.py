import triton
import triton.language as tl

<<<<<<< HEAD
import torch
=======
# In the latest triton, math functions were shuffled around into different modules:
# https://github.com/openai/triton/pull/3172
if hasattr(tl.extra, "cuda") and hasattr(tl.extra.cuda, "libdevice"):
    libdevice = tl.extra.cuda.libdevice
    math = tl.math
elif hasattr(tl.extra, "intel") and hasattr(tl.extra.intel, "libdevice"):
    libdevice = tl.extra.intel.libdevice
    math = tl.math
else:
    libdevice = tl.math
    math = tl
>>>>>>> ed873b2f


@triton.jit
def promote_to_tensor(x):
    # Addition promotes to tensor for us
    return x + tl.zeros((1,), tl.int1)


@triton.jit
def is_floating(x):
    return promote_to_tensor(x).dtype.is_floating()


@triton.jit
def _prod_accumulate(a, b):
    return a * b


@triton.jit
def prod(input, axis):
    return tl.reduce(input, axis, _prod_accumulate)


@triton.jit
def minimum(a, b):
    mask = a < b
    if is_floating(a):
        mask |= a != a
    return tl.where(mask, a, b)


@triton.jit
def maximum(a, b):
    mask = a > b
    if is_floating(a):
        mask |= a != a
    return tl.where(mask, a, b)


@triton.jit
def min2(a, dim):
    return tl.reduce(a, dim, minimum)


@triton.jit
def max2(a, dim):
    return tl.reduce(a, dim, maximum)


@triton.jit
def minimum_with_index(a_value, a_index, b_value, b_index):
    mask = a_value < b_value
    equal = a_value == b_value
    if is_floating(a_value):
        a_isnan = a_value != a_value
        b_isnan = b_value != b_value
        mask |= a_isnan and not b_isnan
        # Consider NaNs as equal
        equal |= a_isnan and b_isnan

    # Prefer lowest index if values are equal
    mask |= equal & (a_index < b_index)
    return tl.where(mask, a_value, b_value), tl.where(mask, a_index, b_index)


@triton.jit
def maximum_with_index(a_value, a_index, b_value, b_index):
    mask = a_value > b_value
    equal = a_value == b_value
    if is_floating(a_value):
        a_isnan = a_value != a_value
        b_isnan = b_value != b_value
        mask |= a_isnan and not b_isnan
        # Consider NaNs as equal
        equal |= a_isnan and b_isnan

    # Prefer lowest index if values are equal
    mask |= equal & (a_index < b_index)
    return tl.where(mask, a_value, b_value), tl.where(mask, a_index, b_index)


@triton.jit
def min_with_index(value, index, dim):
    return tl.reduce((value, index), dim, minimum_with_index)


@triton.jit
def max_with_index(value, index, dim):
    return tl.reduce((value, index), dim, maximum_with_index)


# Causing timeouts in CI with triton-rocm
if torch.version.hip is None:

    @triton.jit
    def div_approx(a, b):
        return a * tl.math.rcp_rn(b)

else:

    @triton.jit
    def div_approx(a, b):
        return a * (1.0 / b)


@triton.jit
def welford_reduce(value, mean, m2, weight, first_iteration):
    if first_iteration:
        new_weight = tl.full(weight.shape, 1, weight.dtype)
        new_mean = value
        new_m2 = tl.zeros_like(m2)
    else:
        delta = value - mean
        new_weight = weight + 1
        new_mean = mean + div_approx(delta, new_weight)
        new_m2 = m2 + delta * (value - new_mean)
    return new_mean, new_m2, new_weight


@triton.jit
def welford_combine(mean_1, m2_1, weight_1, mean_2, m2_2, weight_2):
    delta = mean_2 - mean_1
    new_weight = weight_1 + weight_2
    w2_over_w = tl.where(new_weight == 0.0, 0.0, div_approx(weight_2, new_weight))
    return (
        mean_1 + delta * w2_over_w,
        m2_1 + m2_2 + delta * delta * weight_1 * w2_over_w,
        new_weight,
    )


@triton.jit
def welford(mean, m2, weight, dim):
    return tl.reduce((mean, m2, weight), dim, welford_combine)


@triton.jit
def device_assert_then(cond, msg, r):
    tl.device_assert(cond, msg)
    return r


@triton.jit
def randint64(seed, offset, low, high):
    r0, r1, r2, r3 = tl.randint4x(seed, offset)
    r0 = r0.to(tl.uint64)
    r1 = r1.to(tl.uint64)
    result = r0 | (r1 << 32)
    size = high - low
    result = result % size.to(tl.uint64)
    result = result.to(tl.int64) + low
    return result


@triton.jit
def _any_combine(a, b):
    return a | b


@triton.jit
def any(a, dim):
    return tl.reduce(a, dim, _any_combine)


@triton.jit
def bucketize_binary_search(
    values,  # 1D tensor
    offsets_ptr,
    indexing_dtype,
    right,  # bool: if true, use intervals closed on the left; see [Note: Inductor bucketize op]
    OFFSETS_SIZE: int,
    BLOCK_SHAPE,  # tuple/list of block shape
):
    """
    See [Note: Inductor bucketize op]
    """

    low = tl.zeros(BLOCK_SHAPE, dtype=indexing_dtype)
    high = tl.full(BLOCK_SHAPE, OFFSETS_SIZE, dtype=indexing_dtype)

    full_range = OFFSETS_SIZE + 1
    while full_range > 1:
        mid = (high + low) // 2
        mask = mid < OFFSETS_SIZE
        bucket_upper_bound = tl.load(offsets_ptr + mid, mask=mask)
        if right:
            is_above = values >= bucket_upper_bound
        else:
            is_above = values > bucket_upper_bound

        low = tl.where(is_above & mask, mid + 1, low)
        high = tl.where(is_above, high, mid)

        full_range = (full_range + 1) // 2

    return low


@triton.jit
def pack_value_flag(
    value,
    flag,
    DTYPE_VALUE_AS_UINT: tl.constexpr,
    DTYPE_PACK: tl.constexpr,
):
    # Workaround for triton bug, tensor.to doesn't unwrap constexpr values
    DTYPE_VALUE_AS_UINT = tl.core._constexpr_to_value(DTYPE_VALUE_AS_UINT)
    bitwidth = DTYPE_VALUE_AS_UINT.primitive_bitwidth
    uv = value.to(DTYPE_VALUE_AS_UINT, bitcast=True).to(DTYPE_PACK)
    return flag.to(DTYPE_PACK) | (uv << bitwidth)


@triton.jit
def unpack_value(
    pack,
    DTYPE_VALUE,
    DTYPE_VALUE_AS_UINT,
):
    # Workaround for triton bug, tensor.to doesn't unwrap constexpr values
    DTYPE_VALUE = tl.core._constexpr_to_value(DTYPE_VALUE)
    DTYPE_VALUE_AS_UINT = tl.core._constexpr_to_value(DTYPE_VALUE_AS_UINT)
    bitwidth = DTYPE_VALUE_AS_UINT.primitive_bitwidth
    value_uint = (pack >> bitwidth).to(DTYPE_VALUE_AS_UINT)
    return value_uint.to(DTYPE_VALUE, bitcast=True)


@triton.jit
def unpack_flag(pack, DTYPE_FLAG):
    return pack.to(DTYPE_FLAG)


@triton.jit
def exclusive_scan_decoupled_lookback(
    scratch_base,
    block_value,
    index,
    combine_fn,
    DTYPE_VALUE_AS_UINT: tl.constexpr,
    DTYPE_PACK: tl.constexpr,
):
    """Compute exclusive scan of a scalar value between blocks

    Ref: https://research.nvidia.com/publication/2016-03_single-pass-parallel-prefix-scan-decoupled-look-back

    scratch_base: Pointer to scratch space in global memory
    block_value: Scalar value for this block
    index: Scalar index of this block relative to the current scan
    combine_fn: Function ``(value, value) -> value`` which is scanned over
    DTYPE_VALUE_AS_UINT: A tl.uint{n} type equal in size to ``block_value``
    DTYPE_PACK: Unsigned type twice the width of block_value

    NOTE: This function is limited to values which are 32-bits or less because
    we need to pack (value, flag) into a single unsigned int.
    """
    # Publish block sum so subsequent blocks don't get stuck waiting for us
    DTYPE_VALUE = block_value.dtype
    pack = pack_value_flag(
        block_value,
        tl.full(block_value.shape, 1, DTYPE_VALUE_AS_UINT),
        DTYPE_VALUE_AS_UINT,
        DTYPE_PACK,
    )
    if index > 0:
        tl.atomic_xchg(scratch_base + index, pack, sem="relaxed")

    # Calculate exclusive prefix scan
    exclusive_prefix = tl.zeros([], DTYPE_VALUE)
    prefix_valid = False
    test_target = index - 1
    while test_target >= 0:
        # tl.atomic_load
        flag = tl.full([], 0, DTYPE_VALUE_AS_UINT)
        while flag == 0:
            pack = tl.atomic_add(scratch_base + test_target, 0, sem="relaxed")
            flag = unpack_flag(pack, DTYPE_VALUE_AS_UINT)

        value = unpack_value(pack, DTYPE_VALUE, DTYPE_VALUE_AS_UINT)
        if prefix_valid:
            exclusive_prefix = combine_fn(value, exclusive_prefix)
        else:
            exclusive_prefix = value
            prefix_valid = True

        if flag == 2:
            test_target = -1
        else:
            test_target = test_target - 1

    # Make inclusive block sum visible to other blocks
    if prefix_valid:
        inclusive_prefix = combine_fn(exclusive_prefix, block_value)
    else:
        inclusive_prefix = block_value
    pack = pack_value_flag(
        inclusive_prefix,
        tl.full([], 2, DTYPE_VALUE_AS_UINT),
        DTYPE_VALUE_AS_UINT,
        DTYPE_PACK,
    )
    tl.atomic_xchg(scratch_base + index, pack, sem="relaxed")
    return exclusive_prefix


@triton.jit
def exclusive_scan_decoupled_lookback_64(scratch_base, block_value, index, combine_fn):
    """Compute exclusive scan of a scalar value between blocks

    Ref: https://research.nvidia.com/publication/2016-03_single-pass-parallel-prefix-scan-decoupled-look-back

    scratch_base: Pointer to scratch space in global memory
    block_value: Scalar value for this block, must be 64-bits wide
    index: Scalar index of this block relative to the current scan
    combine_fn: Function ``(value, value) -> value`` which is scanned over
    init: Scalar value equal to the identiy of combine_fn
    """
    # Publish block sum so subsequent blocks don't get stuck waiting for us
    if index > 0:
        block_value_u64 = block_value.to(tl.uint64, bitcast=True)
        tl.store(scratch_base + 3 * index + 1, block_value_u64)
        tl.debug_barrier()
        flag_one = tl.full([], 1, tl.uint64)
        tl.atomic_xchg(scratch_base + 3 * index + 0, flag_one, sem="release")

    # Calculate exclusive prefix scan
    exclusive_prefix = tl.zeros([], block_value.dtype)
    prefix_valid = False
    test_target = index - 1
    while test_target >= 0:
        flag = tl.full([], 0, tl.uint64)
        while flag == 0:
            flag = tl.atomic_add(scratch_base + 3 * test_target + 0, 0, sem="acquire")

        value_u64 = tl.load(scratch_base + 3 * test_target + flag.to(tl.int32))
        value = value_u64.to(block_value.dtype, bitcast=True)
        if prefix_valid:
            exclusive_prefix = combine_fn(value, exclusive_prefix)
        else:
            exclusive_prefix = value
            prefix_valid = True

        if flag == 2:
            test_target = -1
        else:
            test_target = test_target - 1

    # Make inclusive block sum visible to other blocks
    if prefix_valid:
        inclusive_prefix = combine_fn(exclusive_prefix, block_value)
    else:
        inclusive_prefix = block_value
    inclusive_prefix_u64 = inclusive_prefix.to(tl.uint64, bitcast=True)
    tl.store(scratch_base + 3 * index + 2, inclusive_prefix_u64)
    tl.debug_barrier()
    flag_two = tl.full([], 2, tl.uint64)
    tl.atomic_xchg(scratch_base + 3 * index + 0, flag_two, sem="release")

    return exclusive_prefix


@triton.jit
def frexp(x):
    # TODO(isuruf): use inline_asm_elementwise here
    y = libdevice.ilogb(x) + 1
    exponent = tl.where(x == 0, 0, y)
    mantissa = tl.where(x == 0, 0, libdevice.ldexp(x, -y))
    return mantissa, exponent<|MERGE_RESOLUTION|>--- conflicted
+++ resolved
@@ -1,9 +1,6 @@
 import triton
 import triton.language as tl
 
-<<<<<<< HEAD
-import torch
-=======
 # In the latest triton, math functions were shuffled around into different modules:
 # https://github.com/openai/triton/pull/3172
 if hasattr(tl.extra, "cuda") and hasattr(tl.extra.cuda, "libdevice"):
@@ -15,7 +12,8 @@
 else:
     libdevice = tl.math
     math = tl
->>>>>>> ed873b2f
+
+import torch
 
 
 @triton.jit
