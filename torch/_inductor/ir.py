import contextlib
import dataclasses
import functools
import itertools
import logging
import re
import textwrap
from contextlib import nullcontext
from enum import Enum
from functools import partial
from inspect import signature
from typing import Any, Callable, ClassVar, Dict, List, Optional, Set, Tuple, Union
from unittest.mock import patch

import sympy
from sympy import Expr, Integer, simplify

import torch._dynamo.config as dynamo_config
import torch._logging

import torch.fx
import torch.utils._pytree as pytree
from torch._dynamo.utils import identity
from torch._prims_common import (
    compute_required_storage_length,
    is_boolean_dtype,
    is_float_dtype,
    make_channels_last_strides_for,
    make_contiguous_strides_for,
)
from torch.fx.experimental.symbolic_shapes import FloorDiv

from . import config, dependencies
from .codegen.common import index_prevent_reordering
from .cuda_properties import get_device_properties
from .dependencies import extract_read_writes, var_builder
from .utils import (
    argsort,
    cache_on_self,
    convert_shape_to_inductor,
    convert_shape_to_symint,
    developer_warning,
    sympy_dot,
    sympy_product,
    sympy_subs,
    sympy_symbol,
)
from .virtualized import ops, V

log = logging.getLogger(__name__)
indent = functools.partial(textwrap.indent, prefix="  ")
aten = torch.ops.aten

""" [Note: Inductor IR]

Inductor's IR is produced by executing 'lowering' code (see lowering.py).  Each
lowering is registered to a particular aten operator, and expects inputs that
correspond to the aten schema.  However, in place of torch Tensor inputs, lowerings
expect Inductor TensorBox inputs.

TensorBox IR represents torch tensors.  Tensors are sometimes single objects owning
storage, and sometimes views of another Tensor's storage.  Mutating tensor operations
(such as add_()) affect the underlying storage and any associated views.  Other operations
(such as .t_()) update metadata about the current view but don't modify the underlying storage.

To model this in Inductor, the IR distinguishes between TensorBox, View, StorageBox and Buffer.

TensorBox is the top level IR construct that any lowering should produce and maps to a torch.Tensor
output from an operation.  But just as torch.Tensors take different forms, TensorBox IR can
reference View IR or directly reference StorageBox IRs.

Some Inductor lowerings produce new sets of 'Box'es, while others (such as .t() or other view ops)
may take an existing TensorBox and point it to a new underlying View IR.

Tensors that directly own storage are represented as a chain of:
TensorBox -> StorageBox -> Buffer
where Buffer is a simple (1D) allocation, and StorageBox introduces the concept of a Layout.

If you mutate the data of such a tensor, we swing the StorageBox pointer to point to a new buffer
(leaving the old buffer unmodified and functionalizing the operation).

Tensors backed by views add one more indirection to the IR.
TensorBox -> View -> StorageBox -> Buffer
In these cases, the underlying StorageBox/Buffer will be shared with the pre-view TensorBox.
"""


def validate_ir(node_or_nodes):
    def _check_tensorbox(nodes):
        # Could expand this to check deeper properties
        # (e.g. TensorBox points to View or StorageBox)
<<<<<<< HEAD
        assert isinstance(
            node,
            (
                DynamicScalar,
                TensorBox,
                TensorList,
                RandSeedBuffer,
                sympy.Symbol,
                sympy.core.relational.Relational,
                Expr,
            ),
        ), f"Found {type(node)}, which is not a supported top level IR node. See [Note: Inductor IR]"
=======
        if isinstance(nodes, (List, Tuple)):
            for node in nodes:
                _check_tensorbox(node)
        else:
            assert isinstance(
                nodes,
                (
                    DynamicScalar,
                    TensorBox,
                    RandSeedBuffer,
                    sympy.Symbol,
                    sympy.core.relational.Relational,
                    Expr,
                ),
            ), f"Found {type(nodes)}, which is not a supported top level IR node. See [Note: Inductor IR]"
>>>>>>> a763d948

    # Be picky about the accepted data structure (don't use pytree here)
    _check_tensorbox(node_or_nodes)


def inverse_reorder(order):
    inv_order = dict(zip(order, range(len(order))))

    def reindex(index):
        assert len(index) == len(inv_order)
        return [index[inv_order[i]] for i in range(len(index))]

    return reindex


def same_reorder(order):
    def reindex(index):
        assert len(index) == len(order)
        return [index[order[i]] for i in range(len(index))]

    return reindex


def fuse_reindexing(reindex1, reindex2):
    def reindex(index):
        return reindex1(reindex2(index))

    return reindex


def stride_order2fill_order(order):
    """
    Convert stride order to fill order
    For channel last format,
    stride order = [3, 0, 2, 1] and fill order = [1, 3, 2, 0]
    """
    lookup = {pos: idx for idx, pos in enumerate(order)}
    fill_order = [lookup[i] for i in range(len(order))]
    return fill_order


def get_stride_order(seq):
    """
    Convert strides to stride order
    """
    sorted_idx = argsort(seq)
    out = [None for _ in range(len(seq))]
    for i, elem in enumerate(sorted_idx):
        out[elem] = i
    return out


def ir_node_to_tensor(x, guard_shape=True):
    if x is None:
        return None
    if not guard_shape:
        shape_fn = V.graph.sizevars.size_hint
    else:
        shape_fn = identity
    size = [shape_fn(s) for s in x.get_size()]
    if is_storage_and_layout(x):
        stride = [shape_fn(s) for s in x.get_layout().stride]
    else:
        stride = make_contiguous_strides_for(size)
    dtype = x.get_dtype()
    device = x.get_device()
    size = convert_shape_to_symint(size)
    stride = convert_shape_to_symint(stride)
    t = torch.empty_strided(
        size=size, stride=stride, dtype=dtype, device=device
    ).zero_()
    return t


class ModularIndexing(sympy.Function):
    """
    ModularIndexing(a, b, c) => (a // b) % c
    """

    nargs = (3,)
    is_integer = True

    @classmethod
    def eval(cls, base, divisor, modulus):
        if base == 0 or modulus == 1:
            return sympy.Integer(0)

        if (
            isinstance(base, sympy.Integer)
            and isinstance(divisor, sympy.Integer)
            and isinstance(modulus, sympy.Integer)
        ):
            return (base // divisor) % modulus

        if divisor != 1:
            gcd = sympy.gcd(base, divisor)
            if gcd != 1:
                return ModularIndexing(
                    simplify(base / gcd), simplify(divisor / gcd), modulus
                )

        if isinstance(base, sympy.Add):
            new_terms = []
            all_positive = True
            for term in base.args:
                if sympy.gcd(term, modulus * divisor) != modulus * divisor:
                    if (isinstance(term, sympy.Integer) and term < 0) or (
                        isinstance(term, sympy.Mul)
                        and isinstance(term.args[0], sympy.Integer)
                        and term.args[0] < 0
                    ):
                        # workaround for https://github.com/openai/triton/issues/619,
                        # if there are negative terms, // produces wrong result
                        # TODO if https://github.com/openai/triton/issues/619 is fixed
                        # this optimization would become valid
                        all_positive = False
                        break
                    else:
                        new_terms.append(term)

            if len(new_terms) != len(base.args) and all_positive:
                return ModularIndexing(sum(new_terms), divisor, modulus)

        if isinstance(base, FloorDiv):
            return ModularIndexing(base.args[0], base.args[1] * divisor, modulus)


class CleanDiv(FloorDiv):
    """
    Div where we can assume no rounding.
    This is to enable future optimizations.
    """

    pass


class CeilDiv(sympy.Function):
    """
    Div used in indexing that rounds up.
    """

    is_integer = True

    def __new__(cls, base, divisor):
        if sympy.gcd(base, divisor) == divisor:
            return CleanDiv(base, divisor)
        else:
            return FloorDiv(base + (divisor - 1), divisor)


def get_device_type(x):
    if getattr(x, "get_device", None):
        return get_device_type(x.get_device())
    if isinstance(x, torch.device):
        return x.type
    return None


def is_triton(x):
    return get_device_type(x) == "cuda"


def is_cpu(x):
    return get_device_type(x) == "cpu"


@dataclasses.dataclass
class IRNode:
    _current_origins: ClassVar[Set[Any]] = set()

    @staticmethod
    @contextlib.contextmanager
    def current_origins(origins: Set[torch.fx.Node]):
        old = IRNode._current_origins
        IRNode._current_origins = old | origins
        try:
            yield
        finally:
            IRNode._current_origins = old

    def __post_init__(self):
        self.origins = set(self._current_origins)

    def common_repr(self):
        origins = f"origins={getattr(self, 'origins', '')}"
        if len(origins) > 64:
            # this can get *very* long
            origins = f"{origins[:61]}..."
        return [origins]

    def str_helper(self, lines):
        lines = lines + self.common_repr()
        lines = indent(",\n".join(map(str, lines)))
        return f"{type(self).__name__}(\n{lines}\n)"

    def is_user_of(self, name):
        return any(name == dep.name for dep in self.get_reads())

    def get_numel(self):
        return sympy_product(self.get_size())


@dataclasses.dataclass
class Loops(IRNode):
    device: torch.device
    dtype: torch.dtype
    inner_fn: Callable
    ranges: List[Expr]

    def __str__(self, names=("ranges",)):
        return self.str_helper(
            [
                f"'{self.device.type}'",
                str(self.dtype),
                self.inner_fn_str(),
            ]
            + [f"{name}={getattr(self, name)}" for name in names]
        )

    __repr__ = __str__

    def get_dtype(self):
        return self.dtype

    def get_device(self):
        return self.device

    def get_size(self):
        return self.ranges

    def is_extern(self):
        return False

    @classmethod
    def create(cls, *args, **kwargs):
        return TensorBox.create(cls(*args, **kwargs))

    @staticmethod
    def _index(ranges, prefix="i"):
        return [
            sympy.Integer(0) if s == 1 else sympy_symbol(f"{prefix}{n}")
            for n, s in enumerate(ranges)
        ]

    @cache_on_self
    def inner_fn_str(self):
        index = self._index(self.ranges)
        return V.KernelFormatterHandler.ir_to_string(self.inner_fn, index)

    def is_zero_elements(self):
        return any(r == 0 for r in self.ranges)

    @cache_on_self
    def get_reads(self):
        with patch.object(FlexibleLayout, "allow_indexing", True):
            if self.get_reduction_type():
                return extract_read_writes(
                    self.make_loader(),
                    self.get_size(),
                    self.get_reduction_size(),
                ).reads
            else:
                return extract_read_writes(
                    self.make_loader(),
                    self.get_size(),
                ).reads


class Pointwise(Loops):
    def make_loader(self):
        return self.inner_fn

    def get_reduction_size(self):
        return []

    def get_reduction_type(self):
        return None

    def store_output(self, output_name, indexer, vars):
        return ops.store(output_name, indexer(vars), self.inner_fn(vars))

    def constant_to_device(self, device):
        """Move this to a given device. Requires that all reads are to constants."""
        loader = self.make_loader()
        loader = patch.object(ConstantBuffer, "override_device", device)(loader)
        return Pointwise(device, self.dtype, loader, self.ranges)


@dataclasses.dataclass
class Scatter(Pointwise):
    output_indexer: Callable[[List[Expr]], Expr]
    scatter_mode: Optional[str] = None

    def constant_to_device(self, device):
        """Move this to a given device. Requires that all reads are to constants."""
        loader = self.make_loader()
        loader = patch.object(ConstantBuffer, "override_device", device)(loader)
        return Scatter(
            device,
            self.dtype,
            loader,
            self.ranges,
            self.output_indexer,
            self.scatter_mode,
        )

    def store_output(self, output_name, indexer, vars):
        return ops.store(
            output_name,
            indexer(self.output_indexer(vars)),
            self.inner_fn(vars),
            mode=self.scatter_mode,
        )


class ReductionHint(Enum):
    INNER = 0
    OUTER = 1
    OUTER_TINY = 2
    DEFAULT = 3


class TileHint(Enum):
    SQUARE = 0
    DEFAULT = 1


@dataclasses.dataclass
class Reduction(Loops):
    reduction_ranges: List[Expr]
    reduction_type: str
    # self.dtype represents the dst dtype
    src_dtype: torch.dtype
    reduction_hint: ReductionHint

    def __str__(self):
        return Loops.__str__(
            self, names=("ranges", "reduction_ranges", "reduction_type")
        )

    __repr__ = __str__

    def get_reduction_size(self):
        return self.reduction_ranges

    def get_reduction_type(self):
        return self.reduction_type

    def store_reduction(self, output_name, indexer, vars, reduction_vars):
        return ops.reduction(
            output_name,
            self.dtype,
            self.src_dtype,
            self.reduction_type,
            indexer(vars),
            self.inner_fn(vars, reduction_vars),
        )

    def index_length(self):
        return len(self.ranges) + len(self.reduction_ranges)

    @cache_on_self
    def inner_fn_str(self):
        index = self._index(self.ranges)
        rindex = self._index(self.reduction_ranges, "r")
        return V.KernelFormatterHandler.ir_to_string(
            self.inner_fn,
            index,
            rindex,
        )

    def constant_to_device(self, device):
        """Move this to a given device. Requires that all reads are to constants."""
        loader = self.make_loader()
        loader = patch.object(ConstantBuffer, "override_device", device)(loader)
        return Reduction(
            device,
            self.dtype,
            loader,
            self.ranges,
            self.reduction_ranges,
            self.reduction_type,
            self.src_dtype,
            ReductionHint.DEFAULT,
        )

    @staticmethod
    def num_splits(
        device,
        dst_dtype,
        src_dtype,
        inner_fn,
        ranges,
        reduction_ranges,
        reduction_type,
        reduction_numel,
    ):
        num_sm = get_device_properties(device).multi_processor_count
        min_elements_per_thread = 32
        max_elements_per_thread = 512
        threads_per_sm = 2048
        min_elements_per_device = min_elements_per_thread * num_sm * threads_per_sm
        max_elements_per_device = max_elements_per_thread * num_sm * threads_per_sm

        def inner_reduction_splits(reduction_numel_hint, numel_hint):
            # do heuristics that's close to eager mode for split inner reduction
            # we leak reduction autotune configs here, and will need to refactor to avoid this later
            num_warps = 8
            num_threads = 32 * num_warps
            if numel_hint >= 2 * num_sm:  # don't split if there are enough outputs
                return 1
            if reduction_numel_hint <= 8192:
                return 1
            if reduction_numel_hint * numel_hint <= min_elements_per_device:
                split_size = min_elements_per_thread
            elif reduction_numel_hint * numel_hint < max_elements_per_device:
                target_blocks = num_sm * threads_per_sm // (2 * num_threads)
                blocks_per_output = (target_blocks + numel_hint - 1) // numel_hint
                tmp_split_size = (
                    reduction_numel_hint + num_threads * blocks_per_output - 1
                ) // (num_threads * blocks_per_output)
                divisors = sympy.divisors(reduction_numel_hint)
                closest = min(divisors, key=lambda x: abs(x - tmp_split_size))
                if abs(closest - tmp_split_size) < 30:
                    # prefer even splits, but never smalle than min_elements_per_thread
                    split_size = max(closest, min_elements_per_thread)
                else:
                    split_size = tmp_split_size
            else:
                divisors = sympy.divisors(reduction_numel_hint)
                closest = min(divisors, key=lambda x: abs(x - max_elements_per_thread))
                if abs(closest - max_elements_per_thread) < 50:
                    # prefer even splits
                    split_size = closest
                else:
                    split_size = max_elements_per_thread
            return (reduction_numel_hint + split_size * num_threads - 1) // (
                split_size * num_threads
            )

        def outer_reduction_splits(reduction_numel_hint, numel_hint):
            # TODO the best heuristic currently has XBLOCK (corresponding to numel_hint) 128
            # extend to even smaller number of outputs
            num_warps = 8
            num_threads = num_warps * 32
            rvals_per_thread = 4  # comes from heuristics, refactor to not leak here
            xvals_per_block = 128
            xblocks = (numel_hint + xvals_per_block - 1) // xvals_per_block
            if reduction_numel_hint * numel_hint < min_elements_per_device:
                split_size = min_elements_per_thread
            elif reduction_numel_hint * numel_hint < max_elements_per_device:
                target_blocks = num_sm * threads_per_sm // (num_threads)
                target_blocks = (target_blocks + xblocks - 1) // xblocks
                tmp_split_size = (
                    reduction_numel_hint + rvals_per_thread * target_blocks - 1
                ) // (rvals_per_thread * target_blocks)
                divisors = sympy.divisors(reduction_numel_hint)
                closest = min(divisors, key=lambda x: abs(x - tmp_split_size))
                if abs(tmp_split_size - closest) < 20:
                    split_size = max(closest, min_elements_per_thread)
                else:
                    split_size = tmp_split_size
            else:
                divisors = sympy.divisors(reduction_numel_hint)
                closest = min(divisors, key=lambda x: abs(x - max_elements_per_thread))
                if abs(closest - max_elements_per_thread) < 50:
                    # prefer even splits
                    split_size = closest
                else:
                    split_size = max_elements_per_thread

            return (reduction_numel_hint + rvals_per_thread * split_size - 1) // (
                rvals_per_thread * split_size
            )

        reduction_numel_hint = V.graph.sizevars.size_hint(reduction_numel)
        numel_hint = V.graph.sizevars.size_hint(sympy_product(ranges))
        # easy cases
        if numel_hint == 1:
            return ReductionHint.INNER, inner_reduction_splits(
                reduction_numel_hint, numel_hint
            )
        if (
            reduction_numel_hint <= min_elements_per_thread
            or numel_hint >= num_sm * 2 * 32
        ):
            return ReductionHint.DEFAULT, 1

        r = Reduction(
            device,
            dst_dtype,
            inner_fn,
            ranges,
            reduction_ranges,
            reduction_type,
            src_dtype,
            ReductionHint.DEFAULT,
        )

        def get_read_indices(r):
            cb = ComputedBuffer(
                name=None,
                layout=FlexibleLayout(
                    device=r.get_device(),
                    dtype=r.get_dtype(),
                    size=r.get_size(),
                ),
                data=r,
            )
            read_writes = cb.get_read_writes()
            # try finding the full size producer
            # TODO this will fail for something like ((1, N) * (N, 1)).sum()
            # this would also possibly be wrong for producers with the different contiguity but we hope those cases are rare
            range_vars = [
                r
                for r in read_writes.range_vars
                if isinstance(r, sympy.Expr) and not isinstance(r, sympy.Number)
            ]
            indices = []
            changed = False
            for md in sorted(read_writes.reads, key=lambda x: x.name):
                if all([r in md.index.free_symbols for r in range_vars]):
                    indices.append(md.index)
                    if md.name in V.graph.name_to_buffer:
                        buf = V.graph.name_to_buffer[md.name]
                        original_stride = buf.layout.stride
                        buf.decide_layout()
                        if buf.layout.stride != original_stride:
                            changed = True
            return indices, changed

        indices, changed = get_read_indices(r)
        if changed:
            indices, _ = get_read_indices(r)

        if len(indices) == 0:
            # TODO determine splits when all inputs are broadcast
            return ReductionHint.DEFAULT, 1

        _, (_, reduction_vars), ranges = dependencies.index_vars_squeeze(
            r.get_size(), r.get_reduction_size()
        )
        num_outer = 0
        num_inner = 0
        for i in indices:
            i = V.graph.sizevars.simplify_with_ranges(i, ranges)
            strides = V.graph.sizevars.stride_hints(i, reduction_vars, ranges.keys())
            outer = all([s > 1 for s in strides])
            if outer:
                num_outer += 1
            else:
                num_inner += 1
        if num_inner > num_outer:
            return ReductionHint.INNER, inner_reduction_splits(
                reduction_numel_hint, numel_hint
            )
        else:
            return ReductionHint.OUTER, outer_reduction_splits(
                reduction_numel_hint, numel_hint
            )

    @staticmethod
    def _unroll_reduction_fn(inner_fn, reduction_ranges, reduction_type):
        """Convert inner_fn from a reduction to an pointwise"""
        reduction_ranges = [
            V.graph.sizevars.guard_static_shape(x) for x in reduction_ranges
        ]

        if reduction_type == "sum":

            def combine_fn(a, b):
                return ops.add(a, b)

        elif reduction_type == "min":

            def combine_fn(a, b):
                return ops.minimum(a, b)

        elif reduction_type == "max":

            def combine_fn(a, b):
                return ops.maximum(a, b)

        elif reduction_type == "any":

            def combine_fn(a, b):
                return ops.logical_or(a, b)

        elif reduction_type == "argmin":

            def combine_fn(a, b):
                return ops.minimum(a[0], b[0]), ops.where(
                    ops.lt(b[0], a[0]), b[1], a[1]
                )

        elif reduction_type == "argmax":

            def combine_fn(a, b):
                return ops.maximum(a[0], b[0]), ops.where(
                    ops.gt(b[0], a[0]), b[1], a[1]
                )

        else:
            raise NotImplementedError(f"unknown reduction_type={reduction_type}")

        def fn(index):
            return functools.reduce(
                combine_fn,
                (
                    value_fn(index, rindex)
                    for rindex in itertools.product(
                        *[range(x) for x in reduction_ranges]
                    )
                ),
            )

        if reduction_type in ("argmin", "argmax"):
            flatten_index = FixedLayout(
                None,
                None,
                reduction_ranges,
                FlexibleLayout.contiguous_strides(reduction_ranges),
            ).make_indexer()

            def value_fn(index, rindex):
                rindex = [sympy.expand(i) for i in rindex]
                return (
                    inner_fn(index, rindex),
                    ops.index_expr(flatten_index(rindex), torch.int64),
                )

            return lambda index: fn(index)[1]
        else:
            value_fn = inner_fn
            return fn

    @classmethod
    def create(
        cls,
        device: torch.device,
        dst_dtype: torch.dtype,
        src_dtype: torch.dtype,
        inner_fn: Callable,
        ranges: List[Expr],
        reduction_ranges: List[Expr],
        reduction_type: str,
        reduction_hint: ReductionHint = ReductionHint.DEFAULT,
    ):
        reduction_numel = V.graph.sizevars.simplify(sympy_product(reduction_ranges))

        if reduction_numel == 0:
            # N.B. This is a hack to generate the literal of the given type
            # Ideally, we should be fixing `def constant` in triton.py
            # but it breaks due to hardcoded dtypes in other places
            def py_cnst(val):
                return (
                    bool(val)
                    if dst_dtype == torch.bool
                    else float(val)
                    if dst_dtype.is_floating_point
                    else int(val)
                )

            rtypes_to_inits = {
                "sum": py_cnst(0),
                "prod": py_cnst(1),
                "any": py_cnst(0),
                # "all" is desugared to `!any(!val)`
            }

            assert (
                reduction_type in rtypes_to_inits.keys()
            ), f"{reduction_type} not supported for zero-dimension tensors!"

            def const_fn(index):
                return ops.constant(rtypes_to_inits[reduction_type], dst_dtype)

            return Pointwise.create(
                device=device,
                dtype=src_dtype,
                inner_fn=const_fn,
                ranges=list(ranges),
            )

        if reduction_numel == 1:
            # this reduction is actually a pointwise op
            if reduction_type in ("argmin", "argmax"):

                def fn(index):
                    return ops.constant(0, dst_dtype)

            else:

                def fn(index):
                    reduction_index = [sympy.Integer(0) for _ in reduction_ranges]
                    return inner_fn(index, reduction_index)

            return Pointwise.create(device, dst_dtype, fn, ranges)

        if (
            isinstance(reduction_numel, sympy.Integer)
            and V.graph.sizevars.size_hint(reduction_numel)
            < config.unroll_reductions_threshold
            and sympy_product(ranges) != 1
        ):
            return Pointwise.create(
                device,
                dst_dtype,
                cls._unroll_reduction_fn(inner_fn, reduction_ranges, reduction_type),
                ranges,
            )

        split_reduction = (
            is_triton(device)
            and reduction_type
            not in {
                "argmax",
                "argmin",
            }
            and config.split_reductions
        )
        if split_reduction and not dynamo_config.dynamic_shapes:
            # triton doesn't support reduce to single element well, so break it up
            hint, split = cls.num_splits(
                device,
                dst_dtype,
                src_dtype,
                inner_fn,
                ranges,
                reduction_ranges,
                reduction_type,
                reduction_numel,
            )
            # intermediate reduction in split can contain complex indexing,
            # and num_splits will fail to correctly set the hint
            # reuse the passed hint if available
            if reduction_hint == ReductionHint.DEFAULT:
                reduction_hint = hint
            if split > 1:
                # triton doesn't support reduce to single element well, so break it up
                return cls.create_multilayer(
                    device,
                    dst_dtype,
                    src_dtype,
                    inner_fn,
                    ranges,
                    reduction_ranges,
                    reduction_type,
                    split,
                    reduction_hint,
                )
        elif split_reduction and dynamo_config.dynamic_shapes:
            torch._logging.warning_once(
                log,
                "Could not do split reduction due to dynamic shapes; performance may be worse",
            )

        return TensorBox.create(
            Reduction(
                device,
                dst_dtype,
                inner_fn,
                ranges,
                reduction_ranges,
                reduction_type,
                src_dtype,
                reduction_hint,
            )
        )

    @staticmethod
    def default_value(reduction_type, dtype):
        if reduction_type in {"max", "argmax"}:
            if is_float_dtype(dtype):
                return float("-inf")
            elif is_boolean_dtype(dtype):
                return 0
            else:
                return torch.iinfo(dtype).min
        if reduction_type in {"min", "argmin"}:
            if is_float_dtype(dtype):
                return float("inf")
            elif is_boolean_dtype(dtype):
                return 1
            else:
                return torch.iinfo(dtype).max

        return {
            "sum": 0,
            "any": 0,
        }[reduction_type]

    @classmethod
    def create_multilayer(
        cls,
        device: torch.device,
        dst_dtype: torch.dtype,
        src_dtype: torch.dtype,
        inner_fn: Callable,
        ranges: List[Expr],
        reduction_ranges: List[Expr],
        reduction_type: str,
        split: int,
        reduction_hint: ReductionHint,
    ):
        """
        Break a large reduction up into multiple smaller reductions
        recursively
        """
        reduction_numel = sympy_product(reduction_ranges)

        # TODO(jansel): convert this to dynamic shapes
        # TODO(jansel): realize the reduction so we can do dynamic indexing
        reduction_ranges = [
            sympy.Integer(V.graph.sizevars.guard_static_shape(s))
            for s in reduction_ranges
        ]
        reduction_numel = sympy.Integer(
            V.graph.sizevars.guard_static_shape(reduction_numel)
        )

        if V.graph.sizevars.size_hint(reduction_numel) % split == 0:
            need_mask = False
        else:
            need_mask = True

        split = sympy.Integer(split)
        block_size = FloorDiv(reduction_numel + (split - 1), split)

        reindex = View.dynamic_reshape_indexer(reduction_ranges, [reduction_numel])

        def wrapper_fn(index, reduction_index):
            (reduction_index,) = reduction_index
            *new_index, reduction_block = index
            indices = block_size * reduction_block + reduction_index

            def body():
                return inner_fn(new_index, reindex([indices]))

            if need_mask:
                mask = ops.lt(
                    ops.index_expr(indices, torch.int32),
                    ops.index_expr(reduction_numel, torch.int32),
                )
                return ops.masked(
                    mask, body, cls.default_value(reduction_type, dst_dtype)
                )
            else:
                return body()

        # triton will automatically compute reductions in fp32 if reducing over fp16/bf16
        # within the kernel. keep the intermediate in fp32 so as to keep the whole reduction
        # in fp32 and not reduce precision by breaking up the kernel into multiple layers
        intermediate_dtype = (
            dst_dtype
            if dst_dtype not in (torch.float16, torch.bfloat16)
            else torch.float
        )
        intermediate = Reduction.create(
            device,
            intermediate_dtype,
            src_dtype,
            wrapper_fn,
            [*ranges, split],
            [block_size],
            reduction_type,
            reduction_hint,
        )
        intermediate.realize()
        intermediate_loader = intermediate.make_loader()

        def intermediate_fn(index, reduction_index):
            return intermediate_loader([*index, *reduction_index])

        numel_hint = V.graph.sizevars.size_hint(sympy_product(ranges))
        if split <= 512 and numel_hint <= 512 and reduction_hint == ReductionHint.OUTER:
            reduction_hint = ReductionHint.OUTER_TINY
        if (
            split <= 1024
            and numel_hint <= 256
            and reduction_hint == ReductionHint.OUTER
        ):
            reduction_hint = ReductionHint.OUTER_TINY
        return TensorBox.create(
            Reduction(
                device,
                dst_dtype,
                intermediate_fn,
                ranges,
                [split],
                reduction_type,
                src_dtype,
                reduction_hint,
            )
        )


def is_storage_and_layout(x):
    try:
        as_storage_and_layout(x, freeze=False)
        return True
    except NotImplementedError:
        return False


def is_contiguous_storage_and_layout(x):
    try:
        buffer, layout = as_storage_and_layout(x, freeze=False)
        return layout.is_contiguous()
    except NotImplementedError:
        return False


def as_storage_and_layout(x, freeze=True, want_contiguous=False, stride_order=None):
    """Try to simplify x into a StorageBox and a Layout"""
    if isinstance(x, TensorBox):
        return as_storage_and_layout(
            x.data,
            freeze=freeze,
            want_contiguous=want_contiguous,
            stride_order=stride_order,
        )
    if isinstance(x, StorageBox) and isinstance(x.data, Buffer):
        if freeze:
            if want_contiguous:
                x.data.freeze_layout()
                assert x.data.layout.is_contiguous()
            elif stride_order is not None:
                x.data.freeze_layout_with_stride_order(stride_order)
            else:
                x.data.decide_layout()
        return x, x.data.layout
    if isinstance(x, ReinterpretView):
        # making the base of x contiguous or stride_ordered will not necessarily make
        # the ReinterpretedView either, so dont pass along those arguments
        buffer, _ = as_storage_and_layout(
            x.data,
            freeze=freeze,
        )
        return buffer, x.layout
    raise NotImplementedError


as_contiguous_storage_and_layout = functools.partial(
    as_storage_and_layout, want_contiguous=True
)


def is_stride_order_storage_and_layout(x, stride_order):
    try:
        buffer, layout = as_storage_and_layout(x, freeze=False)
        return layout.is_stride_ordered(stride_order)
    except NotImplementedError:
        return False


@dataclasses.dataclass
class BaseView(IRNode):
    data: IRNode

    def get_dtype(self):
        return self.data.get_dtype()

    def get_device(self):
        return self.data.get_device()

    def get_name(self):
        return self.data.get_name()

    def mark_reuse(self, users):
        return self.data.mark_reuse(users)

    def has_exceeded_max_reads(self):
        return self.data.has_exceeded_max_reads()

    def realize(self):
        return self.data.realize()

    def realize_hint(self):
        return self.data.realize_hint()

    def get_storage_numel(self):
        return self.data.get_storage_numel()

    def is_extern(self):
        return self.data.is_extern()

    @cache_on_self
    def get_reads(self):
        with patch.object(FlexibleLayout, "allow_indexing", True):
            return extract_read_writes(
                self.make_loader(),
                self.get_size(),
            ).reads

    def unwrap_view(self):
        x = self
        while isinstance(x, BaseView):
            x = x.data
        return x

    def constant_to_device(self, device):
        """Move this to a given device. Requires that all reads are to constants."""
        loader = self.make_loader()
        loader = patch.object(ConstantBuffer, "override_device", device)(loader)
        return Pointwise(device, self.get_dtype(), loader, self.get_size())


@dataclasses.dataclass
class ExpandView(BaseView):
    size: List[Expr]

    @staticmethod
    def _normalize_size(x, new_size):
        """Replace `-1` with correct sizes"""
        new_size = list(map(sympy.expand, new_size))
        old_size = x.get_size()
        old_size = [None] * (len(new_size) - len(old_size)) + list(old_size)
        assert len(new_size) == len(old_size)
        for i in range(len(new_size)):
            if new_size[i] == -1:
                assert old_size[i] is not None
                new_size[i] = old_size[i]
        return new_size

    @classmethod
    def create(cls, x, new_size):
        new_size = cls._normalize_size(x, new_size)

        if is_storage_and_layout(x):
            storage, old_layout = as_storage_and_layout(x)
            skip = len(new_size) - len(old_layout.size)
            assert skip >= 0
            new_stride = [sympy.Integer(0)] * skip
            for stride, size in zip(old_layout.stride, old_layout.size):
                new_stride.append(stride if size != 1 else sympy.Integer(0))
            new_layout = FixedLayout(
                old_layout.device,
                old_layout.dtype,
                list(new_size),
                new_stride,
                old_layout.offset,
            )
            return ReinterpretView(storage, new_layout)

        return ExpandView(x, new_size)

    def get_size(self):
        return self.size

    def make_loader(self):
        target = self.get_size()
        actual = self.data.get_size()
        skip = len(target) - len(actual)
        inner = self.data.make_loader()

        def load(index):
            index = list(index[skip:])
            assert len(index) == len(actual)
            for i in range(len(actual)):
                if actual[i] == 1:
                    # zero out broadcast dimension
                    index[i] = sympy.Integer(0)
            return inner(index)

        return load


@dataclasses.dataclass
class PermuteView(BaseView):
    dims: List[Expr]

    @classmethod
    def create(cls, x, dims):
        dims = cls._map_neg_dims(dims)
        assert set(dims) == set(range(len(dims)))

        if is_storage_and_layout(x):
            storage, old_layout = as_storage_and_layout(x)
            new_layout = FixedLayout(
                old_layout.device,
                old_layout.dtype,
                [old_layout.size[i] for i in dims],
                [old_layout.stride[i] for i in dims],
                old_layout.offset,
            )
            return ReinterpretView(storage, new_layout)

        return PermuteView(x, dims)

    @classmethod
    def _map_neg_dims(cls, dims):
        return [dim if dim >= 0 else len(dims) + dim for dim in dims]

    def get_size(self):
        assert set(self._map_neg_dims(self.dims)) == set(range(len(self.dims)))
        size = self.data.get_size()
        return [size[i] for i in self.dims]

    def make_loader(self):
        inner = self.data.make_loader()
        inv = {j: i for i, j in enumerate(self.dims)}
        inv = [inv[i] for i in range(len(self.dims))]
        assert set(inv) == set(range(len(self.dims)))

        def load(index):
            index = [index[i] for i in inv]
            return inner(index)

        return load


class SqueezeView(BaseView):
    @classmethod
    def create(cls, x, *, dim=None):
        if is_storage_and_layout(x):
            storage, old_layout = as_storage_and_layout(x)
            new_size = []
            new_stride = []
            if dim is not None:
                assert isinstance(dim, int), "expected integer dim argument"
                assert 0 <= dim and dim < len(old_layout.size)

            for i, (size, stride) in enumerate(zip(old_layout.size, old_layout.stride)):
                if dim is None:
                    if size != 1:
                        new_size.append(size)
                        new_stride.append(stride)
                else:
                    if i != dim:
                        new_size.append(size)
                        new_stride.append(stride)
                    else:
                        assert size == 1, "expected squeezed size to be 1"

            new_layout = FixedLayout(
                old_layout.device,
                old_layout.dtype,
                new_size,
                new_stride,
                old_layout.offset,
            )
            return ReinterpretView(storage, new_layout)

        if dim is None:
            # redirect to a generic view
            return View.create(x, [s for s in x.get_size() if s != 1])
        else:
            assert x.get_size()[dim] == 1
            return View.create(x, [s for i, s in enumerate(x.get_size()) if i != dim])

    @staticmethod
    def squeezer(size: Tuple[sympy.Expr, ...]):
        new_size = [s for s in size if s != 1]
        not_one = [i for i, s in enumerate(size) if s != 1]
        length = len(size)

        def reindex(index: List[sympy.Expr]) -> List[sympy.Expr]:
            assert len(index) == len(not_one), f"{index} {not_one}"
            new_index = [sympy.Integer(0)] * length
            for idx, s in zip(not_one, index):
                new_index[idx] = s
            return tuple(new_index)

        return new_size, reindex

    def __init__(self, data):
        raise AssertionError("use SqueezeView.create()")


@dataclasses.dataclass
class View(BaseView):
    size: List[Expr]
    reindex: Callable

    def make_indexer(self):
        base_indexer = self.data.make_indexer()

        def indexer(idx):
            return base_indexer(self.reindex(idx))

        return indexer

    @staticmethod
    def handle_negative_index(idx, size):
        idx = sympy.expand(idx)
        size = sympy.expand(size)
        sizevars = V.graph.sizevars
        if sizevars.size_hint(idx) < 0:
            sizevars.guard_lt(idx, 0)
            idx = idx + size
        return idx

    def reindex_str(self):
        index_old = [sympy_symbol(f"i{n}") for n in range(len(self.size))]
        index_new = list(self.reindex(index_old))
        return f"lambda {', '.join(map(str, index_old))}: {index_new}"

    def __str__(self):
        return self.str_helper(
            [self.data, f"size={self.size}", f"reindex={self.reindex_str()}"]
        )

    __repr__ = __str__

    @classmethod
    def create(cls, x, new_size):
        assert isinstance(new_size, (tuple, list))
        old_size, new_size = cls.resolve_negative_size(x.get_size(), new_size)

        # Skip pointless views
        if V.graph.sizevars.maybe_guard_list_equals(old_size, new_size):
            return x

        # TODO: a new class for FixedTransferLayout that output layout is constrained by input layout
        if is_contiguous_storage_and_layout(x) and not isinstance(
            x.data, ExternKernelAlloc
        ):
            storage, old_layout = as_contiguous_storage_and_layout(x)
            new_layout = FixedLayout(
                old_layout.device,
                old_layout.dtype,
                new_size,
                FlexibleLayout.contiguous_strides(new_size),
                old_layout.offset,
            )
            return ReinterpretView(storage, new_layout)

        reindex = cls.dynamic_reshape_indexer(old_size, new_size)
        return cls(x, tuple(new_size), reindex)

    @staticmethod
    def resolve_negative_size(old_size, new_size):
        new_size = [V.graph.sizevars.simplify(x) for x in new_size]
        old_size = [V.graph.sizevars.simplify(x) for x in old_size]

        new_size = list(new_size)
        for i in range(len(new_size)):
            if new_size[i] == -1:
                new_size[i] = sympy.Integer(1)
                new_size[i] = CleanDiv(sympy_product(old_size), sympy_product(new_size))
                break

        V.graph.sizevars.guard_equals(sympy_product(old_size), sympy_product(new_size))
        return old_size, new_size

    @classmethod
    def dynamic_reshape_indexer(cls, old_size, new_size):
        try:
            reindex = cls._dynamic_reshape_indexer(old_size, new_size)
        except (AssertionError, IndexError):
            # optimistic algorithm failed, lets do a fallback
            flat = [sympy_product(old_size)]
            reindex1 = cls._dynamic_reshape_indexer(old_size, flat)
            reindex2 = cls._dynamic_reshape_indexer(flat, new_size)
            reindex = fuse_reindexing(reindex1, reindex2)
        return reindex

    @staticmethod
    def _dynamic_reshape_indexer(old_size, new_size):
        """
        Perform a reshape entirely by modifying indexing math
        """
        size_hint = V.graph.sizevars.size_hint
        vars = [sympy_symbol(f"view{i}") for i in range(len(new_size))]

        stack_new = list(zip(vars, new_size))
        stack_old = list(old_size)

        view_expr = []
        while stack_new and stack_old:
            size_old = stack_old.pop()
            var, size_new = stack_new.pop()
            if size_old == 1:
                view_expr.append(sympy.Integer(0))
                stack_new.append((var, size_new))  # re-add
            elif size_new == 1:
                stack_old.append(size_old)  # re-add
            elif size_hint(size_new) == size_hint(size_old):
                view_expr.append(var)
                V.graph.sizevars.guard_equals(size_new, size_old)
            elif size_hint(size_new) < size_hint(size_old):
                while size_hint(size_new) < size_hint(size_old):
                    var2, size_new2 = stack_new.pop()
                    var = var2 * size_new + var
                    size_new = size_new * size_new2
                view_expr.append(var)
                V.graph.sizevars.guard_equals(size_new, size_old)
            elif size_hint(size_new) > size_hint(size_old):
                divisor = sympy.Integer(1)
                modulus = size_old
                view_expr.append(ModularIndexing(var, divisor, modulus))
                divisor = divisor * modulus
                while size_hint(size_new) > size_hint(size_old):
                    modulus = stack_old.pop()
                    view_expr.append(ModularIndexing(var, divisor, modulus))
                    divisor = divisor * modulus
                    size_old = size_old * modulus
                V.graph.sizevars.guard_equals(size_new, size_old)
            else:
                raise AssertionError()

        while stack_old:
            size_old = stack_old.pop()
            V.graph.sizevars.guard_equals(size_old, 1)
            view_expr.append(sympy.Integer(0))

        while stack_new:
            var, size_new = stack_new.pop()
            V.graph.sizevars.guard_equals(size_new, 1)

        view_expr = list(reversed(view_expr))
        assert len(view_expr) == len(old_size)

        def reindex(index):
            assert len(index) == len(vars), (len(index), len(vars))
            replacements = dict(zip(vars, index))
            return tuple(sympy_subs(x, replacements) for x in view_expr)

        return reindex

    def get_size(self):
        return self.size

    def make_loader(self):
        def load(index):
            return inner(self.reindex(index))

        inner = self.data.make_loader()
        return load


@dataclasses.dataclass
class ReinterpretView(BaseView):
    """Pretend our storage has a different layout"""

    layout: "Layout"

    def __post_init__(self):
        if isinstance(self.data, BaseView):
            self.data = self.data.unwrap_view()

    def __str__(self):
        return self.str_helper(
            [
                self.data,
                self.layout,
            ]
        )

    __repr__ = __str__

    def get_name(self):
        return self.data.get_name()

    def get_device(self):
        return self.layout.device

    def get_dtype(self):
        return self.layout.dtype

    def get_size(self):
        return list(self.layout.size)

    def get_stride(self):
        return list(self.layout.stride)

    def make_loader(self):
        def loader(index):
            indexer = self.layout.make_indexer()
            return ops.load(self.get_name(), indexer(index))

        return loader

    def make_indexer(self):
        return self.layout.make_indexer()

    def get_layout(self):
        return self.layout

    def freeze_layout(self):
        pass

    def codegen_reference(self):
        size = V.graph.wrapper_code.codegen_shape_tuple(self.layout.size)
        stride = V.graph.wrapper_code.codegen_shape_tuple(self.layout.stride)
        offset = V.graph.wrapper_code.codegen_sizevar(self.layout.offset)
        namespace = V.graph.wrapper_code.namespace
        if offset != "0":
            return (
                f"{namespace}as_strided({self.get_name()}, {size}, {stride}, {offset})"
            )
        return f"{namespace}as_strided({self.get_name()}, {size}, {stride})"


class SliceView(View):
    @classmethod
    def create(cls, x, dim, start, end, step=1):
        step = sympy.expand(step)
        assert step > 0
        try:
            if start == 0 and end >= 2**63 and step == 1:
                return x
        except TypeError:
            pass

        sizevars = V.graph.sizevars
        new_size = list(x.get_size())

        start = cls.handle_negative_index(start, new_size[dim])
        end = cls.handle_negative_index(end, new_size[dim])

        end = sizevars.guard_min(end, new_size[dim])
        start = sizevars.guard_min(sizevars.guard_min(start, new_size[dim]), end)
        if start == 0 and sizevars.size_hint(end - new_size[dim]) == 0 and step == 1:
            sizevars.guard_equals(end, new_size[dim])
            return x

        new_size[dim] = FloorDiv(end - start + (step - 1), step)

        if is_storage_and_layout(x):
            # Fast path
            storage, old_layout = as_storage_and_layout(x)
            new_stride = list(old_layout.stride)
            new_stride[dim] = new_stride[dim] * step
            new_layout = FixedLayout(
                old_layout.device,
                old_layout.dtype,
                new_size,
                new_stride,
                old_layout.offset + old_layout.stride[dim] * start,
            )
            return ReinterpretView(storage, new_layout)

        def reindex(index):
            assert len(index) == len(new_size), f"wrong ndim {index} {new_size}"
            index = list(index)
            index[dim] = index[dim] * step + start
            return index

        # redirect to a generic view
        return SliceView(x, size=new_size, reindex=reindex)


class BaseConstant(IRNode):
    def get_size(self):
        return ()

    def get_dtype(self):
        return self.dtype

    def get_device(self):
        return self.device

    def mark_reuse(self, users):
        pass

    def has_exceeded_max_reads(self):
        return False

    def get_reads(self):
        return ()

    def is_extern(self):
        return False


@dataclasses.dataclass
class Constant(BaseConstant):
    value: Any
    dtype: torch.dtype
    device: torch.device

    def make_loader(self):
        def loader(index):
            return ops.constant(self.value, self.dtype)

        return loader

    def realize(self):
        pass


@dataclasses.dataclass
class IndexingConstant(BaseConstant):
    index: Any
    dtype: torch.dtype
    device: torch.device

    def make_loader(self):
        def loader(index):
            return ops.index_expr(self.index, self.dtype)

        return loader


@dataclasses.dataclass
class Layout(IRNode):
    def __init__(
        self,
        device: torch.device,
        dtype: torch.dtype,
        size: List[Expr],
        stride: List[Expr],
        offset: Expr = Integer(0),
    ):
        assert stride is None or len(size) == len(
            stride
        ), f"size={size}, stride={stride}"
        self.device = device
        self.dtype = dtype
        assert all(isinstance(s, (Expr, int)) for s in size)
        self.size = size
        self._stride = stride
        self.offset = offset

    @property
    def stride(self):
        return self._stride

    def __str__(self):
        offset = ""
        if self.offset != 0:
            offset = f", offset={self.offset}"
        return (
            f"{type(self).__name__}('{self.device.type}', {self.dtype}, "
            f"size={self.size}, stride={self.stride}{offset})"
        )

    __repr__ = __str__

    def is_contiguous(self):
        for left, right, size in zip(
            self.stride, FlexibleLayout.contiguous_strides(self.size), self.size
        ):
            if size != 1 and left != right:
                return False
        return True

    def is_channels_last_contiguous(self):
        ndim = len(self.size)
        if ndim not in [4, 5]:
            return False
        for left, right, size in zip(
            self.stride, make_channels_last_strides_for(self.size), self.size
        ):
            if size != 1 and left != right:
                return False
        return True

    def is_transposed(self):
        for left, right, size in zip(
            self.stride,
            reversed(FlexibleLayout.contiguous_strides(self.size)),
            self.size,
        ):
            if size != 1 and left != right:
                return False
        return True

    def is_stride_ordered(self, order):
        assert len(self.stride) == len(order)
        # reorder the stride given order
        stride_ordered = [None] * len(order)
        for i in range(len(order)):
            stride_ordered[order[i]] = V.graph.sizevars.size_hint(self.stride[i])
        # check if it is in ascending order
        for i in range(len(order) - 1):
            if stride_ordered[i] > stride_ordered[i + 1]:
                return False
        return True

    def is_channels_last_stride_ordered(self):
        # create channels_last order(NCHW, NCDHW, the C is the first order).
        order = [0] + list(reversed(range(1, len(self.stride) - 1)))
        order = [len(order)] + order
        return self.is_stride_ordered(order)

    def as_fixed(self):
        return FixedLayout(
            self.device,
            self.dtype,
            self.size,
            self.stride,
            self.offset,
        )

    def make_indexer(self):
        assert (
            FlexibleLayout.allow_indexing
        ), f"convert {type(self).__name__} to FixedLayout first"
        return self.as_fixed().make_indexer()

    def __eq__(self, other) -> bool:
        return (
            self.device == other.device
            and self.dtype == other.dtype
            and self.size == other.size
            and self.stride == other.stride
            and self.offset == other.offset
        )

    def storage_size(self) -> sympy.Expr:
        return compute_required_storage_length(self.size, self.stride, self.offset)


class FixedLayout(Layout):
    """A Tensor layout we cannot change"""

    def __init__(
        self,
        device: torch.device,
        dtype: torch.dtype,
        size: List[Expr],
        stride: List[Expr] = None,
        offset: Expr = Integer(0),
    ):
        if stride is None:
            stride = FlexibleLayout.contiguous_strides(size)
        super().__init__(
            device,
            dtype,
            size,
            stride,
            offset,
        )

    def make_indexer(self):
        """A closure containing math to read a given element"""

        def indexer(index):
            assert len(index) == len(self.stride) == len(self.size)
            result = self.offset
            for idx, stride, sz in zip(index, self.stride, self.size):
                if sz != 1:
                    result = result + idx * stride
            return result

        return indexer


class FlexibleLayout(Layout):
    """A Tensor layout we are allowed to change"""

    allow_indexing = False

    @staticmethod
    def contiguous_strides(sizes):
        if len(sizes) == 0:
            return []
        reversed_strides = [sympy.Integer(1)]
        for size in reversed(sizes[1:]):
            reversed_strides.append(size * reversed_strides[-1])
        return list(reversed(reversed_strides))

    @staticmethod
    def fill_ordered(sizes, order):
        """
        Create a stride based on the order the dimensions should be filled in.

        In this format, channels last would be:
            [1, 3, 2, 0]
        """
        assert set(range(len(sizes))) == set(order)
        next_stride = sympy.Integer(1)
        strides = [None] * len(order)

        for i in order:
            strides[i] = next_stride
            next_stride = next_stride * sizes[i]
        return strides

    @staticmethod
    def stride_ordered(sizes, order):
        """
        Create a stride based on the sorted order of a permuted range.

        In this format, channels last would be:
            [3, 0, 2, 1]
        """
        assert set(range(len(sizes))) == set(order)
        fill_order = stride_order2fill_order(order)
        return FlexibleLayout.fill_ordered(sizes, fill_order)

    @staticmethod
    def same_ordered(sizes, stride):
        """
        Create a stride that has the same stride order as given stride

        For example, if given stride is [1000, 1, 100, 10],
        the fill order should be [1, 3, 2, 0]
        """
        assert len(sizes) == len(stride)
        stride = [V.graph.sizevars.size_hint(x) for x in stride]
        fill_order = sorted(range(len(stride)), key=stride.__getitem__)
        return FlexibleLayout.fill_ordered(sizes, fill_order)

    def as_stride_order(self, order):
        return FixedLayout(
            self.device,
            self.dtype,
            self.size,
            self.stride_ordered(self.size, order),
            self.offset,
        )

    def as_fill_order(self, order):
        return FixedLayout(
            self.device,
            self.dtype,
            self.size,
            self.fill_ordered(self.size, order),
            self.offset,
        )

    def as_same_order(self, stride):
        return FixedLayout(
            self.device,
            self.dtype,
            self.size,
            self.same_ordered(self.size, stride),
            self.offset,
        )

    def __init__(self, device, dtype, size, stride_order=None):
        if stride_order:
            strides = FlexibleLayout.fill_ordered(size, stride_order)
        else:
            strides = FlexibleLayout.contiguous_strides(size)
        super().__init__(device, dtype, size, strides)


class AliasedLayout(Layout):
    """Shares the same storage as another tensor"""

    def __init__(self, view: "ReinterpretView"):
        layout = view.get_layout()
        super().__init__(
            layout.device,
            layout.dtype,
            layout.size,
            layout.stride,
        )
        self.view = view

    def make_indexer(self):
        return self.as_fixed().make_indexer()

    def maybe_guard_aligned(self):
        offset = self.view.get_layout().offset
        if offset == 0:
            return True
        from .compile_fx import ALIGNMENT

        return V.graph.sizevars.maybe_guard_multiple_of(offset, ALIGNMENT)


class MutationLayout(Layout):
    def __init__(self, target: IRNode):
        super().__init__(
            target.get_device(),
            target.get_dtype(),
            target.get_size(),
            None,  # type: ignore[arg-type]
        )
        self.target = target

    @Layout.stride.getter
    def stride(self):
        return self.real_layout().stride

    def storage_size(self) -> sympy.Expr:
        return self.real_layout().storage_size()

    def real_layout(self):
        def unwrap_views(target):
            if isinstance(target, MutationLayout):
                return unwrap_views(target.target)
            if isinstance(target, BaseView):
                return unwrap_views(target.unwrap_view())
            if isinstance(target, MutableBox):
                return unwrap_views(target.data)
            return target

        return unwrap_views(self.target).layout

    @classmethod
    def realize_into(cls, src, dst):
        dst.realize()
        V.graph.realize_users_of(dst.get_name())

        if isinstance(src, TensorBox):
            src = src.data

        if not isinstance(src, StorageBox) or src.is_user_of(dst.get_name()):
            need_copy = True
        else:
            src.realize()
            need_copy = not isinstance(src.data.layout, FlexibleLayout)

        if need_copy:
            src = Pointwise.create(
                device=src.get_device(),
                dtype=src.get_dtype(),
                inner_fn=src.make_loader(),
                ranges=[
                    V.graph.sizevars.guard_equals(a, b)
                    for a, b in zip(src.get_size(), dst.get_size())
                ],
            ).data
            src.realize()

        assert isinstance(src.data.layout, FlexibleLayout)
        src.data.layout = MutationLayout(dst)
        return src.data

    def as_fixed(self):
        return self

    def make_indexer(self):
        return self.target.make_indexer()


@dataclasses.dataclass
class Buffer(IRNode):
    name: str
    layout: Layout

    def make_indexer(self):
        return self.layout.make_indexer()

    def get_name(self):
        assert self.name
        return self.name

    def get_device(self):
        return self.layout.device

    def get_dtype(self):
        return getattr(self.layout, "dtype", None)

    def get_size(self):
        return list(self.layout.size)

    def get_stride(self):
        return list(self.layout.stride)

    def get_layout(self):
        return self.layout

    def get_storage_numel(self):
        return self.get_numel()

    def is_extern(self):
        return False

    def freeze_layout(self):
        if not isinstance(self.layout, (MultiOutputLayout, AliasedLayout)):
            self.layout = self.layout.as_fixed()

    def freeze_layout_with_stride_order(self, order):
        assert isinstance(self.layout, FlexibleLayout)
        self.layout = self.layout.as_stride_order(order)

    def freeze_layout_with_fill_order(self, order):
        assert isinstance(self.layout, FlexibleLayout)
        self.layout = self.layout.as_fill_order(order)

    def freeze_layout_with_same_order(self, stride):
        assert isinstance(self.layout, FlexibleLayout)
        self.layout = self.layout.as_same_order(stride)

    def make_loader(self):
        def loader(index):
            indexer = self.layout.make_indexer()
            return ops.load(self.name, indexer(index))

        return loader

    def is_no_op(self):
        return False

    def codegen_reference(self):
        return self.get_name()

    def decide_layout(self):
        pass

    def get_alias_names(self):
        if isinstance(self.layout, AliasedLayout):
            return [self.layout.view.get_name()]
        return ()

    def get_mutation_names(self):
        if isinstance(self.layout, MutationLayout):
            return [self.layout.target.get_name()]
        return ()

    @cache_on_self
    def get_read_writes(self):
        with patch.object(FlexibleLayout, "allow_indexing", True):
            return extract_read_writes(
                self.make_loader(),
                self.get_size(),
            )

    def get_reads(self):
        return self.get_read_writes().reads

    def realize(self):
        pass


class BufferList(IRNode):
    def __init__(self, data):
        super().__init__()
        self.name = V.graph.register_buffer(self)
        self.buffers = [
            ListElemBuffer(layout, self, i) for i, layout in enumerate(data.layouts)
        ]
        names = [t.name for t in self.buffers]
        self.list_name = V.graph.register_list(names)
        self.data = data

    def __getitem__(self, ind):
        return TensorBox.create(self.buffers[ind])

    def make_indexer(self, ind):
        return self.data.layouts[ind].make_indexer()

    def get_name(self):
        return self.name

    # TODO mlazos: Ensure each Bufferlist has uniform dtype and device
    def get_device(self, ind=0):
        return self.data.layouts[ind].device

    # TODO mlazos: Ensure each Bufferlist has uniform dtype and device
    def get_dtype(self, ind=0):
        return getattr(self.data.layouts[ind], "dtype", None)

    def get_size(self, ind):
        return list(self.data.layouts[ind].size)

    def get_stride(self, ind):
        return list(self.data.layouts[ind].stride)

    def get_layout(self, ind):
        return self.data.layouts[ind]

    def get_layouts(self):
        return self.data.layouts

    def get_storage_numel(self):
        return self.get_numel()

    def is_extern(self):
        return False

    def freeze_layout(self):
        if not isinstance(self.layout, (MultiOutputLayout, AliasedLayout)):
            self.layout = self.layout.as_fixed()

    def freeze_layout_with_stride_order(self, order):
        assert isinstance(self.layout, FlexibleLayout)
        self.layout = self.layout.as_stride_order(order)

    def freeze_layout_with_fill_order(self, order):
        assert isinstance(self.layout, FlexibleLayout)
        self.layout = self.layout.as_fill_order(order)

    def freeze_layout_with_same_order(self, stride):
        assert isinstance(self.layout, FlexibleLayout)
        self.layout = self.layout.as_same_order(stride)

    def make_loader(self):
        def fn():
            load = self.data.make_loader()
            return load()

        return fn

    def get_store_function(self):
        def fn(result):
            ops.store(self.list_name, None, result)

        return fn

    def is_no_op(self):
        return False

    def codegen_reference(self):
        return self.get_name()

    def decide_layout(self):
        pass

    def get_alias_names(self):
        return ()

    def get_mutation_names(self):
        return ()

    def get_read_writes(self):
        return self.normalized_read_writes()

    @cache_on_self
    def normalized_read_writes(self):
        class RecordListLoadStores(V.MockHandler):
            def __init__(self):
                super().__init__()
                self._reads: Set[dependencies.Dep] = set()
                self._writes: Set[dependencies.Dep] = set()

            def load(self, name: str, index: sympy.Expr) -> str:
                for name in V.graph.lists[name]:
                    buffer = V.graph.get_buffer(name)
                    (
                        _,
                        index,
                        _,
                    ) = dependencies.index_vars_squeeze(buffer.layout.size)
                    indexer = buffer.layout.make_indexer()
                    self._reads.add(
                        dependencies.MemoryDep(
                            name, indexer(*index), tuple(buffer.layout.size)
                        )
                    )

            def store(self, name: str, index: sympy.Expr, value: str) -> None:
                for name in V.graph.lists[name]:
                    buffer = V.graph.get_buffer(name)
                    (
                        _,
                        index,
                        _,
                    ) = dependencies.index_vars_squeeze(buffer.layout.size)
                    indexer = buffer.layout.make_indexer()
                    self._writes.add(
                        dependencies.MemoryDep(
                            name, indexer(*index), tuple(buffer.layout.size)
                        )
                    )

        list_load_extractor = RecordListLoadStores()
        with V.set_ops_handler(list_load_extractor):
            self.get_store_function()(self.make_loader()())

        return dependencies.ReadWrites(
            list_load_extractor._reads, list_load_extractor._writes, set()
        )

    def get_reads(self):
        return self.get_read_writes().reads

    def realize(self):
        pass

    def _index(self, ind):
        return self.data._index(ind)

    def body(self, indices):
        self.data.body(indices)


class ListElemBuffer(Buffer):
    def codegen(self, wrapper):
        wrapper.writeline(f"{self.get_name()} = {self.input.get_name()}_{self.index}")

    def __init__(self, layout, parent_list, index: int):
        super().__init__(None, layout)
        self.parent_list = parent_list
        self.name = V.graph.register_buffer(self)
        self.index = index

    def should_allocate(self):
        return False

    def simplify_and_reorder(self):
        return (
            (
                self.get_size(),
                (),
            ),
            None,
        )

    def get_read_writes(self):
        return self.normalized_read_writes()

    def get_reduction_type(self):
        return None

    @cache_on_self
    def normalized_read_writes(self):
        name = self.get_name()
        indexer = self.layout.make_indexer()

        def dummy(index, rindex):
            assert len(rindex) == 0
            return ops.store(name, indexer(index), "fake")

        deps = dependencies.extract_read_writes(
            dummy, self.get_size(), (), normalize=True
        )
        deps.reads = {dependencies.StarDep(self.parent_list.get_name())}
        return deps

    @staticmethod
    def is_valid_list(buffers):
        for ind, buffer in enumerate(buffers):
            if buffer.parent_list is not buffers[0].parent_list or ind != buffer.index:
                return False


class InputBuffer(Buffer):
    pass


class ConstantBuffer(InputBuffer):
    override_device = None

    def make_loader(self):
        def loader(index):
            indexer = self.layout.make_indexer()
            return ops.load(
                V.graph.constant_name(self.name, self.override_device), indexer(index)
            )

        return loader

    def constant_to_device(self, device):
        return ConstantBuffer(V.graph.constant_name(self.name, device), self.layout)


class RandSeedBuffer(ConstantBuffer):
    def codegen_reference(self):
        # Clone makes sure if we pass this from forwards to backwards
        # the value does not get clobbered by the time backwards is run.
        return self.get_name() + ".clone()"


class NoneAsConstantBuffer(IRNode):
    def codegen_reference(self):
        return V.graph.wrapper_code.none_str


class ShapeAsConstantBuffer(IRNode):
    def __init__(self, shape):
        super().__init__()
        self.shape = shape

    def codegen_reference(self):
        from torch._inductor.codegen.wrapper import pexpr

        expr = pexpr(V.graph.sizevars.simplify(self.shape))
        if V.graph.cpp_wrapper:
            # wrap scalar to 0-d tensor for cpp wrapper
            return f"torch::tensor({expr})"
        else:
            return expr


@dataclasses.dataclass
class ComputedBuffer(Buffer):
    data: Loops

    @cache_on_self
    def get_read_writes(self):
        with patch.object(FlexibleLayout, "allow_indexing", True):
            if self.data.get_reduction_type():
                return extract_read_writes(
                    self.get_store_function(),
                    self.data.get_size(),
                    self.data.get_reduction_size(),
                )
            else:
                return extract_read_writes(
                    self.get_store_function(),
                    self.data.get_size(),
                )

    def get_store_function(self):
        indexer = self.layout.as_fixed().make_indexer()
        if self.data.get_reduction_type():
            return partial(self.data.store_reduction, self.name, indexer)
        else:
            return partial(self.data.store_output, self.name, indexer)

    def get_fill_order(self):
        """
        If our layout is still flexible, try to determine the stride order based on stride orders of reads.

        TODO(jansel): A better algorithm here would look at downstream consumers of this
                      value and try to do global graph-level layout optimization.
                      This is also something just begging to be autotuned.
        """
        if isinstance(self.layout, FlexibleLayout):
            _, (index_vars, reduction_vars), _ = dependencies.index_vars_squeeze(
                self.data.get_size(), self.data.get_reduction_size()
            )
            reads = self.get_read_writes().reads
            reads_bufs = [
                V.graph.name_to_buffer[r.name]
                if r.name in V.graph.name_to_buffer.keys()
                else None
                for r in reads
            ]
            # only consider reads to buffer of same size
            reads = [
                sympy_subs(
                    r.index, {v: sympy.Integer(0) for v in reduction_vars if v != 0}
                )
                for r in reads
            ]

            if reads:
                stride_lengths = [
                    V.graph.sizevars.stride_hints(expr, index_vars) for expr in reads
                ]
                from .scheduler import pick_loop_order

                return pick_loop_order(stride_lengths, self.get_size())

        return None

    def decide_layout(self):
        if isinstance(self.layout, FlexibleLayout):
            order = self.get_fill_order()
            if order:
                self.freeze_layout_with_fill_order(order)
            else:
                self.freeze_layout()

    def simplify_and_reorder(self):
        """
        This is a main place where we do loop transformations in a
        backend-agnostic way.

        Here we:
            1) Remove any 1 dimensions
            2) Fuse contiguous dimensions together
            3) Reorder dimensions based on stride orders
        """
        _, args, var_ranges = dependencies.index_vars_squeeze(
            self.data.get_size(), self.data.get_reduction_size(), prefix="q"
        )
        with patch.object(ConstantBuffer, "override_device", self.get_device()):
            body = LoopBody(
                self.get_store_function(),
                (args if self.get_reduction_type() else args[:1]),
                var_ranges,
            )
        index_formulas = [*body.indexing_exprs.values()]
        reads_bufs = [
            V.graph.name_to_buffer[reads_name]
            if reads_name in V.graph.name_to_buffer.keys()
            else None
            for reads_name in body.reads_name2expr.keys()
        ]
        memory_addrs = [
            *body.reads_name2expr.values(),
            *body.writes_name2expr.values(),
        ]
        index_vars = []
        reduce_vars = []
        index_size = []
        reduce_size = []
        for v, s in var_ranges.items():
            if v in args[0]:
                assert not reduce_vars
                index_vars.append(v)
                index_size.append(s)
            else:
                assert v in args[1]
                reduce_vars.append(v)
                reduce_size.append(s)

        # the reordering_reindex in reads' simplify_reorder_and_tile
        reordering_reindex = [same_reorder(range(len(index_vars)))] * len(memory_addrs)
        for i, reads_buf in enumerate(reads_bufs):
            if isinstance(reads_buf, ComputedBuffer) and hasattr(
                reads_buf, "iter_reordering_reindex"
            ):
                reordering_reindex[i] = reads_buf.iter_reordering_reindex

        def simplify_and_reorder(x_vars, support_vars, sizes, reordering_reindex=None):
            sizes, reindex0, reindex1 = self._apply_loop_reordering(
                x_vars, support_vars, sizes, memory_addrs, reordering_reindex
            )
            # for NHWC: reindex0([0,1,2,3]) = [0,2,3,1], reindex1([0,1,2,3]) = [0,3,2,1]
            x_vars = reindex0(x_vars)
            sizes, reindex2, prune = V.graph.sizevars._simplify_loops(
                x_vars,
                sizes,
                index_prevent_reordering(index_formulas, x_vars, sizes),
            )
            x_vars = prune(x_vars)
            # sizes, reindex1, prune = _simplify_loops(x_vars, sizes, index_formulas)
            # x_vars = prune(x_vars)
            # sizes, reindex2 = self._apply_loop_reordering(x_vars, sizes, memory_addrs)
            reindex = fuse_reindexing(reindex1, reindex2)
            return sizes, reindex, reindex1

        support_vars = index_vars + reduce_vars
        iter_ranges, iter_reindex, iter_reordering_reindex = simplify_and_reorder(
            index_vars, support_vars, index_size, reordering_reindex
        )
        reduce_ranges, reduce_reindex, _ = simplify_and_reorder(
            reduce_vars, support_vars, reduce_size
        )

        # remember the reordering if not have loop collapse.
        if len(iter_ranges) == len(index_vars):
            self.iter_reordering_reindex = iter_reordering_reindex
        # retrace the loop body with simplification and reordering applied
        (iter_vars, reduce_vars), var_ranges = dependencies.index_vars_no_squeeze(
            iter_ranges, reduce_ranges, prefix="z"
        )
        body = LoopBody(
            body, [iter_reindex(iter_vars), reduce_reindex(reduce_vars)], var_ranges
        )
        return (iter_ranges, reduce_ranges), body

    @staticmethod
    def _apply_loop_reordering(
        index_vars,
        support_vars,
        sizes,
        memory_addrs,
        reordering_reindex=None,
        priority_idx=None,
    ):
        """
        Shuffle the order of loops around to hopefully improve performance.
        """
        from .scheduler import pick_loop_order

        if priority_idx is None:
            priority_idx = []

        try:
            strides = [
                V.graph.sizevars.stride_hints(expr, index_vars, support_vars)
                for expr in memory_addrs
            ]
            assert len(strides) == len(memory_addrs) and len(strides[0]) == len(
                index_vars
            )
            # consider both layout(strides) and reordering(reordering_reindex)
            if reordering_reindex is not None:
                for i in range(len(memory_addrs)):
                    try:
                        strides[i] = reordering_reindex[i](strides[i])
                    # if len(order) != len(strides), do not reorder
                    except AssertionError:
                        pass
            order = list(reversed(pick_loop_order(strides, sizes, priority_idx)))
        except Exception:
            if config.debug:
                log.warning(
                    "Did not simplify complex index:\n%s\n%s",
                    dict(zip(index_vars, sizes)),
                    memory_addrs,
                )
            order = list(range(len(sizes)))
        sizes = [sizes[i] for i in order]
        return sizes, same_reorder(order), inverse_reorder(order)

    def get_reduction_size(self):
        return self.data.get_reduction_size()

    def get_reduction_type(self):
        return self.data.get_reduction_type()

    def is_no_op(self):
        return self.data.is_zero_elements()

    def should_allocate(self):
        return True

    def constant_to_device(self, device):
        """Move this to a given device. Requires that all reads are to constants."""
        return self.data.constant_to_device(device)


class TemplateBuffer(Buffer):
    """
    Represents a Triton (in the future other type) of template operator
    that we can fuse an epilogue onto.
    """

    def __init__(self, layout, inputs, make_kernel_render):
        super().__init__(name=None, layout=layout)
        self.inputs = InputsKernel.unwrap_storage(inputs)
        self.make_kernel_render = make_kernel_render
        self.name = V.graph.register_buffer(self)

    def get_read_writes(self):
        return self.normalized_read_writes()

    @cache_on_self
    def normalized_read_writes(self):
        name = self.get_name()
        indexer = self.layout.make_indexer()

        def dummy(index, rindex):
            assert len(rindex) == 0
            return ops.store(name, indexer(index), "fake")

        deps = dependencies.extract_read_writes(
            dummy, self.get_size(), (), normalize=True
        )
        deps.reads = {dependencies.StarDep(x.get_name()) for x in self.inputs}
        return deps

    def get_reduction_size(self):
        return 1

    def get_reduction_type(self):
        return None

    def is_no_op(self):
        return False

    def should_allocate(self):
        return True

    def simplify_and_reorder(self):
        return (
            (
                self.get_size(),
                (),
            ),
            None,
        )


@dataclasses.dataclass
class InputsKernel(Buffer):
    inputs: List[Buffer]

    def get_read_writes(self):
        return dependencies.ReadWrites(
            {dependencies.StarDep(x.get_name()) for x in self.inputs},
            {dependencies.StarDep(self.get_name())},
            set(),
            [],
            None,
        )

    @staticmethod
    def unwrap_storage(inputs):
        inputs_new = []
        for x in inputs:
            if isinstance(x, TensorBox):
                x = x.data
            if isinstance(x, StorageBox):
                x = x.data
            if isinstance(x, BaseView) and not isinstance(x, ReinterpretView):
                x = ExternKernel.realize_input(x)
            assert isinstance(x, (Buffer, ReinterpretView)), x
            inputs_new.append(x)
        return inputs_new

    def is_extern(self):
        return True


class NopKernel(InputsKernel):
    def is_no_op(self):
        return True


class ConcatKernel(NopKernel):
    """
    There isn't actually a real kernel for concat, we just change the
    storage for the upstream data.
    """

    @classmethod
    def create(cls, inputs, dim):
        device = inputs[0].get_device()
        dtype = inputs[0].get_dtype()
        new_size = list(inputs[0].get_size())
        offsets_start = [0]
        offsets_end = [new_size[dim]]
        assert 0 <= dim < len(new_size)
        for i in range(1, len(inputs)):
            input_size = inputs[i].get_size()
            offsets_start.append(new_size[dim])
            assert len(input_size) == len(new_size)
            assert inputs[i].get_dtype() == dtype
            assert inputs[i].get_device() == device
            for j in range(len(new_size)):
                if j == dim:
                    new_size[j] = new_size[j] + input_size[j]
                else:
                    new_size[j] = V.graph.sizevars.guard_equals(
                        new_size[j], input_size[j]
                    )
            offsets_end.append(new_size[dim])

        output_stride = FlexibleLayout.contiguous_strides(new_size)
        # If any of the inputs is in CL format, use CL format for the output
        for i in range(len(inputs)):
            x = inputs[i]
            if is_storage_and_layout(x):
                layout = x.get_layout()
                if (
                    isinstance(layout, FixedLayout)
                    and layout.is_channels_last_contiguous()
                ):
                    # use CL stride for the output
                    output_stride = make_channels_last_strides_for(new_size)
                    break

        kernel = ConcatKernel(
            name=None,
            layout=FixedLayout(
                device=device,
                dtype=dtype,
                size=new_size,
                stride=output_stride,
            ),
            inputs=[],
        )
        kernel = StorageBox(kernel)
        for i in range(len(inputs)):
            kernel.data.inputs.append(
                cls.realize_into(
                    inputs[i],
                    SliceView.create(kernel, dim, offsets_start[i], offsets_end[i]),
                )
            )
        kernel.data.name = V.graph.register_buffer(kernel.data)
        kernel.data.inputs = cls.unwrap_storage(kernel.data.inputs)

        return kernel

    @classmethod
    def realize_into(cls, src, dst):
        # Attempt to turn this into a ReinterpretView rather than assert.
        # This has concessions around layout, as as_storage_and_layout
        # can cause us to go from flexible to fixed layout.
        if not isinstance(dst, ReinterpretView):
            if is_storage_and_layout(dst):
                storage, layout = as_storage_and_layout(dst)
                dst = ReinterpretView(storage, layout)
        assert isinstance(dst, ReinterpretView), dst
        if isinstance(src, TensorBox):
            # unwrap a TensorBox
            return cls.realize_into(src.data, dst)
        if isinstance(src, StorageBox):
            src.realize()
            # ExternKernelAlloc has specific requirements for output layout, should create a copy
            if isinstance(src.data.layout, FlexibleLayout) and not isinstance(
                src.data, ExternKernelAlloc
            ):
                src.data.layout = AliasedLayout(dst)
                return src.data
        # introduce a copy
        pw = Pointwise.create(
            device=src.get_device(),
            dtype=src.get_dtype(),
            inner_fn=src.make_loader(),
            ranges=[
                V.graph.sizevars.guard_equals(a, b)
                for a, b in zip(src.get_size(), dst.get_size())
            ],
        )
        return cls.realize_into(pw, dst)

    def should_allocate(self):
        return True


@dataclasses.dataclass
class ExternKernel(InputsKernel):
    constant_args: Tuple[Any, ...] = ()
    kwargs: Dict[str, Any] = dataclasses.field(default_factory=dict)
    output_view: Optional[ReinterpretView] = None

    def decide_layout(self):
        if isinstance(self.layout, FlexibleLayout):
            self.apply_constraint()
            self.freeze_layout()

    def codegen(self, wrapper):
        raise NotImplementedError()

    @staticmethod
    def copy_input(x):
        pw = Pointwise.create(
            device=x.get_device(),
            dtype=x.get_dtype(),
            inner_fn=x.make_loader(),
            ranges=x.get_size(),
        )
        pw.realize()
        return pw

    @classmethod
    def process_kernel(cls, kernel, *args, **kwargs):
        binded_args = signature(kernel).bind(*args, **kwargs).arguments
        args_flat, args_spec = pytree.tree_flatten(binded_args)

        is_arg_tensor = []
        tensor_args = []
        non_tensor_args = []
        for arg in args_flat:
            is_arg_tensor.append(isinstance(arg, IRNode))
            if is_arg_tensor[-1]:
                tensor_args.append(arg)
            else:
                if isinstance(arg, sympy.Expr):
                    arg = V.graph.sizevars.shape_env.create_symintnode(arg, hint=None)
                non_tensor_args.append(arg)

        def unflatten_args(new_tensor_args, new_non_tensor_args):
            result = []
            it_tensors = iter(new_tensor_args)
            it_non_tensors = iter(new_non_tensor_args)
            for is_tensor in is_arg_tensor:
                if is_tensor:
                    result.append(next(it_tensors))
                else:
                    result.append(next(it_non_tensors))
            result = pytree.tree_unflatten(result, args_spec)
            return result.get("args", []), result.get("kwargs", {})

        tensor_args = [cls.realize_input(x) for x in tensor_args]

        # freeze layout otherwise our output stride calculation might
        # become incorrect
        for x in tensor_args:
            if is_storage_and_layout(x):
                as_storage_and_layout(x, freeze=True)

        # We don't have generic shape formulas, so just burn in the
        # shapes and run an example input.
        # TODO(jansel): replace this with dynamic shape formulas
        example_args = []

        # We need to retain the constant values of fake tensors that we originally
        # propagated the graph with, because for some operators running without a
        # constant would trigger an error / DataDependentException
        for x in tensor_args:
            if x.get_name() in V.graph.constants:
                example_args.append(V.graph.constants[x.get_name()])
            else:
                example_args.append(ir_node_to_tensor(x, guard_shape=True))

        new_args, new_kwargs = unflatten_args(example_args, non_tensor_args)
        example_output = kernel(*new_args, **new_kwargs)

        return example_output, tensor_args, non_tensor_args, unflatten_args

    @classmethod
    def convert_to_reinterpret_view(cls, x):
        """
        In order to pass this to an extern kernel we need a
        ReinterpretView not a View.  This allows us to avoid some
        unneeded copies.
        """
        assert isinstance(x, BaseView)
        if isinstance(x, ReinterpretView):
            return x

        x.unwrap_view().freeze_layout()
        rw = extract_read_writes(x.make_loader(), x.get_size(), normalize=False)
        assert len(rw.reads) == 1

        index = V.graph.sizevars.simplify_with_ranges(
            list(rw.reads)[0].index, rw.var_ranges
        )
        strides = V.graph.sizevars.stride_vars(index, rw.range_vars)
        offset = V.graph.sizevars.offset_var(index, rw.range_vars)
        expected = sympy_dot(rw.range_vars, strides) + offset

        if index != expected:
            log.debug(
                "convert_to_reinterpret_view failed: stride=%s offset=%s index=%s",
                strides,
                offset,
                index,
            )
            raise NotImplementedError()

        return ReinterpretView(
            data=x.data,
            layout=FixedLayout(
                device=x.get_device(),
                dtype=x.get_dtype(),
                size=x.get_size(),
                stride=strides,
                offset=offset,
            ),
        )

    @classmethod
    def realize_input(cls, x):
        if x is None:
            return NoneAsConstantBuffer()
        if isinstance(x, (sympy.Expr, sympy.Rel, int)):
            return ShapeAsConstantBuffer(x)
        if isinstance(x, Constant):
            return V.graph.add_tensor_constant(
                torch.tensor(x.value, dtype=x.get_dtype(), device=x.get_device())
            )
        if isinstance(x, ConstantBuffer):
            return x
        if isinstance(x, TensorBox):
            return cls.realize_input(x.data)
        if isinstance(x, ReinterpretView):
            return x
        if isinstance(x, BaseView):
            x.realize()
            if is_storage_and_layout(x.unwrap_view()) and not isinstance(
                x.unwrap_view().data, ExternKernelAlloc
            ):
                try:
                    return cls.convert_to_reinterpret_view(x)
                except NotImplementedError:
                    pass
        if isinstance(x, StorageBox):
            # TODO(jansel): impose layout preference on realized buffer
            x.realize()
            return x
        return cls.copy_input(x)

    @classmethod
    def require_stride1(cls, x):
        if is_storage_and_layout(x):
            if len(x.get_stride()) == 0:
                return x
            for stride in x.get_stride():
                if stride == 1:
                    return x
        return cls.copy_input(x)

    @classmethod
    def require_stride_order(cls, x, order):
        if x.get_numel() == 0:  # Layout doesn't matter
            return x

        # require x to have the layout as strided_ordered as order
        if is_storage_and_layout(x):
            if isinstance(x.get_layout(), FlexibleLayout):
                # fix flexiblelayout to be FixedLayout with stride_order
                as_storage_and_layout(
                    x, freeze=True, want_contiguous=False, stride_order=order
                )
                return x
            elif isinstance(
                x.get_layout(), FixedLayout
            ) and x.get_layout().is_stride_ordered(order):
                return x
            elif isinstance(x.get_layout(), MutationLayout):
                if isinstance(x.get_layout().real_layout(), FlexibleLayout):
                    raise AssertionError(
                        "the MutationLayout's real layout shouldn't be FlexibleLayout"
                    )
                elif isinstance(
                    x.get_layout().real_layout(), FixedLayout
                ) and x.get_layout().real_layout().is_stride_ordered(order):
                    return x

        # TODO - Storage to InputBuffer
        if isinstance(x, InputBuffer) and x.get_layout().is_stride_ordered(order):
            return x
        x = cls.copy_input(x)
        as_storage_and_layout(x, freeze=True, want_contiguous=False, stride_order=order)
        assert is_stride_order_storage_and_layout(x, order)
        return x

    @classmethod
    def require_contiguous(cls, x):
        return cls.require_stride_order(x, list(reversed(range(len(x.get_size())))))

    def apply_constraint(self):
        pass

    def codegen_const_args(self):
        return map(V.graph.wrapper_code.val_to_str, self.constant_args)

    def codegen_args(self):
        args = [x.codegen_reference() for x in self.inputs]
        args.extend(self.codegen_const_args())
        return args

    def codegen_kwargs(self):
        kwargs = []
        if self.kwargs:
            if V.graph.cpp_wrapper:
                # TODO: use native_functions.yaml as the ground truth
                assert (
                    self.ordered_kwargs_for_cpp_kernel
                ), "ordered_kwargs_for_cpp_kernel has to be provided"
                for arg_name in self.ordered_kwargs_for_cpp_kernel:
                    assert arg_name in self.kwargs, (
                        "arg %s not found in self.kwargs" % arg_name
                    )
                    v = self.kwargs.get(arg_name)
                    kwargs.append(V.graph.wrapper_code.val_to_str(v))
            else:
                kwargs = [
                    f"{k}={V.graph.wrapper_code.val_to_str(v)}"
                    for k, v in self.kwargs.items()
                ]
        return kwargs

    def codegen_size_asserts(self, wrapper):
        if config.size_asserts and not V.graph.cpp_wrapper:
            size = V.graph.wrapper_code.codegen_shape_tuple(self.get_size())
            stride = V.graph.wrapper_code.codegen_shape_tuple(self.get_stride())
            wrapper.writeline(
                f"assert_size_stride({self.get_name()}, {size}, {stride})"
            )

    def get_group_stride(self):
        """
        get output sizes and strides, for template_codegen
        """
        _size = self.get_size()
        _stride = self.get_stride()
        # iter_ranges = _size of output tensor, reduce_range = [] because no reduction
        return [_size, []], _stride

    def canonicalize(self):
        """
        Manually get canonicalization of the output index
        """
        # manually generate index formula for conv
        sizevars = V.graph.sizevars
        sizes = self.get_size()
        strides = self.get_stride()
        strides = [sizevars.size_hint(x) for x in strides]
        index_vars = [sympy_symbol(f"d{i}") for i in range(len(sizes))]
        # reorder index vars according to stride
        index_order = sorted(range(len(strides)), key=strides.__getitem__, reverse=True)
        lookup = {pos: idx for idx, pos in enumerate(index_order)}
        order = [lookup[i] for i in range(len(lookup))]
        index_vars = [index_vars[i] for i in order]
        indexer = self.make_indexer()
        index = indexer(index_vars)

        new_sizes, reindex, prune = V.graph.sizevars._simplify_loops(
            index_vars, sizes, [index]
        )

        # assign new variables each dimension to deal with numbering mismatches
        # d0, d1, d2 could become d0, d2 -- which won't match d0, d1
        _, add_var = var_builder("c")
        replacement = dict(zip(index_vars, reindex([add_var(x) for x in new_sizes])))

        index = sympy_subs(sympy.expand(index), replacement)
        return index, tuple(new_sizes)

    def __str__(self):
        lines = [
            f"{field.name}={getattr(self, field.name)}"
            for field in dataclasses.fields(self)
        ]
        return self.str_helper(lines)


@dataclasses.dataclass
class ExternKernelOut(ExternKernel):
    output_view: Optional[ReinterpretView] = None

    def codegen(self, wrapper):
        args = [*self.codegen_args(), *self.codegen_kwargs()]
        wrapper.generate_extern_kernel_out(
            self.output_view,
            self.codegen_reference(),
            args,
            self.kernel,
        )

    def __init__(
        self,
        layout,
        inputs,
        constant_args=(),
        kwargs=None,
        output_view=None,
        kernel=None,
        cpp_kernel=None,
        ordered_kwargs_for_cpp_kernel=(),
    ):
        super().__init__(
            None, layout, self.unwrap_storage(inputs), constant_args, kwargs or {}
        )
        self.output_view = output_view
        self.name = V.graph.register_buffer(self)
        self.kernel = cpp_kernel if V.graph.cpp_wrapper else kernel
        self.ordered_kwargs_for_cpp_kernel = ordered_kwargs_for_cpp_kernel

    def should_allocate(self):
        return True


class ExternKernelAlloc(ExternKernel):
    def codegen(self, wrapper):
        args = [*self.codegen_args(), *self.codegen_kwargs()]
        V.graph.wrapper_code.generate_extern_kernel_alloc(
            self.get_name(), self.kernel, args
        )
        if isinstance(self.layout, Layout):
            self.codegen_size_asserts(wrapper)

    def __init__(
        self,
        layout,
        inputs,
        constant_args=(),
        kwargs=None,
        kernel=None,
        cpp_kernel=None,
        ordered_kwargs_for_cpp_kernel=(),
    ):
        super().__init__(
            None, layout, self.unwrap_storage(inputs), constant_args, kwargs or {}
        )
        self.name = V.graph.register_buffer(self)
        self.kernel = cpp_kernel if V.graph.cpp_wrapper else kernel
        self.ordered_kwargs_for_cpp_kernel = ordered_kwargs_for_cpp_kernel

    def should_allocate(self):
        return False

    def apply_constraint(self):
        raise NotImplementedError


class InplaceBernoulliFallback(ExternKernel):
    """
    This needs to be a custom class to handle mutation properly
    """

    kernel = "aten.bernoulli_"

    def codegen(self, wrapper):
        (x,) = [t.codegen_reference() for t in self.inputs]
        wrapper.writeline(
            f"{self.kernel}({x}, {', '.join(map(repr, self.constant_args))})"
        )

    def should_allocate(self):
        return False

    def get_mutation_names(self):
        assert isinstance(self.layout, MutationLayout)
        return (self.layout.target.get_name(),)

    def __init__(self, x, *constant_args):
        super().__init__(
            None,
            MutationLayout(x),
            self.unwrap_storage([x]),
            constant_args,
        )
        self.name = V.graph.register_buffer(self)


class ScatterFallback(ExternKernel):
    """
    This needs to be a custom class to handle mutation properly.
    This class handles both aten.scatter_ and aten.scatter_reduce_.
    It also handle the case `src` being a scalar properly.
    """

    def codegen(self, wrapper):
        if self.src_is_tensor:
            (x, index, src) = [t.codegen_reference() for t in self.inputs]
        else:
            (x, index) = [t.codegen_reference() for t in self.inputs]
            src = self.constant_args[1]
        line = f"{self.kernel}({x}, {self.constant_args[0]}, {index}, {src}"
        if self.kernel == "aten.scatter_":
            if self.kwargs["reduce"]:
                line += f", reduce={repr(self.kwargs['reduce'])}"
        else:
            line += ", ".join([""] + self.codegen_kwargs())
        line += ")"
        wrapper.writeline(line)

    def should_allocate(self):
        return False

    def __init__(
        self,
        fn,
        x,
        dim: int,
        index,
        src,
        *,
        reduce: str = None,
        include_self: bool = True,
    ):
        assert fn in {"aten.scatter_", "aten.scatter_reduce_"}
        self.kernel = fn
        self.src_is_tensor = isinstance(src, TensorBox)
        if self.src_is_tensor:
            tensors = [self.realize_input(t) for t in [x, index, src]]
            constant_args = [dim]
        else:
            tensors = [self.realize_input(t) for t in [x, index]]
            constant_args = [dim, src]
        super().__init__(
            None,
            MutationLayout(x),
            self.unwrap_storage(tensors),
            constant_args,
            {"reduce": reduce, "include_self": include_self},
        )
        self.name = V.graph.register_buffer(self)


class IndexPutFallback(ExternKernel):
    """
    This needs to be a custom class to handle mutation and indices properly
    """

    def codegen(self, wrapper):
        (x, values, *valid_indices) = [t.codegen_reference() for t in self.inputs]
        indices = []
        iter_valid_indices = iter(valid_indices)
        for i, _ in enumerate(self.indices):
            if self.indices[i] is not None:
                indices.append(next(iter_valid_indices))
            else:
                indices.append(V.graph.wrapper_code.none_str)

        indices = f"{V.graph.wrapper_code.open_bracket}{', '.join(indices)}{V.graph.wrapper_code.closed_bracket}"
        args = [x, indices, values, *self.codegen_const_args()]
        wrapper.writeline(wrapper.wrap_kernel_call(self.kernel, args))

    def should_allocate(self):
        return False

    def __init__(self, x, indices, values, accumulate):
        self.indices = indices
        valid_indices = [i for i in indices if i is not None]
        tensors = [self.realize_input(x) for x in [x, values, *valid_indices]]
        super().__init__(
            None,
            MutationLayout(x),
            self.unwrap_storage(tensors),
            [accumulate],
        )
        self.name = V.graph.register_buffer(self)
        self.kernel = "at::index_put_" if V.graph.cpp_wrapper else "aten.index_put_"


class DeviceCopy(ExternKernelOut):
    @classmethod
    def create(cls, x, device):
        if not x.is_extern() and all(
            (r.name in V.graph.constants and hasattr(r, "index")) for r in x.get_reads()
        ):
            return x.constant_to_device(device)

        V.graph.device_types.add(device.type)
        V.graph.add_device_idx(device.index)
        V.graph.device_types.add(x.get_device().type)
        V.graph.add_device_idx(x.get_device().index)

        developer_warning("DeviceCopy in input program")
        return DeviceCopy(
            FlexibleLayout(
                device=device,
                dtype=x.get_dtype(),
                size=x.get_size(),
            ),
            [cls.realize_input(x)],
        )

    def codegen(self, wrapper):
        args = self.codegen_args()
        assert len(args) == 1
        if self.output_view:
            wrapper.writeline(
                f"{self.output_view.codegen_reference()}.copy_({args[0]})"
            )
        else:
            wrapper.writeline(f"{self.codegen_reference()}.copy_({args[0]})")


class DynamicScalar(IRNode):
    """
    The result of a call to aten._local_scalar_dense.

    This is not yet implemented.  The one model (so far) that calls this
    (fastNLP_Bert) does not actually use the result.  So we expect this
    node to get dead code eliminated.
    """

    def get_reads(self):
        return ()


@dataclasses.dataclass
class FallbackKernel(ExternKernelAlloc):
    def __init__(
        self,
        layout,
        kernel,
        tensor_args,
        nontensor_args,
        unflatten_args,
        kwargs=None,
    ):
        super().__init__(
            layout,
            tuple(tensor_args),
            tuple(nontensor_args),
        )
        if getattr(torch.ops.aten, kernel.__name__, None) is kernel:
            self.kernel = f"aten.{kernel.__name__}"
        else:
            self.kernel = (
                f"{kernel.__module__.replace('._ops.', '.ops.')}.{kernel.__name__}"
            )
        self.unflatten_args = unflatten_args
        self.kwargs = {} if kwargs is None else kwargs
        V.graph.warn_fallback(self.kernel)

    def codegen_args(self):
        @dataclasses.dataclass
        class Shim:
            ref: Any

            def __repr__(self):
                return self.ref

        def gen_kwarg(k, v):
            return f"{k}={repr(v)}"

        tensor_args = [Shim(x.codegen_reference()) for x in self.inputs]
        constant_args = [Shim(repr(x)) for x in self.constant_args]
        args, kwargs = self.unflatten_args(tensor_args, constant_args)
        return list(map(repr, args)) + [gen_kwarg(k, v) for k, v in kwargs.items()]

    @classmethod
    def create(cls, kernel, *args, **kwargs):
        fake_incorrect_kernels = (
            aten._fft_r2c.default,
            aten._fft_r2c.out,
            aten._fft_c2r.default,
            aten._fft_c2c.default,
            aten._fft_c2c.out,
            aten._linalg_svd.default,
            aten._linalg_svd.U,
            aten._fused_moving_avg_obs_fq_helper_functional,
        )
        context = (
            V.graph.fake_mode if kernel not in fake_incorrect_kernels else nullcontext()
        )
        with context:
            (
                example_output,
                tensor_args,
                non_tensor_args,
                unflatten_args,
            ) = cls.process_kernel(kernel, *args, **kwargs)

        assert tensor_args or isinstance(
            example_output, torch.Tensor
        ), "Not sure where to find device info"
        packed = FallbackKernel(
            MultiOutputLayout(
                tensor_args[0].get_device() if tensor_args else example_output.device
            ),
            kernel,
            tensor_args,
            non_tensor_args,
            unflatten_args,
        )

        def generate_output(output, index=""):
            if isinstance(output, (list, tuple)):
                return type(output)(
                    generate_output(output[i], f"{index}[{i}]")
                    for i in range(len(output))
                )
            elif isinstance(output, torch.Tensor):
                return MultiOutput(
                    FixedLayout(
                        output.device,
                        output.dtype,
                        convert_shape_to_inductor(output.size()),
                        convert_shape_to_inductor(output.stride()),
                    ),
                    packed,
                    index,
                )
            elif isinstance(output, int):
                return output
            else:
                assert output is None, "FallbackKernel output type is not supported"
                return None

        return generate_output(example_output)

    def apply_constraint(self):
        return super().apply_constraint()


@dataclasses.dataclass
class MultiOutputLayout(IRNode):
    device: torch.device


class MultiOutput(ExternKernel):
    def codegen(self, wrapper):
        wrapper.writeline(
            f"{self.get_name()} = {self.inputs[0].get_name()}{self.index}"
        )
        self.codegen_size_asserts(wrapper)

    def __init__(self, layout, input, index: str):
        super().__init__(None, layout, [input], ())
        self.name = V.graph.register_buffer(self)
        self.index = index

    def should_allocate(self):
        return False


def _prepare_convolution_fusion_create(
    cls,
    x: "TensorBox",
    weight: "TensorBox",
    bias: "TensorBox",
    padding_: List[int],
    stride_: List[int],
    dilation_: List[int],
    groups: int,
    transposed: bool = False,
    output_padding_: List[int] = None,
):
    """
    This function is a helper function to prepare inputs, layout and constant args
    for convolution post-op fusion's create function, including deciding the output
    layout (channels first or channels last), realizing inputs and make them etc. The
    function only supports the CPU device since conv post-op fusion kernel is only
    supported on CPU right now.
    """

    # Port from aten/src/ATen/native/ConvUtils.h: _conv_input_size
    def _conv_input_size(
        output_size, weight_size, padding, output_padding, stride, dilation, groups
    ):
        assert len(output_size) == len(weight_size), "Expect input dim == weight dim"
        dim = len(output_size)
        assert dim > 2, "Expect input dim > 2"

        BATCH_DIM = 0
        WEIGHT_INPUT_CHANNELS_DIM = 1
        input_size = []
        input_size.append(output_size[BATCH_DIM])
        input_size.append(weight_size[WEIGHT_INPUT_CHANNELS_DIM] * groups)
        for d in range(2, dim):
            kernel = (weight_size[d] - 1) * dilation[d - 2] + 1
            input_size_d = (
                (output_size[d] - 1) * stride[d - 2]
                - (padding[d - 2] * 2)
                + kernel
                + output_padding[d - 2]
            )
            input_size.append(input_size_d)
        return list(map(int, input_size))

    # The size of prepacked_weight is the prepacked weight size of deconv:
    #   Groups > 1:  [g*o, i/g, ...]
    #   Groups == 1: [o, i, ...]
    # Returns original weight size in [i, o, ...]
    def _original_deconv_weight_size(
        prepacked_weight,
        groups,
    ):
        prepacked_weight_size = prepacked_weight.size()
        dim = len(prepacked_weight_size)
        assert dim > 2, "Expect weight dim > 2"
        if groups > 1:
            weight_size = []
            weight_size.append(prepacked_weight_size[1] * groups)
            weight_size.append(prepacked_weight_size[0] / groups)
            for d in range(2, dim):
                weight_size.append(prepacked_weight_size[d])
        else:
            weight_size = prepacked_weight.transpose(0, 1).size()
        return weight_size

    stride = tuple(stride_)
    padding = tuple(padding_)
    dilation = tuple(dilation_)
    assert isinstance(groups, int)
    output_padding = tuple(output_padding_) if output_padding_ else (0, 0)
    x.realize()
    weight.realize()
    with V.graph.fake_mode:
        x_fake = ir_node_to_tensor(x, guard_shape=True)
        weight_fake = ir_node_to_tensor(weight, guard_shape=True)
        if transposed:
            # When transposed, the size of the prepacked oneDNN weight is different
            # from the PyTorch weight. We're not able to run aten conv with such
            # size. We infer the output size from the input params here:
            weight_size = _original_deconv_weight_size(weight_fake, groups)
            input_size = x_fake.size()
            output_size = _conv_input_size(
                input_size,
                weight_size,
                padding,
                output_padding,
                stride,
                dilation,
                groups,
            )
        else:
            bias_fake = (
                ir_node_to_tensor(bias, guard_shape=True) if bias is not None else bias
            )
            output = torch.ops.aten.convolution(
                x_fake,
                weight_fake,
                bias_fake,
                stride,
                padding,
                dilation,
                transposed,
                output_padding,
                groups,
            )
            output_size = output.size()

        req_stride_order = [0] + list(reversed(range(1, len(stride) + 1)))
        req_stride_order = [len(req_stride_order)] + req_stride_order
        output_stride = make_channels_last_strides_for(output_size)

    x = cls.require_stride_order(x, req_stride_order)
    assert x.get_device().type == "cpu" and weight.get_device().type == "cpu"
    inputs = [x, weight]

    kernel_layout = FixedLayout(
        x.get_device(),
        x.get_dtype(),
        convert_shape_to_inductor(output_size),
        convert_shape_to_inductor(output_stride),
    )
    constant_args = [padding, stride, dilation, groups]
    if transposed:
        constant_args.insert(1, output_padding)

    if bias is not None:
        inputs.append(bias)
    else:
        constant_args.insert(0, bias)
    return inputs, constant_args, kernel_layout, req_stride_order


class ConvolutionUnary(ExternKernelAlloc):
    kernel = "torch.ops.mkldnn._convolution_pointwise"

    def __init__(
        self,
        layout,
        inputs,
        constant_args=(),
        kernel="torch.ops.mkldnn._convolution_pointwise",
    ):
        super().__init__(layout, inputs, constant_args)
        self.kernel = kernel

    def codegen(self, wrapper):
        wrapper.writeline(
            f"{self.get_name()} = {self.kernel}({', '.join(self.codegen_args())})"
        )
        if isinstance(self.layout, Layout):
            self.codegen_size_asserts(wrapper)

    @classmethod
    def create(
        cls,
        x: "TensorBox",
        weight: "TensorBox",
        bias: "TensorBox",
        padding_: List[int],
        stride_: List[int],
        dilation_: List[int],
        groups: int,
        attr,
        scalars,
        algorithm,
    ):
        kernel = "torch.ops.mkldnn._convolution_pointwise"
        (inputs, constant_args, kernel_layout, _) = _prepare_convolution_fusion_create(
            cls, x, weight, bias, padding_, stride_, dilation_, groups
        )
        constant_args = constant_args + [attr, scalars, algorithm]
        return ConvolutionUnary(
            layout=kernel_layout,
            inputs=inputs,
            constant_args=constant_args,
            kernel=kernel,
        )


class ConvolutionBinary(ExternKernelAlloc):
    kernel = "torch.ops.mkldnn._convolution_pointwise.binary"

    def __init__(
        self,
        layout,
        inputs,
        constant_args=(),
        kernel="torch.ops.mkldnn._convolution_pointwise.binary",
    ):
        super().__init__(layout, inputs, constant_args)
        self.kernel = kernel

    def codegen(self, wrapper):
        wrapper.writeline(
            f"{self.get_name()} = {self.kernel}({', '.join(self.codegen_args())})"
        )
        if isinstance(self.layout, Layout):
            self.codegen_size_asserts(wrapper)

    @classmethod
    def create(
        cls,
        x: "TensorBox",
        other: "TensorBox",
        weight: "TensorBox",
        bias: "TensorBox",
        padding_: List[int],
        stride_: List[int],
        dilation_: List[int],
        groups: int,
        binary_attr: str,
        binary_alpha: Optional[float],
        unary_attr: Optional[str],
        unary_scalars: Optional[List],
        unary_algorithm: Optional[str],
    ):
        kernel = "torch.ops.mkldnn._convolution_pointwise.binary"
        (
            inputs,
            constant_args,
            kernel_layout,
            req_stride_order,
        ) = _prepare_convolution_fusion_create(
            cls, x, weight, bias, padding_, stride_, dilation_, groups
        )
        other = cls.require_stride_order(other, req_stride_order)
        inputs.insert(1, other)
        constant_args = constant_args + [
            binary_attr,
            binary_alpha,
            unary_attr,
            unary_scalars,
            unary_algorithm,
        ]
        return ConvolutionBinary(
            layout=kernel_layout,
            inputs=inputs,
            constant_args=constant_args,
            kernel=kernel,
        )


class ConvolutionBinaryInplace(ExternKernelAlloc):
    kernel = "torch.ops.mkldnn._convolution_pointwise_.binary"

    def __init__(
        self,
        kernel_layout,
        inputs,
        constant_args=(),
        kernel="torch.ops.mkldnn._convolution_pointwise_.binary",
    ):
        super().__init__(kernel_layout, inputs, constant_args)
        self.kernel = kernel

    def codegen(self, wrapper):
        wrapper.writeline(
            f"{self.get_name()} = {self.kernel}({', '.join(self.codegen_args())})"
        )

    def get_mutation_names(self):
        assert isinstance(self.layout, MutationLayout)
        return (self.layout.target.get_name(),)

    @classmethod
    def create(
        cls,
        x: "TensorBox",
        other: "TensorBox",
        weight: "TensorBox",
        bias: "TensorBox",
        padding_: List[int],
        stride_: List[int],
        dilation_: List[int],
        groups: int,
        binary_attr: str,
        binary_alpha: Optional[float],
        unary_attr: Optional[str],
        unary_scalars: Optional[List],
        unary_algorithm: Optional[str],
    ):
        kernel = "torch.ops.mkldnn._convolution_pointwise_.binary"
        (inputs, constant_args, _, _) = _prepare_convolution_fusion_create(
            cls, x, weight, bias, padding_, stride_, dilation_, groups
        )
        other = cls.realize_input(other)
        V.graph.realize_users_of(other.get_name())
        inputs.insert(1, other)
        constant_args = constant_args + [
            binary_attr,
            binary_alpha,
            unary_attr,
            unary_scalars,
            unary_algorithm,
        ]
        return ConvolutionBinaryInplace(
            kernel_layout=MutationLayout(inputs[1]),
            inputs=inputs,
            constant_args=constant_args,
            kernel=kernel,
        )


class MKLPackedLinear(ExternKernelAlloc):
    def __init__(
        self,
        layout,
        inputs,
        constant_args=(),
    ):
        super().__init__(
            layout,
            inputs,
            constant_args,
            None,
            kernel="torch.ops.mkl._mkl_linear",
            cpp_kernel="mkl::_mkl_linear",
        )
        self.cpp_kernel_key = "mkl_linear"
        self.cpp_op_schema = """
            at::Tensor(
                const at::Tensor& self,
                const at::Tensor& mkl_weight_t,
                const at::Tensor& origin_weight_t,
                const c10::optional<at::Tensor>& bias_opt,
                const int64_t prepack_batch_size)"""

    def codegen(self, wrapper):
        wrapper.generate_fusion_ops_code(
            self.get_name(),
            self.kernel,
            self.codegen_args(),
            self.cpp_op_schema,
            self.cpp_kernel_key,
        )

    @classmethod
    def create(cls, x, packed_w, orig_w, batch_size):
        x = cls.require_stride1(cls.realize_input(x))
        orig_w = cls.require_stride1(cls.realize_input(orig_w))
        *m, _ = x.get_size()
        oc, _ = orig_w.get_size()
        output_size = list(m) + [oc]
        output_stride = make_contiguous_strides_for(output_size)
        inputs = [x, packed_w, orig_w]
        constant_args = [None, batch_size]

        return MKLPackedLinear(
            layout=FixedLayout(
                x.get_device(), x.get_dtype(), output_size, output_stride
            ),
            inputs=inputs,
            constant_args=constant_args,
        )


class LinearUnary(ExternKernelAlloc):
    def __init__(
        self,
        layout,
        inputs,
        constant_args=(),
    ):
        super().__init__(
            layout,
            inputs,
            constant_args,
            None,
            kernel="torch.ops.mkldnn._linear_pointwise",
            cpp_kernel="mkldnn::_linear_pointwise",
        )
        self.cpp_kernel_key = "linear_pointwise"
        self.cpp_op_schema = """
            at::Tensor(
                const at::Tensor& input_t,
                const at::Tensor& weight_t,
                const c10::optional<at::Tensor>& bias_opt,
                c10::string_view attr,
                torch::List<c10::optional<at::Scalar>> scalars,
                c10::optional<c10::string_view> algorithm)"""

    def codegen(self, wrapper):
        wrapper.generate_fusion_ops_code(
            self.get_name(),
            self.kernel,
            self.codegen_args(),
            self.cpp_op_schema,
            self.cpp_kernel_key,
        )

    @classmethod
    def create(cls, x, w, b, attr, scalars, algorithm):
        x = cls.require_stride1(cls.realize_input(x))
        w = cls.require_stride1(cls.realize_input(w))

        *m, ic = x.get_size()
        oc, ic = w.get_size()

        inputs = [x, w]
        constant_args = [attr, scalars if scalars else [-1], algorithm]
        if b is not None:
            b = cls.require_stride1(cls.realize_input(b))
            inputs.append(b)
        else:
            constant_args.insert(0, None)

        return LinearUnary(
            layout=FlexibleLayout(
                device=x.get_device(),
                dtype=x.get_dtype(),
                size=list(m) + [oc],
            ),
            inputs=inputs,
            constant_args=constant_args,
        )

    def apply_constraint(self):
        pass


class LinearBinary(ExternKernelAlloc):
    kernel = "torch.ops.mkldnn._linear_pointwise.binary"

    def __init__(
        self,
        layout,
        inputs,
        constant_args=(),
        kernel="torch.ops.mkldnn._linear_pointwise.binary",
    ):
        super().__init__(layout, inputs, constant_args)
        self.kernel = kernel

    def codegen(self, wrapper):
        wrapper.writeline(
            f"{self.get_name()} = {self.kernel}({', '.join(self.codegen_args())})"
        )

    @classmethod
    def create(cls, x, y, w, b, attr):
        kernel = "torch.ops.mkldnn._linear_pointwise.binary"
        x = cls.require_stride1(cls.realize_input(x))
        y = cls.require_stride1(cls.realize_input(y))
        w = cls.require_stride1(cls.realize_input(w))

        *m, ic = x.get_size()
        oc, ic = w.get_size()

        inputs = [x, y, w]
        constant_args = [attr]
        if b is not None:
            b = cls.require_stride1(cls.realize_input(b))
            inputs.append(b)
        else:
            constant_args.insert(0, b)

        return LinearBinary(
            layout=FlexibleLayout(
                device=x.get_device(),
                dtype=x.get_dtype(),
                size=list(m) + [oc],
            ),
            inputs=inputs,
            constant_args=constant_args,
            kernel=kernel,
        )

    def apply_constraint(self):
        pass


class ConvolutionTransposeUnary(ExternKernelAlloc):
    kernel = "torch.ops.mkldnn._convolution_transpose_pointwise"

    def __init__(
        self,
        layout,
        inputs,
        constant_args=(),
        kernel="torch.ops.mkldnn._convolution_transpose_pointwise",
    ):
        super().__init__(layout, inputs, constant_args)
        self.kernel = kernel

    def codegen(self, wrapper):
        wrapper.writeline(
            f"{self.get_name()} = {self.kernel}({', '.join(self.codegen_args())})"
        )

    @classmethod
    def create(
        cls,
        x: "TensorBox",
        weight: "TensorBox",
        bias: "TensorBox",
        padding_: List[int],
        output_padding_: List[int],
        stride_: List[int],
        dilation_: List[int],
        groups_: int,
        attr,
        scalars,
        algorithm,
    ):
        kernel = "torch.ops.mkldnn._convolution_transpose_pointwise"
        transposed = True
        (
            inputs,
            constant_args,
            kernel_layout,
            _,
        ) = _prepare_convolution_fusion_create(
            cls,
            x,
            weight,
            bias,
            padding_,
            stride_,
            dilation_,
            groups_,
            transposed,
            output_padding_,
        )
        constant_args = constant_args + [attr, scalars, algorithm]
        return ConvolutionTransposeUnary(
            layout=kernel_layout,
            inputs=inputs,
            constant_args=constant_args,
            kernel=kernel,
        )


@dataclasses.dataclass
class MutableBox(IRNode):
    """
    TensorBox / StorageBox allow in-place mutation of Tensors
    """

    data: IRNode

    def __getattr__(self, name):
        fn = getattr(self.data, name)
        if callable(fn):
            return fn
        raise AttributeError(f"{type(self.data).__name__}.{name} not callable")

    @property
    def layout(self):
        return self.data.layout

    def __str__(self):
        if isinstance(self.data, MutableBox):
            line0 = f"{type(self).__name__}({type(self.data).__name__}("
            endl = "))"
            inner = self.data.data
        else:
            line0 = f"{type(self).__name__}("
            inner = self.data
            endl = ")"

        lines = [
            line0,
            indent(str(inner)),
            endl,
        ]
        return "\n".join(lines)

    __repr__ = __str__


class TensorBox(MutableBox):
    @staticmethod
    def create(data):
        return TensorBox(StorageBox(data))


class StorageBox(MutableBox):
    def is_input_buffer(self):
        if isinstance(self.data, (InputBuffer, ReinterpretView)):
            return self.data.get_name() in V.graph.graph_inputs
        return False

    def realize(self):
        if isinstance(
            self.data,
            (
                ComputedBuffer,
                InputsKernel,
                InputBuffer,
                ReinterpretView,
                TemplateBuffer,
                ListElemBuffer,
            ),
        ):
            return self.data.get_name()
        assert isinstance(self.data, (Pointwise, Reduction)), type(self.data)
        self.data = ComputedBuffer(
            name=None,
            layout=FlexibleLayout(
                device=self.data.get_device(),
                dtype=self.data.get_dtype(),
                size=self.data.get_size(),
            ),
            data=self.data,
        )
        self.data.name = V.graph.register_buffer(self.data)
        self.data.origins = self.origins
        return self.data.name

    def realize_hint(self):
        """
        Called on buffers we expect to be forced to realize later.
        """
        if isinstance(self.data, (Pointwise, Reduction)) and self.num_reads() > 1:
            self.realize()

    def has_exceeded_max_reads(self):
        return isinstance(self.data, Pointwise) and (
            self.num_reads() > config.realize_acc_reads_threshold
            or len(self.inner_fn_str()) > config.realize_bytes_threshold
        )

    def mark_reuse(self, users):
        """
        A heuristic to decide if we should realize a tensor
        that is used multiple times.
        """

        def should_realize_on_cpu(loops: Union[Pointwise, Reduction]):
            """
            The heuristic for realizing reused result of heavy ops on cpu
            """
            heavy_ops = ["exp"]  # a list of heavy ops
            fn_str = loops.inner_fn_str()
            return any([(op + "(") in fn_str for op in heavy_ops])

        if (
            users > 1
            and isinstance(self.data, (Pointwise, Reduction))
            and (
                self.num_reads() > config.realize_reads_threshold
                or len(self.inner_fn_str()) > config.realize_bytes_threshold
                or (is_cpu(self.data) and should_realize_on_cpu(self.data))
            )
        ):
            self.realize()

    @cache_on_self
    def num_reads(self):
        data = self.data
        if isinstance(data, (InputsKernel, InputBuffer, ReinterpretView)):
            return 1
        if isinstance(data, ComputedBuffer):
            read_writes = data.get_read_writes()
        else:
            assert isinstance(data, (Pointwise, Reduction)), type(data)
            read_writes = ComputedBuffer(
                name=None,
                layout=FlexibleLayout(
                    device=data.get_device(),
                    dtype=data.get_dtype(),
                    size=data.get_size(),
                ),
                data=data,
            ).get_read_writes()
        return len(read_writes.reads)


class TensorListInputsWrapper:
    def __init__(self, tensor_boxes: List[TensorBox]):
        self.list_name = V.graph.register_list([t.data.realize() for t in tensor_boxes])
        self.tensor_boxes = tensor_boxes

    def make_loader(self):
        def fn():
            return ops.load(self.list_name, sympy.Symbol("fake"))

        return fn

    def __getitem__(self, ind):
        return self.tensor_boxes[ind]

    def get_layouts(self):
        return [t.data.get_layout() for t in self.tensor_boxes]

    def realize(self):
        return self.list_name


# This class is used to represent a list of tensors
# Since each list provided as args to a kernel is a
# different immmutable list object of tensors
# this is used to track which lists are passed to foreach ops
# and ensure the same list of args is mapped to the same TensorList
class TensorList(IRNode):
    def __init__(self, tensor_boxes):
        assert isinstance(
            tensor_boxes, (ForeachPointwise, TensorListInputsWrapper, BufferList)
        )
        self.data: Union[
            ForeachPointwise, TensorListInputsWrapper, BufferList
        ] = tensor_boxes

    @classmethod
    def create(cls, tensor_boxes):
        if isinstance(tensor_boxes, list):
            tensor_box = tensor_boxes[0]
            if isinstance(tensor_box, TensorListItem) and TensorListItem.is_valid_list(
                tensor_boxes
            ):
                return tensor_box.tensor_list

            return cls(TensorListInputsWrapper(tensor_boxes))

        return cls(tensor_boxes)

    def __getitem__(self, ind):
        return TensorListItem(self, ind)

    def make_loader(self):
        return self.data.make_loader()

    def get_layouts(self):
        return self.data.get_layouts()

    def realize(self):
        if not isinstance(self.data, (BufferList, TensorListInputsWrapper)):
            self.data = BufferList(self.data)
            self.name = self.data.list_name

        return self.data.name


# This class is used to get around how FX
# inserts item calls after each list in the graph
# if downstream is a foreach op, we extract the upstream foreach
# op and fuse them.
# In GraphLowering, if a non-foreach op accesses a TensorListItem
# we realize the TensorList
@dataclasses.dataclass
class TensorListItem:
    tensor_list: TensorList
    ind: int

    def get_value(self):
        self.tensor_list.realize()
        return self.tensor_list.data[self.ind]

    @staticmethod
    def is_valid_list(items):
        if len(items) == 0:
            return True

        tensor_list = items[0].tensor_list
        for ind, item in enumerate(items):
            if item.tensor_list != tensor_list or item.ind != ind:
                return False

        return True


# This will have some other metadata and stuffs
class ForeachPointwise(IRNode):
    def __init__(self, left, right, op_fn):
        super().__init__()
        self.layouts = left.get_layouts()
        self.left = left
        self.right = right
        self.op_fn = op_fn

    @classmethod
    def create(cls, *args, **kwargs):
        return TensorList.create(cls(*args, **kwargs))

    def get_inputs(self):
        return itertools.chain(self.left, self.right)

    def make_loader(self):
        def fn():
            return self.op_fn(self.left.make_loader()(), self.right.make_loader()())

        return fn

    def get_layouts(self):
        return self.layouts


class InterpreterShim(torch.fx.Interpreter):
    @staticmethod
    @functools.lru_cache(None)
    def _dummy_gm():
        return torch.fx.symbolic_trace(identity)

    def __init__(self, graph, submodules):
        # call super() with a placeholder to avoid constructing a
        # GraphModule which is very expensive (it does codegen).
        super().__init__(self._dummy_gm(), garbage_collect_values=False)
        self.module = self
        self.graph = graph
        self.submodules = submodules
        self.extra_traceback = False
        self.fetch_attr = submodules.__getitem__
        self.current_node = None

    def run_node(self, n: torch.fx.Node) -> Any:
        self.current_node = n
        return super().run_node(n)

    def run(self, *args, **kwargs):
        with V.set_interpreter_handler(self):
            return super().run(*args, **kwargs)


class LoopBody:
    """
    Captures the body of a Loops subclass into an FX graph.  Persists any
    indexing simplifications and makes it easier to analyze loop bodies.
    """

    def __init__(self, fn, args, var_ranges):
        super().__init__()
        self.var_ranges = var_ranges
        self.indexing_exprs = {}
        self.indexing_exprs_name = {}
        self.reads = []
        self.writes = []
        self.reads_name2expr = {}
        self.writes_name2expr = {}
        self.other = []
        self.submodules = {"get_index": self.get_index}
        self.subblocks = {}
        self.indirect_vars = []
        self.root_block = LoopBodyBlock(self, fn, args)
        self.indexing = None

    def debug_str(self):
        lines = [f"var_ranges = {dict(self.var_ranges)}"]
        lines.extend([f"{name} = {val}" for name, val in self.indexing_exprs.items()])
        lines.extend(
            [
                block.debug_str(name)
                for name, block in itertools.chain(
                    [("body", self.root_block)], self.subblocks.items()
                )
            ]
        )
        return "\n".join(lines)

    def add_index_expr(self, expr: sympy.Expr, category, buf_name):
        getattr(self, category).append(expr)
        if buf_name is not None:
            getattr(self, f"{category}_name2expr")[buf_name] = expr
        if expr not in self.indexing_exprs_name:
            name = f"index{len(self.indexing_exprs)}"
            self.indexing_exprs_name[expr] = name
            self.indexing_exprs[name] = expr
        return self.indexing_exprs_name[expr]

    def add_submodule(self, block, prefix):
        """Not actually for nn.Modules, but subblocks in generated code are mapped to FX call_module opcodes"""
        if prefix[-1].isnumeric() and prefix not in self.submodules:
            name = prefix
        else:
            name = f"{prefix}{len(self.submodules)}"
        self.submodules[name] = block
        return name

    def add_indirect(self):
        name = f"indirect{len(self.indirect_vars)}"
        var = sympy_symbol(name)
        self.indirect_vars.append(var)
        return var

    def replace_indirect(self, old, new):
        """Swap in a variable used in indirect indexing"""
        if str(old) == str(new):
            return
        self.indexing = {k: sympy_subs(v, {old: new}) for k, v in self.indexing.items()}

    def get_index(self, name):
        return self.indexing[name]

    def __call__(self, *indices):
        index = list(itertools.chain(*indices))
        assert len(index) == len(self.var_ranges), (index, self.var_ranges)
        assert all(v not in self.var_ranges for v in index)
        replacements = dict(zip(self.var_ranges.keys(), index))
        self.indexing = {
            name: sympy_subs(expr, replacements)
            for name, expr in self.indexing_exprs.items()
        }
        result = self.root_block()
        self.indexing = None
        return result


class LoopBodyBlock:
    """
    Captures the body of a Loops subclass into an FX graph.
    In normal cases there will be a 1:1 mapping between LoopBody and
    LoopBodyBlock, hower in the case of ops.masked() the masked out
    operations will manifest as an extra LoopBodyBlock.
    """

    def __init__(self, body: LoopBody, fn: Callable, args: List[Any]):
        self.body = body

        def add_index(expr, category, buf_name=None):
            return tracer.create_proxy(
                "call_module",
                "get_index",
                (self.body.add_index_expr(expr, category, buf_name),),
                {},
            )

        class CaptureIndexing(V.WrapperHandler):
            self.name = "CaptureIndexing"

            def load(self, name: str, index: sympy.Expr):
                index = add_index(index, "reads", name)
                return self._inner.load(name, index)

            def store(self, name, index, value, mode=None):
                index = add_index(index, "writes", name)
                return self._inner.store(name, index, value, mode)

            def reduction(self, name, dtype, src_dtype, reduction_type, index, value):
                index = add_index(index, "writes", name)
                return self._inner.reduction(
                    name, dtype, src_dtype, reduction_type, index, value
                )

            def index_expr(self, index, dtype):
                if isinstance(index, (int, sympy.Integer)):
                    return ops.constant(int(index), dtype)
                index = add_index(index, "other")
                return self._inner.index_expr(index, dtype)

            @staticmethod
            def masked(mask_proxy, masked_body: Callable, other_proxy):
                """
                Recursively capture the masked out body in another LoopBodyBlock
                """

                def shim(mask, other):
                    return V.ops.masked(mask, subblock, other)

                name = self.body.add_submodule(shim, "masked_subblock")
                subblock = LoopBodyBlock(self.body, masked_body, [])
                self.body.subblocks[name] = subblock
                return tracer.create_proxy(
                    "call_module", name, (mask_proxy, other_proxy), {}
                )

            @staticmethod
            def indirect_indexing(index_proxy):
                """
                Flow data from tensors into indexing formulas.
                Introduce a call_module to update the indexing.
                """

                def set_indirect(new_var):
                    self.body.replace_indirect(var, V.ops.indirect_indexing(new_var))

                var = self.body.add_indirect()
                tracer.create_proxy(
                    "call_module",
                    self.body.add_submodule(set_indirect, f"set_{var}"),
                    (index_proxy,),
                    {},
                )
                return var

        tracer = torch.fx.Tracer()
        tracer.graph = torch.fx.Graph(tracer_cls=tracer.__class__)
        proxy_ops = tracer.create_proxy("placeholder", "ops", (), {})
        from .sizevars import SimplifyIndexing

        with V.set_ops_handler(
            SimplifyIndexing(CaptureIndexing(proxy_ops), self.body.var_ranges)
        ):
            tracer.create_proxy("output", "output", (fn(*args),), {})
        self.graph = tracer.graph

    def __call__(self):
        graph = self.graph
        submodules = self.body.submodules

        return InterpreterShim(graph, submodules).run(V.get_ops_handler())

    def debug_str(self, name="block"):
        code = torch.fx.GraphModule(self.body.submodules, self.graph).code
        return re.sub(
            # strip `; del var0` suffixes to make output prettier
            r";[^\n]*",
            "",
            code.strip().replace("def forward(", f"def {name}("),
        )


class Wait(ExternKernelAlloc):
    """
    Wait should not be used by itself.  It should always be constructed in tandem
    with a collective op that produces a work to wait on.
    """

    def __init__(
        self,
        layout,
        inputs,
        constant_args=(),
    ):
        super().__init__(layout, inputs, constant_args)

    def should_allocate(self):
        return False

    def codegen(self, wrapper):
        wrapper.add_import_once(
            "from torch.distributed._functional_collectives import _wait_tensor"
        )
        (input_collective,) = [t.codegen_reference() for t in self.inputs]
        wrapper.writeline(f"{input_collective} = _wait_tensor({input_collective})")

        # wait op still needs to produce a 'buffer' that represents the tensor output.
        # this is a symbolic gesture, and it gets handled by WrapperCodegen.
        # codegen outputs a '# reuse' line that assigns the input buffer here ('input_collective')
        # to a new name (`self.get_name()`) and `del`s the old name.
        wrapper.writeline(f"{self.get_name()} = {input_collective}")

    @classmethod
    def create(cls, collective_op: "TensorBox"):
        # TODO(whc) i'm not sure what's going on here, this probably means I missed something upstream
        collective_op.decide_layout()
        return Wait(
            layout=collective_op.get_layout(),
            inputs=[collective_op],
        )

    def get_alias_names(self):
        # Signal to codegen that our output buffer isn't safe to reuse
        return [self.inputs[0].codegen_reference()]


class CollectiveKernel(ExternKernel):
    """
    Each CollectiveKernel should follow the patterns
    - it writes into a given output buffer
    - the kernel delegates into c10d processgroup, which returns a 'work' obj
    - the work obj is registered via _register_tensor_work so it can be waited on later
    """

    def __init__(self, layout, inputs, constant_args):
        super().__init__(None, layout, inputs, constant_args)
        self.name = V.graph.register_buffer(self)

    def should_allocate(self):
        return True

    def codegen_collective(self, wrapper, output_name, input_names):
        # factor so the boilerplate can be handled in CollectiveKernel.codegen
        raise NotImplementedError("Must implement")

    def codegen(self, wrapper):
        wrapper.add_import_once("import torch.distributed as dist")
        wrapper.add_import_once(
            "from torch.distributed._functional_collectives import _str_to_reduce_op, _register_tensor_work"
        )
        wrapper.add_import_once(
            "from torch.distributed.distributed_c10d import _find_or_create_pg_by_ranks_and_tag"
        )

        # extract references to our args in string form for codegen output
        input_names = [t.codegen_reference() for t in self.inputs]
        output_name = self.get_name()
        tag, ranks, group_size = self.constant_args

        # TODO: avoid more than one ref of the same pg (even though they are cached inside the api)
        wrapper.writeline(
            f"{output_name}_pg = _find_or_create_pg_by_ranks_and_tag('{tag}', {ranks}, {group_size})"
        )

        self.codegen_collective(wrapper, output_name, input_names)

        wrapper.writeline(f"_register_tensor_work({output_name}, {output_name}_work)")


class AllReduce(CollectiveKernel):
    def __init__(self, layout, inputs, constant_args, reduce_op):
        super().__init__(layout, inputs, constant_args)
        self.reduce_op = reduce_op

    @classmethod
    def create(
        cls, x: "TensorBox", reduce_op: str, tag: str, ranks: List[int], group_size: int
    ):
        x = cls.realize_input(x)

        # is there a difference between literally using x.data.layout below, vs
        # creating a new one that has the same properties?
        new_layout = FlexibleLayout(x.get_device(), x.get_dtype(), x.get_size())

        return AllReduce(
            layout=new_layout,
            inputs=[x],
            constant_args=[tag, ranks, group_size],
            reduce_op=reduce_op,
        )

    def codegen_collective(self, wrapper, output_name, input_names):
        # We must copy our input buffer sometimes, but the scheduler will help us find opportunities
        # to reuse the input buffer.  (This requires no other users of the input buffer.)
        if not wrapper.did_reuse(self, self.inputs[0]):
            wrapper.writeline(f"{output_name}.copy_({input_names[0]})")

        # At this point, output_name points to a buffer that is either
        # (1) the input buffer, which we're allowed to inplace modify
        # (2) a freshly allocated buffer, which we've copied the input into above
        wrapper.writeline(
            f"{output_name}_work = dist.all_reduce("
            f"{output_name}, async_op=True, group={output_name}_pg, op=_str_to_reduce_op('{str(self.reduce_op)}'))"
        )


class AllGatherIntoTensor(CollectiveKernel):
    def __init__(self, layout, inputs, constant_args):
        super().__init__(layout, inputs, constant_args)

    @classmethod
    def create(cls, x: "TensorBox", tag: str, ranks: List[int], group_size: int):
        x = cls.realize_input(x)

        # is there a difference between literally using x.data.layout below, vs
        # creating a new one that has the same properties?
        new_size = x.get_size()
        new_size[0] *= group_size
        new_layout = FlexibleLayout(x.get_device(), x.get_dtype(), new_size)

        # AllReduce returns a 'work' object.  But Inductor's scheduler doesn't need to know
        # about that, and we just pretend for scheduling purposes that the work obj is a 1-elem tensor.
        # Nobody should consume the output of AllReduce except 'Wait', which we control here.
        return AllGatherIntoTensor(
            layout=new_layout,
            inputs=[x],
            constant_args=[tag, ranks, group_size],
        )

    def codegen_collective(self, wrapper, output_name, input_names):
        wrapper.writeline(
            f"{output_name}_work = dist.all_gather_into_tensor("
            f"{output_name}, {input_names[0]}, async_op=True, group={output_name}_pg)"
        )

        # At this point, output_name points to a fresh buffer
        wrapper.writeline(
            f"{output_name}_work = dist.all_gather_into_tensor({output_name}, {input_names[0]}, async_op=True,"
            f" group={output_name}_pg)"
        )
        wrapper.writeline(f"_register_tensor_work({output_name}, {output_name}_work)")


class ReduceScatterTensor(CollectiveKernel):
    def __init__(self, layout, inputs, constant_args, reduce_op):
        super().__init__(layout, inputs, constant_args)
        self.reduce_op = reduce_op

    @classmethod
    def create(
        cls,
        x: "TensorBox",
        reduce_op: str,
        tag: str,
        ranks: List[int],
        group_size: int,
    ):
        x = cls.realize_input(x)

        # is there a difference between literally using x.data.layout below, vs
        # creating a new one that has the same properties?
        new_size = x.get_size()
        new_size[0] /= group_size
        new_layout = FlexibleLayout(x.get_device(), x.get_dtype(), new_size)

        return ReduceScatterTensor(
            layout=new_layout,
            inputs=[x],
            constant_args=[tag, ranks, group_size],
            reduce_op=reduce_op,
        )

    def codegen_collective(self, wrapper, output_name, input_names):
        wrapper.writeline(
            f"{output_name}_work = dist.reduce_scatter_tensor("
            f"{output_name}, {input_names[0]}, "
            f"async_op=True, group={output_name}_pg, op=_str_to_reduce_op('{str(self.reduce_op)}'))"
        )<|MERGE_RESOLUTION|>--- conflicted
+++ resolved
@@ -89,20 +89,6 @@
     def _check_tensorbox(nodes):
         # Could expand this to check deeper properties
         # (e.g. TensorBox points to View or StorageBox)
-<<<<<<< HEAD
-        assert isinstance(
-            node,
-            (
-                DynamicScalar,
-                TensorBox,
-                TensorList,
-                RandSeedBuffer,
-                sympy.Symbol,
-                sympy.core.relational.Relational,
-                Expr,
-            ),
-        ), f"Found {type(node)}, which is not a supported top level IR node. See [Note: Inductor IR]"
-=======
         if isinstance(nodes, (List, Tuple)):
             for node in nodes:
                 _check_tensorbox(node)
@@ -112,13 +98,13 @@
                 (
                     DynamicScalar,
                     TensorBox,
+                    TensorList,
                     RandSeedBuffer,
                     sympy.Symbol,
                     sympy.core.relational.Relational,
                     Expr,
                 ),
             ), f"Found {type(nodes)}, which is not a supported top level IR node. See [Note: Inductor IR]"
->>>>>>> a763d948
 
     # Be picky about the accepted data structure (don't use pytree here)
     _check_tensorbox(node_or_nodes)
@@ -2915,15 +2901,15 @@
         if self.kwargs:
             if V.graph.cpp_wrapper:
                 # TODO: use native_functions.yaml as the ground truth
-                assert (
-                    self.ordered_kwargs_for_cpp_kernel
-                ), "ordered_kwargs_for_cpp_kernel has to be provided"
-                for arg_name in self.ordered_kwargs_for_cpp_kernel:
-                    assert arg_name in self.kwargs, (
-                        "arg %s not found in self.kwargs" % arg_name
-                    )
-                    v = self.kwargs.get(arg_name)
-                    kwargs.append(V.graph.wrapper_code.val_to_str(v))
+                    assert (
+                        self.ordered_kwargs_for_cpp_kernel
+                    ), "ordered_kwargs_for_cpp_kernel has to be provided"
+                    for arg_name in self.ordered_kwargs_for_cpp_kernel:
+                        assert arg_name in self.kwargs, (
+                            "arg %s not found in self.kwargs" % arg_name
+                        )
+                        v = self.kwargs.get(arg_name)
+                        kwargs.append(V.graph.wrapper_code.val_to_str(v))
             else:
                 kwargs = [
                     f"{k}={V.graph.wrapper_code.val_to_str(v)}"
@@ -3145,6 +3131,8 @@
     This needs to be a custom class to handle mutation and indices properly
     """
 
+    kernel = "aten.index_put_"
+
     def codegen(self, wrapper):
         (x, values, *valid_indices) = [t.codegen_reference() for t in self.inputs]
         indices = []
@@ -3153,11 +3141,10 @@
             if self.indices[i] is not None:
                 indices.append(next(iter_valid_indices))
             else:
-                indices.append(V.graph.wrapper_code.none_str)
-
-        indices = f"{V.graph.wrapper_code.open_bracket}{', '.join(indices)}{V.graph.wrapper_code.closed_bracket}"
-        args = [x, indices, values, *self.codegen_const_args()]
-        wrapper.writeline(wrapper.wrap_kernel_call(self.kernel, args))
+                indices.append("None")
+        wrapper.writeline(
+            f"{self.kernel}({x}, [{','.join(indices)}], {values}, {repr(self.constant_args[0])})"
+        )
 
     def should_allocate(self):
         return False
@@ -3173,7 +3160,6 @@
             [accumulate],
         )
         self.name = V.graph.register_buffer(self)
-        self.kernel = "at::index_put_" if V.graph.cpp_wrapper else "aten.index_put_"
 
 
 class DeviceCopy(ExternKernelOut):
