import collections
import contextlib
import dataclasses
import functools
import itertools
import logging
import re
import textwrap
import traceback
from contextlib import nullcontext
from enum import Enum
from functools import partial
from inspect import signature
from typing import (
    Any,
    Callable,
    ClassVar,
    Dict,
    Iterable,
    List,
    Optional,
    Sequence,
    Set,
    Tuple,
    Union,
)
from unittest.mock import patch

import sympy
from sympy import Expr, Integer

import torch._export.serde.schema as export_schema

import torch._logging

import torch.fx
import torch.utils._pytree as pytree
from torch._dynamo.device_interface import get_interface_for_device
from torch._dynamo.utils import identity
from torch._export.serde.serialize import GraphModuleSerializer
from torch._prims_common import (
    compute_required_storage_length,
    is_boolean_dtype,
    is_float_dtype,
    make_channels_last_strides_for,
    make_contiguous_strides_for,
)
from torch._subclasses.fake_tensor import get_schema_info
from torch.fx.experimental.symbolic_shapes import free_unbacked_symbols, SymTypes
from torch.fx.operator_schemas import get_signature_for_torch_op
from torch.utils._sympy.functions import CleanDiv, FloorDiv, ModularIndexing

from . import config, dependencies
from .codegen.common import index_prevent_reordering
from .dependencies import (
    extract_input_node_reduction_ranges,
    extract_read_writes,
    var_builder,
)
from .utils import (
    argsort,
    cache_on_self,
    convert_shape_to_inductor,
    convert_shape_to_symint,
    developer_warning,
    get_kernel_metadata,
    is_dynamic,
    pad_listlike,
    sympy_dot,
    sympy_product,
    sympy_subs,
    sympy_symbol,
    try_find_schema,
)
from .virtualized import ops, V

log = logging.getLogger(__name__)
indent = functools.partial(textwrap.indent, prefix="  ")
aten = torch.ops.aten

""" [Note: Inductor IR]

Inductor's IR is produced by executing 'lowering' code (see lowering.py).  Each
lowering is registered to a particular aten operator, and expects inputs that
correspond to the aten schema.  However, in place of torch Tensor inputs, lowerings
expect Inductor TensorBox inputs.

TensorBox IR represents torch tensors.  Tensors are sometimes single objects owning
storage, and sometimes views of another Tensor's storage.  Mutating tensor operations
(such as add_()) affect the underlying storage and any associated views.  Other operations
(such as .t_()) update metadata about the current view but don't modify the underlying storage.

To model this in Inductor, the IR distinguishes between TensorBox, View, StorageBox and Buffer.

TensorBox is the top level IR construct that any lowering should produce and maps to a torch.Tensor
output from an operation.  But just as torch.Tensors take different forms, TensorBox IR can
reference View IR or directly reference StorageBox IRs.

Some Inductor lowerings produce new sets of 'Box'es, while others (such as .t() or other view ops)
may take an existing TensorBox and point it to a new underlying View IR.

Tensors that directly own storage are represented as a chain of:
TensorBox -> StorageBox -> Buffer
where Buffer is a simple (1D) allocation, and StorageBox introduces the concept of a Layout.

If you mutate the data of such a tensor, we swing the StorageBox pointer to point to a new buffer
(leaving the old buffer unmodified and functionalizing the operation).

Tensors backed by views add one more indirection to the IR.
TensorBox -> View -> StorageBox -> Buffer
In these cases, the underlying StorageBox/Buffer will be shared with the pre-view TensorBox.
"""


def validate_ir(node_or_nodes):
    def _check_tensorbox(nodes):
        # Could expand this to check deeper properties
        # (e.g. TensorBox points to View or StorageBox)
        if isinstance(nodes, (list, tuple)):
            for node in nodes:
                _check_tensorbox(node)
        elif isinstance(nodes, dict):
            for node in nodes.values():
                _check_tensorbox(node)
        else:
            assert isinstance(
                nodes,
                (
                    torch._inductor.ir.ExpandView,
                    DynamicScalar,
                    TensorBox,
                    sympy.Symbol,
                    sympy.logic.boolalg.Boolean,
                    Expr,
                ),
            ), f"Found {type(nodes)}, which is not a supported top level IR node. See [Note: Inductor IR]"

    # Be picky about the accepted data structure (don't use pytree here)
    _check_tensorbox(node_or_nodes)


def ops_wrapper(name):
    assert isinstance(name, str)

    def fn(*args, **kwargs):
        return getattr(ops, name)(*args, **kwargs)

    return fn


def inverse_reorder(order):
    inv_order = dict(zip(order, range(len(order))))

    def reindex(index):
        assert len(index) == len(inv_order)
        return [index[inv_order[i]] for i in range(len(index))]

    return reindex


def same_reorder(order):
    def reindex(index):
        assert len(index) == len(order)
        return [index[order[i]] for i in range(len(index))]

    return reindex


def fuse_reindexing(reindex1, reindex2):
    def reindex(index):
        return reindex1(reindex2(index))

    return reindex


NHWC_STRIDE_ORDER = [3, 0, 2, 1]


def stride_order2fill_order(order):
    """
    Convert stride order to fill order
    For channel last format,
    stride order = [3, 0, 2, 1] and fill order = [1, 3, 2, 0]
    """
    lookup = {pos: idx for idx, pos in enumerate(order)}
    fill_order = [lookup[i] for i in range(len(order))]
    return fill_order


def get_stride_order(seq: Sequence[int]) -> List[int]:
    """
    Convert strides to stride order
    """
    sorted_idx: List[int] = argsort(seq)
    out = [0 for _ in range(len(seq))]
    for i, elem in enumerate(sorted_idx):
        out[elem] = i
    return out


def ir_node_to_tensor(x, guard_shape=True):
    if x is None:
        return None

    if not guard_shape:
        shape_fn = V.graph.sizevars.size_hint
    else:
        shape_fn = identity
    size = [shape_fn(s) for s in x.get_size()]
    if is_storage_and_layout(x):
        stride = [shape_fn(s) for s in x.get_layout().stride]
    else:
        stride = make_contiguous_strides_for(size)
    dtype = x.get_dtype()
    device = x.get_device()
    size = convert_shape_to_symint(size)
    stride = convert_shape_to_symint(stride)
    t = torch.empty_strided(
        size=size, stride=stride, dtype=dtype, device=device
    ).zero_()
    return t


def may_convert_to_optional(value):
    if isinstance(value, list) and not value and V.graph.cpp_wrapper:
        # [None] makes sure the cpp wrapper codegen will generate something like
        # {c10::nullopt} instead of {}
        return [None]
    return value


def get_device_type(x):
    if getattr(x, "get_device", None):
        return get_device_type(x.get_device())
    if isinstance(x, torch.device):
        return x.type
    return None


def is_triton(x):
    return get_device_type(x) == "cuda"


def is_cpu(x):
    return get_device_type(x) == "cpu"


class IRNode:
    _current_origins: ClassVar[Set[Any]] = set()

    @staticmethod
    @contextlib.contextmanager
    def current_origins(origins: Set[torch.fx.Node]):
        old = IRNode._current_origins
        IRNode._current_origins = old | origins
        try:
            yield
        finally:
            IRNode._current_origins = old

    def __post_init__(self):
        self.origins = set(self._current_origins)
        self.traceback = traceback.format_stack() if config.debug_ir_traceback else None

    def get_traceback(self):
        return self.traceback

    def common_repr(self):
        origins = f"origins={getattr(self, 'origins', '')}"
        if len(origins) > 64:
            # this can get *very* long
            origins = f"{origins[:61]}..."
        return [origins]

    def str_helper(self, lines):
        lines = lines + self.common_repr()
        lines = indent(",\n".join(map(str, lines)))
        return f"{type(self).__name__}(\n{lines}\n)"

    def is_user_of(self, name):
        return name in self.get_read_names()

    @cache_on_self
    def get_read_names(self):
        return {dep.name for dep in self.get_reads()}

    def get_layout(self):
        raise NotImplementedError(f"get_layout() is not implemented by {type(self)}!")

    def get_size(self):
        raise NotImplementedError(f"get_size() is not implemented by {type(self)}!")

    def get_numel(self):
        return sympy_product(self.get_size())

    def is_zero_elements(self):
        return V.graph.sizevars.is_expr_static_and_true(sympy.Eq(self.get_numel(), 0))

    def realize(self):
        """
        If the IRNode refers to data which has not been materialized (e.g.,
        it is a Pointwise/Reduction that could potentially have more
        compute fused into it), realize the IRNode into physical memory,
        ending the possibility of fusing into it, but allowing, e.g., multiple
        users to access the data without having to recompute.

        Check StorageBox.realize for a particularly notable implementation.

        TODO(ezyang): I think, in principle, every IRNode should have an
        implementation of this, and most of the time no-op is OK, but you
        really do have to audit each IRNode for this, so for now, raise
        an error if it's not implemented.  Note that some code in graph.py
        will catch this thrown error and suppress it with a warning.
        """
        raise NotImplementedError(f"realize NYI on {type(self)}")

    # The abstract method declarations below serve to convince mypy that all IRNode instances have these functions
    # defined, while having no effect at runtime. We cannot create stub implementations here because other parts of
    # the code dynamically check for defined attributes.
    get_device: Callable[[], torch.device]
    get_dtype: Callable[[], torch.dtype]
    get_name: Callable[[], str]
    get_reads: Callable[[], Any]
    get_stride: Callable[[], Any]
    get_storage_numel: Callable[[], Any]
    has_exceeded_max_reads: Callable[[], bool]
    make_loader: Callable[[], Callable[[Any], Any]]
    make_indexer: Callable[[], Callable[[Any], Any]]
    mark_reuse: Callable[[List[Any]], None]
    realize_hint: Callable[[], None]


@dataclasses.dataclass
class Loops(IRNode):
    device: torch.device
    dtype: torch.dtype
    inner_fn: Callable[..., Any]
    ranges: List[Expr]

    def __str__(self, names=("ranges",)):
        return self.str_helper(
            [
                f"'{self.device.type}'",
                str(self.dtype),
                self.inner_fn_str(),
            ]
            + [f"{name}={getattr(self, name)}" for name in names]
            + [f"origin_node={self.origin_node!r}"]
        )

    def __post_init__(self):
        super().__post_init__()
        self.origin_node = None

    __repr__ = __str__

    def get_dtype(self):
        return self.dtype

    def get_device(self):
        return self.device

    def get_origin_node(self):
        return self.origin_node

    def get_size(self):
        return self.ranges

    def is_extern(self):
        return False

    @classmethod
    def create(cls, *args, **kwargs):
        origin_node = kwargs.pop("origin_node", None)
        tb = kwargs.pop("traceback", None)
        r = cls(*args, **kwargs)
        r.origin_node = origin_node
        r.traceback = (
            tb or traceback.format_stack() if config.debug_ir_traceback else None
        )
        return TensorBox.create(r)

    @staticmethod
    def _index(ranges, prefix="i"):
        return [
            sympy.Integer(0) if s == 1 else sympy_symbol(f"{prefix}{n}")
            for n, s in enumerate(ranges)
        ]

    @cache_on_self
    def inner_fn_str_len(self):
        return len(self.inner_fn_str())

    def inner_fn_str(self):
        index = self._index(self.ranges)
        return V.KernelFormatterHandler.ir_to_string(self.inner_fn, index)

    def get_reads(self):
        with patch.object(FlexibleLayout, "allow_indexing", True):
            if self.get_reduction_type():
                return extract_read_writes(
                    self.make_loader(),
                    self.get_size(),
                    self.get_reduction_size(),
                ).reads
            else:
                return extract_read_writes(
                    self.make_loader(),
                    self.get_size(),
                ).reads

    def get_reduction_size(self):
        raise NotImplementedError(
            f"get_reduction_size() is not implemented by {type(self)}!"
        )

    def get_reduction_type(self):
        raise NotImplementedError(
            f"get_reduction_type() is not implemented by {type(self)}!"
        )

    def constant_to_device(self, device):
        raise NotImplementedError(
            f"constant_to_device() is not implemented by {type(self)}!"
        )


def nop_loader_fn(idx, *, dtype):
    if dtype.is_floating_point:
        return ops.constant(float("nan"), dtype)
    else:
        return ops.constant(0, dtype)


class Pointwise(Loops):
    def make_loader(self):
        # Make zero-element loops into a no-op
        if self.is_zero_elements():
            return partial(nop_loader_fn, dtype=self.dtype)

        return self.inner_fn

    def get_reduction_size(self):
        return []

    def get_reduction_type(self):
        return None

    def store_output(self, output_name, indexer, vars):
        loader = self.make_loader()
        return ops.store(output_name, indexer(vars), loader(vars))

    def constant_to_device(self, device):
        """Move this to a given device. Requires that all reads are to constants."""
        loader = self.make_loader()
        loader = patch.object(ConstantBuffer, "override_device", device)(loader)
        return Pointwise(device, self.dtype, loader, self.ranges)


@dataclasses.dataclass
class Scatter(Pointwise):
    output_indexer: Callable[[List[Expr]], Expr]
    scatter_mode: Optional[str] = None

    def constant_to_device(self, device):
        """Move this to a given device. Requires that all reads are to constants."""
        loader = self.make_loader()
        loader = patch.object(ConstantBuffer, "override_device", device)(loader)
        return Scatter(
            device,
            self.dtype,
            loader,
            self.ranges,
            self.output_indexer,
            self.scatter_mode,
        )

    def store_output(self, output_name, indexer, vars):
        loader = self.make_loader()
        return ops.store(
            output_name,
            indexer(self.output_indexer(vars)),
            loader(vars),
            mode=self.scatter_mode,
        )


class ReductionHint(Enum):
    INNER = 0
    OUTER = 1
    OUTER_TINY = 2
    DEFAULT = 3


class TileHint(Enum):
    SQUARE = 0
    DEFAULT = 1


REDUCTION_COMBINE_FN = {
    "any": ops_wrapper("logical_or"),
    "max": ops_wrapper("maximum"),
    "min": ops_wrapper("minimum"),
    "prod": ops_wrapper("mul"),
    "sum": ops_wrapper("add"),
    "xor_sum": ops_wrapper("bitwise_xor"),
}


def get_reduction_combine_fn(reduction_type, dtype):
    if reduction_type in REDUCTION_COMBINE_FN:
        combine_fn = REDUCTION_COMBINE_FN[reduction_type]
    elif reduction_type in {"argmax", "argmin"}:

        def combine_fn(a, b):
            a_value, a_index = a
            b_value, b_index = b

            if reduction_type == "argmin":
                mask = ops.lt(a_value, b_value)
            else:
                mask = ops.gt(a_value, b_value)

            equal = ops.eq(a_value, b_value)
            if is_float_dtype(dtype):
                a_isnan = ops.ne(a_value, a_value)
                b_isnan = ops.ne(b_value, b_value)
                mask = ops.logical_or(mask, ops.gt(a_isnan, b_isnan))
                equal = ops.logical_or(equal, ops.logical_and(a_isnan, b_isnan))

            mask = ops.logical_or(
                mask, ops.logical_and(equal, ops.lt(a_index, b_index))
            )
            return (
                ops.where(mask, a_value, b_value),
                ops.where(mask, a_index, b_index),
            )

    elif reduction_type == "welford_combine":

        def combine_fn(a, b):
            a_mean, a_m2, a_weight = a
            b_mean, b_m2, b_weight = b

            delta = b_mean - a_mean
            new_weight = a_weight + b_weight
            w2_over_w = b_weight / new_weight
            return (
                a_mean + delta * w2_over_w,
                a_m2 + b_m2 + delta * delta * a_weight * w2_over_w,
                new_weight,
            )

    else:
        raise NotImplementedError(f"unknown reduction_type={reduction_type}")

    return combine_fn


@dataclasses.dataclass
class Reduction(Loops):
    reduction_ranges: List[Expr]
    reduction_type: str
    # self.dtype represents the dst dtype
    src_dtype: torch.dtype
    reduction_hint: ReductionHint

    def __str__(self):
        return Loops.__str__(  # type: ignore[call-arg]
            self, names=("ranges", "reduction_ranges", "reduction_type")
        )

    def __repr__(self):
        return self.__str__()

    def get_reduction_size(self):
        return self.reduction_ranges

    def get_reduction_type(self):
        return self.reduction_type

    def store_reduction(self, output_name, indexer, vars, reduction_vars):
        value = ops.reduction(
            self.dtype,
            self.src_dtype,
            self.reduction_type,
            self.inner_fn(vars, reduction_vars),
        )
        return ops.store_reduction(output_name, indexer(vars), value)

    def index_length(self):
        return len(self.ranges) + len(self.reduction_ranges)

    def inner_fn_str(self):
        index = self._index(self.ranges)
        rindex = self._index(self.reduction_ranges, "r")
        return V.KernelFormatterHandler.ir_to_string(
            self.inner_fn,
            index,
            rindex,
        )

    def constant_to_device(self, device):
        """Move this to a given device. Requires that all reads are to constants."""
        loader = self.make_loader()
        loader = patch.object(ConstantBuffer, "override_device", device)(loader)
        return Reduction(
            device,
            self.dtype,
            loader,
            self.ranges,
            self.reduction_ranges,
            self.reduction_type,
            self.src_dtype,
            ReductionHint.DEFAULT,
        )

    @staticmethod
    def num_splits(
        device,
        dst_dtype,
        src_dtype,
        inner_fn,
        ranges,
        reduction_ranges,
        reduction_type,
        reduction_numel,
        input_node: Optional[IRNode] = None,
    ):
        def _is_static(x):
            return isinstance(x, (int, sympy.Integer))

        reduction_numel_hint = V.graph.sizevars.symbolic_hint(reduction_numel)
        numel_hint = V.graph.sizevars.symbolic_hint(sympy_product(ranges))

        should_split = (
            is_triton(device)
            and reduction_type
            not in {
                "argmax",
                "argmin",
            }
            and config.split_reductions
            # We don't support unbacked symints
            and _is_static(reduction_numel_hint)
            and _is_static(numel_hint)
        )
        if not should_split:
            return ReductionHint.DEFAULT, 1

        device_interface = get_interface_for_device(get_device_type(device))
        num_sm = device_interface.Worker.get_device_properties(
            device
        ).multi_processor_count
        min_elements_per_thread = 32
        max_elements_per_thread = 512
        threads_per_sm = 2048
        min_elements_per_device = min_elements_per_thread * num_sm * threads_per_sm
        max_elements_per_device = max_elements_per_thread * num_sm * threads_per_sm

        def inner_reduction_splits(reduction_numel_hint, numel_hint):
            # do heuristics that's close to eager mode for split inner reduction
            # we leak reduction autotune configs here, and will need to refactor to avoid this later
            num_warps = 8
            num_threads = 32 * num_warps
            if numel_hint >= 2 * num_sm:  # don't split if there are enough outputs
                return 1
            if reduction_numel_hint <= 8192:
                return 1
            if reduction_numel_hint * numel_hint <= min_elements_per_device:
                split_size = min_elements_per_thread
            elif reduction_numel_hint * numel_hint < max_elements_per_device:
                target_blocks = num_sm * threads_per_sm // (2 * num_threads)
                blocks_per_output = (target_blocks + numel_hint - 1) // numel_hint
                tmp_split_size = (
                    reduction_numel_hint + num_threads * blocks_per_output - 1
                ) // (num_threads * blocks_per_output)
                divisors = sympy.divisors(reduction_numel_hint)
                closest = min(divisors, key=lambda x: abs(x - tmp_split_size))
                if abs(closest - tmp_split_size) < 30:
                    # prefer even splits, but never smalle than min_elements_per_thread
                    split_size = max(closest, min_elements_per_thread)
                else:
                    split_size = tmp_split_size
            else:
                divisors = sympy.divisors(reduction_numel_hint)
                closest = min(divisors, key=lambda x: abs(x - max_elements_per_thread))
                if abs(closest - max_elements_per_thread) < 50:
                    # prefer even splits
                    split_size = closest
                else:
                    split_size = max_elements_per_thread
            return (reduction_numel_hint + split_size * num_threads - 1) // (
                split_size * num_threads
            )

        def outer_reduction_splits(reduction_numel_hint, numel_hint):
            # TODO the best heuristic currently has XBLOCK (corresponding to numel_hint) 128
            # extend to even smaller number of outputs
            num_warps = 8
            num_threads = num_warps * 32
            rvals_per_thread = 4  # comes from heuristics, refactor to not leak here
            xvals_per_block = 128
            xblocks = (numel_hint + xvals_per_block - 1) // xvals_per_block
            if reduction_numel_hint * numel_hint < min_elements_per_device:
                split_size = min_elements_per_thread
            elif reduction_numel_hint * numel_hint < max_elements_per_device:
                target_blocks = num_sm * threads_per_sm // (num_threads)
                target_blocks = (target_blocks + xblocks - 1) // xblocks
                tmp_split_size = (
                    reduction_numel_hint + rvals_per_thread * target_blocks - 1
                ) // (rvals_per_thread * target_blocks)
                divisors = sympy.divisors(reduction_numel_hint)
                closest = min(divisors, key=lambda x: abs(x - tmp_split_size))
                if abs(tmp_split_size - closest) < 20:
                    split_size = max(closest, min_elements_per_thread)
                else:
                    split_size = tmp_split_size
            else:
                divisors = sympy.divisors(reduction_numel_hint)
                closest = min(divisors, key=lambda x: abs(x - max_elements_per_thread))
                if abs(closest - max_elements_per_thread) < 50:
                    # prefer even splits
                    split_size = closest
                else:
                    split_size = max_elements_per_thread

            return (reduction_numel_hint + rvals_per_thread * split_size - 1) // (
                rvals_per_thread * split_size
            )

        # easy cases
        if numel_hint == 1:
            split = inner_reduction_splits(reduction_numel_hint, numel_hint)
            if split == 1:
                # No need to split.
                return ReductionHint.INNER, split
            if (
                len(ranges) == 0
                and input_node is not None
                and isinstance(input_node, TensorBox)
            ):
                # Only handles the case where keep_dim = False.
                # Otherwise, we need to propagate reduction dim info to the stage where
                # the intermediate loader of the first Reduction is generated.
                new_ranges, new_reduction_ranges = extract_input_node_reduction_ranges(
                    input_node
                )
                if new_ranges is not None and new_reduction_ranges is not None:
                    extracted_numel_hint = V.graph.sizevars.symbolic_hint(
                        sympy_product(new_ranges + new_reduction_ranges)
                    )
                    if reduction_numel_hint == extracted_numel_hint:
                        log.debug(
                            "Use previous IRNode's range and reduction_ranges instead of split. "
                            "current ranges: %s, current reduction ranges: %s, current split: %d, "
                            "new ranges: %s, new reduction ranges: %s",
                            ranges,
                            reduction_ranges,
                            split,
                            new_ranges,
                            new_reduction_ranges,
                        )
                        # If the input_node or its dependent nodes are also Reduction nodes,
                        # use reduction_sizes of this node or its dependent nodes directly.
                        return ReductionHint.INNER, -1
            return ReductionHint.INNER, split
        if (
            reduction_numel_hint <= min_elements_per_thread
            or numel_hint >= num_sm * 2 * 32
        ):
            return ReductionHint.DEFAULT, 1

        r = Reduction(
            device,
            dst_dtype,
            inner_fn,
            ranges,
            reduction_ranges,
            reduction_type,
            src_dtype,
            ReductionHint.DEFAULT,
        )

        def get_read_indices(r):
            cb = ComputedBuffer(
                name=None,
                layout=FlexibleLayout(
                    device=r.get_device(),
                    dtype=r.get_dtype(),
                    size=r.get_size(),
                ),
                data=r,
            )
            read_writes = cb.get_read_writes()
            # try finding the full size producer
            # TODO this will fail for something like ((1, N) * (N, 1)).sum()
            # this would also possibly be wrong for producers with the different contiguity but we hope those cases are rare
            range_vars = [
                r
                for r in read_writes.range_vars
                if isinstance(r, sympy.Expr) and not isinstance(r, sympy.Number)
            ]
            indices = []
            changed = False
            for md in sorted(read_writes.reads, key=lambda x: x.name):
                if all(r in md.index.free_symbols for r in range_vars):
                    indices.append(md.index)
                    if md.name in V.graph.name_to_buffer:
                        buf = V.graph.name_to_buffer[md.name]
                        original_stride = buf.layout.stride
                        buf.decide_layout()
                        if buf.layout.stride != original_stride:
                            changed = True
            return indices, changed

        indices, changed = get_read_indices(r)
        if changed:
            indices, _ = get_read_indices(r)

        if len(indices) == 0:
            # TODO determine splits when all inputs are broadcast
            return ReductionHint.DEFAULT, 1

        (_, reduction_vars), ranges = dependencies.index_vars_squeeze(
            r.get_size(), r.get_reduction_size()
        )
        num_outer = 0
        num_inner = 0
        for i in indices:
            i = V.graph.sizevars.simplify_with_ranges(i, ranges)
            strides = V.graph.sizevars.stride_hints(i, reduction_vars, ranges.keys())
            outer = all(s > 1 for s in strides)
            if outer:
                num_outer += 1
            else:
                num_inner += 1
        if num_inner > num_outer:
            return ReductionHint.INNER, inner_reduction_splits(
                reduction_numel_hint, numel_hint
            )
        else:
            return ReductionHint.OUTER, outer_reduction_splits(
                reduction_numel_hint, numel_hint
            )

    @staticmethod
    def _unroll_reduction_fn(inner_fn, reduction_ranges, reduction_type, src_dtype):
        """Convert inner_fn from a reduction to an pointwise"""
        reduction_ranges = [
            V.graph.sizevars.evaluate_static_shape(x) for x in reduction_ranges
        ]

        combine_fn = get_reduction_combine_fn(reduction_type, src_dtype)

        def fn(index):
            return functools.reduce(
                combine_fn,
                (
                    value_fn(index, rindex)
                    for rindex in itertools.product(
                        *[range(x) for x in reduction_ranges]
                    )
                ),
            )

        if reduction_type in ("argmin", "argmax"):
            flatten_index = FixedLayout(
                None,
                None,
                reduction_ranges,
                FlexibleLayout.contiguous_strides(reduction_ranges),
            ).make_indexer()

            def value_fn(index, rindex):
                rindex = [sympy.expand(i) for i in rindex]
                return (
                    inner_fn(index, rindex),
                    ops.index_expr(flatten_index(rindex), torch.int64),
                )

            return lambda index: fn(index)[1]
        else:
            value_fn = inner_fn
            return fn

    @classmethod
    def create(  # type: ignore[override]
        cls,
        device: torch.device,
        dst_dtype: torch.dtype,
        src_dtype: torch.dtype,
        inner_fn: Callable[..., Any],
        ranges: List[Expr],
        reduction_ranges: List[Expr],
        reduction_type: str,
        reduction_hint: ReductionHint = ReductionHint.DEFAULT,
        input_node: Optional[IRNode] = None,
    ):
        reduction_numel = V.graph.sizevars.simplify(sympy_product(reduction_ranges))

        if reduction_numel == 0:
            # N.B. This is a hack to generate the literal of the given type
            # Ideally, we should be fixing `def constant` in triton.py
            # but it breaks due to hardcoded dtypes in other places
            def py_cnst(val):
                return (
                    bool(val)
                    if dst_dtype == torch.bool
                    else float(val)
                    if dst_dtype.is_floating_point
                    else int(val)
                )

            rtypes_to_inits = {
                "sum": py_cnst(0),
                "xor_sum": py_cnst(0),
                "prod": py_cnst(1),
                "any": py_cnst(0),
                # "all" is desugared to `!any(!val)`
            }

            assert (
                reduction_type in rtypes_to_inits.keys()
            ), f"{reduction_type} not supported for zero-dimension tensors!"

            def const_fn(index):
                return ops.constant(rtypes_to_inits[reduction_type], dst_dtype)

            return Pointwise.create(
                device=device,
                dtype=src_dtype,
                inner_fn=const_fn,
                ranges=list(ranges),
            )

        if reduction_numel == 1:
            # this reduction is actually a pointwise op
            if reduction_type in ("argmin", "argmax"):

                def fn(index):
                    return ops.constant(0, dst_dtype)

            else:

                def fn(index):
                    reduction_index = [sympy.Integer(0) for _ in reduction_ranges]
                    return inner_fn(index, reduction_index)

            return Pointwise.create(device, dst_dtype, fn, ranges)

        if (
            isinstance(reduction_numel, sympy.Integer)
            and V.graph.sizevars.size_hint(reduction_numel)
            < config.unroll_reductions_threshold
            and sympy_product(ranges) != 1
        ):
            return Pointwise.create(
                device,
                dst_dtype,
                cls._unroll_reduction_fn(
                    inner_fn, reduction_ranges, reduction_type, src_dtype
                ),
                ranges,
            )

        # triton doesn't support reduce to single element well, so break it up
        hint, split = cls.num_splits(
            device,
            dst_dtype,
            src_dtype,
            inner_fn,
            ranges,
            reduction_ranges,
            reduction_type,
            reduction_numel,
            input_node,
        )
        # intermediate reduction in split can contain complex indexing,
        # and num_splits will fail to correctly set the hint
        # reuse the passed hint if available
        if reduction_hint == ReductionHint.DEFAULT:
            reduction_hint = hint
        if split == -1:
            assert input_node is not None
            new_ranges, new_reduction_ranges = extract_input_node_reduction_ranges(
                input_node
            )
            assert new_ranges is not None
            assert new_reduction_ranges is not None
            return cls.create_multilayer_existing_ranges(
                device,
                dst_dtype,
                src_dtype,
                inner_fn,
                ranges,
                reduction_ranges,
                new_ranges,
                new_reduction_ranges,
                reduction_type,
                reduction_hint,
            )
        elif split > 1:
            # triton doesn't support reduce to single element well, so break it up
            return cls.create_multilayer(
                device,
                dst_dtype,
                src_dtype,
                inner_fn,
                ranges,
                reduction_ranges,
                reduction_type,
                split,
                reduction_hint,
            )

        return TensorBox.create(
            Reduction(
                device,
                dst_dtype,
                inner_fn,
                ranges,
                reduction_ranges,
                reduction_type,
                src_dtype,
                reduction_hint,
            )
        )

    @staticmethod
    def default_accumulator(reduction_type, dtype):
        if reduction_type in {"max", "argmax"}:
            if is_float_dtype(dtype):
                return float("-inf")
            elif is_boolean_dtype(dtype):
                return 0
            else:
                return torch.iinfo(dtype).min
        if reduction_type in {"min", "argmin"}:
            if is_float_dtype(dtype):
                return float("inf")
            elif is_boolean_dtype(dtype):
                return 1
            else:
                return torch.iinfo(dtype).max

        return {
            "sum": 0,
            "prod": 1,
            "xor_sum": 0,
            "any": 0,
            "welford_reduce": (0, 0, 0),
            "welford_combine": (0, 0, 0),
        }[reduction_type]

    @staticmethod
    def default_value(reduction_type, dtype):
        if reduction_type == "welford_reduce":
            return 0
        return Reduction.default_accumulator(reduction_type, dtype)

    @staticmethod
    def _multilayer_second_step_hint(
        split: int, numel_hint: int, reduction_hint: ReductionHint
    ) -> ReductionHint:
        if split == -1:
            return reduction_hint
        if split <= 512 and numel_hint <= 512 and reduction_hint == ReductionHint.OUTER:
            return ReductionHint.OUTER_TINY
        if (
            split <= 1024
            and numel_hint <= 256
            and reduction_hint == ReductionHint.OUTER
        ):
            return ReductionHint.OUTER_TINY

        return reduction_hint

    @classmethod
    def _multilayer_wrap_loader(
        cls,
        loader,
        reduction_ranges,
        reduction_numel,
        split,
        block_size,
        default,
    ):
        reindex = View.dynamic_reshape_indexer(reduction_ranges, [reduction_numel])
        need_mask = not V.graph.sizevars.is_expr_static_and_true(
            sympy.Eq(reduction_numel % split, 0)
        )

        def wrapper_fn(index, reduction_index):
            (reduction_index,) = reduction_index
            *new_index, reduction_block = index
            indices = block_size * reduction_block + reduction_index

            def body():
                return loader(new_index, reindex([indices]))

            if need_mask:
                mask = ops.lt(
                    ops.index_expr(indices, torch.int32),
                    ops.index_expr(reduction_numel, torch.int32),
                )
                return ops.masked(mask, body, default)
            else:
                return body()

        return wrapper_fn

    @classmethod
    def _multilayer_wrap_loader_existing_ranges(
        cls,
        loader,
        original_ranges,
        original_reduction_ranges,
        new_ranges,
        new_reduction_ranges,
        default,
    ):
        assert len(original_ranges) == 0, f"{original_ranges}= is not equal to []"
        reindex = View.dynamic_reshape_indexer(
            original_reduction_ranges, tuple(new_ranges) + tuple(new_reduction_ranges)
        )

        def wrapper_fn(index, reduction_index):
            return loader([], reindex(tuple(index) + tuple(reduction_index)))

        return wrapper_fn

    @classmethod
    def create_multilayer_helper(
        cls,
        device: torch.device,
        dst_dtype: torch.dtype,
        src_dtype: torch.dtype,
        wrapper_fn: Callable[..., Any],
        original_ranges: List[Expr],
        original_reduction_ranges: List[Expr],
        new_ranges: List[Expr],
        new_reduction_ranges: List[Expr],
        reduction_type: str,
        split: int,
        reduction_hint: ReductionHint,
    ):
        """
        Break a large reduction up into multiple smaller reductions
        recursively
        """
        # triton will automatically compute reductions in fp32 if reducing over fp16/bf16
        # within the kernel. keep the intermediate in fp32 so as to keep the whole reduction
        # in fp32 and not reduce precision by breaking up the kernel into multiple layers
        intermediate_dtype = (
            dst_dtype
            if dst_dtype not in (torch.float16, torch.bfloat16)
            else torch.float
        )
        intermediate = Reduction.create(
            device,
            intermediate_dtype,
            src_dtype,
            wrapper_fn,
            new_ranges,
            new_reduction_ranges,
            reduction_type,
            reduction_hint,
        )
        intermediate.realize()
        intermediate_loader = intermediate.make_loader()

        def intermediate_fn(index, reduction_index):
            return intermediate_loader([*index, *reduction_index])

        numel_hint = V.graph.sizevars.size_hint(sympy_product(original_ranges))
        reduction_hint = cls._multilayer_second_step_hint(
            split, numel_hint, reduction_hint
        )

        assert original_ranges == new_ranges[: len(original_ranges)]
        return TensorBox.create(
            Reduction(
                device,
                dst_dtype,
                intermediate_fn,
                original_ranges,
                new_ranges[len(original_ranges) :],
                reduction_type,
                src_dtype,
                reduction_hint,
            )
        )

    @classmethod
    def create_multilayer(
        cls,
        device: torch.device,
        dst_dtype: torch.dtype,
        src_dtype: torch.dtype,
        inner_fn: Callable[..., Any],
        ranges: List[Expr],
        reduction_ranges: List[Expr],
        reduction_type: str,
        split: int,
        reduction_hint: ReductionHint,
    ):
        """
        Break a large reduction up into multiple smaller reductions
        recursively
        """
        # TODO(jansel): realize the reduction so we can do dynamic indexing
        reduction_numel = sympy_product(reduction_ranges)
        block_size = FloorDiv(reduction_numel + (split - 1), split)
        default = cls.default_value(reduction_type, dst_dtype)
        wrapper_fn = cls._multilayer_wrap_loader(
            inner_fn, reduction_ranges, reduction_numel, split, block_size, default
        )

        return cls.create_multilayer_helper(
            device,
            dst_dtype,
            src_dtype,
            wrapper_fn,
            ranges,
            reduction_ranges,
            [*ranges, split],
            [block_size],
            reduction_type,
            split,
            reduction_hint,
        )

    @classmethod
    def create_multilayer_existing_ranges(
        cls,
        device: torch.device,
        dst_dtype: torch.dtype,
        src_dtype: torch.dtype,
        inner_fn: Callable[..., Any],
        original_ranges: List[Expr],
        original_reduction_ranges: List[Expr],
        new_ranges: List[Expr],
        new_reduction_ranges: List[Expr],
        reduction_type: str,
        reduction_hint: ReductionHint,
    ):
        """
        Break a large reduction up into multiple smaller reductions
        recursively
        """
        default = cls.default_value(reduction_type, dst_dtype)
        wrapper_fn = cls._multilayer_wrap_loader_existing_ranges(
            inner_fn,
            original_ranges,
            original_reduction_ranges,
            new_ranges,
            new_reduction_ranges,
            default,
        )
        return cls.create_multilayer_helper(
            device,
            dst_dtype,
            src_dtype,
            wrapper_fn,
            original_ranges,
            original_reduction_ranges,
            new_ranges,
            new_reduction_ranges,
            reduction_type,
            -1,
            reduction_hint,
        )


def num_reduction_outputs(reduction_type):
    return 3 if "welford" in reduction_type else 1


class WelfordReduction(Reduction):
    output_index: int

    def __init__(
        self,
        device,
        dtype,
        inner_fns,
        ranges,
        reduction_ranges,
        reduction_type,
        reduction_hint,
        output_index,
    ):
        if len(inner_fns) == 1:
            loader = inner_fns[0]
        else:

            def loader(idx, reduction_idx):
                return tuple(fn(idx, reduction_idx) for fn in inner_fns)

        super().__init__(
            device,
            dtype,
            loader,
            ranges,
            reduction_ranges,
            reduction_type,
            dtype,
            reduction_hint,
        )
        self.output_index = output_index

    def store_reduction(self, output_name, indexer, vars, reduction_vars):
        values = ops.reduction(
            self.dtype,
            self.src_dtype,
            self.reduction_type,
            self.inner_fn(vars, reduction_vars),
        )
        value = values[self.output_index]
        return ops.store_reduction(output_name, indexer(vars), value)

    @classmethod
    def create(  # type: ignore[override]
        cls,
        device: torch.device,
        dtype: torch.dtype,
        inner_fns: Sequence[Callable[..., Any]],
        ranges: List[Expr],
        reduction_ranges: List[Expr],
        reduction_type: str,
        reduction_hint: ReductionHint = ReductionHint.DEFAULT,
    ):
        assert reduction_type in {"welford_reduce", "welford_combine"}

        reduction_numel = V.graph.sizevars.simplify(sympy_product(reduction_ranges))

        def const(val):
            def inner_fn(idx):
                return ops.constant(
                    val,
                    dtype,
                )

            return Pointwise.create(
                device=device,
                dtype=dtype,
                inner_fn=inner_fn,
                ranges=list(ranges),
            )

        if reduction_numel == 0:
            mean = const(0)
            m2 = const(0)
            weight = const(0)
            return mean, m2, weight

        if reduction_numel == 1:

            def copy(loader):
                def inner_fn(idx):
                    reduction_index = [sympy.Integer(0) for _ in reduction_ranges]
                    return loader(idx, reduction_index)

                return Pointwise.create(
                    device=device,
                    dtype=dtype,
                    inner_fn=inner_fn,
                    ranges=list(ranges),
                )

            if reduction_type == "welford_reduce":
                return copy(inner_fns[0]), const(0), const(1)
            else:
                return tuple(copy(fn) for fn in inner_fns)

        # TODO: Unrolled reduction
        # if (
        #     isinstance(reduction_numel, sympy.Integer)
        #     and V.graph.sizevars.size_hint(reduction_numel)
        #     < config.unroll_reductions_threshold
        #     and sympy_product(ranges) != 1
        # ):
        #     return Pointwise.create(
        #         device,
        #         dst_dtype,
        #         cls._unroll_reduction_fn(
        #             inner_fn, reduction_ranges, reduction_type, src_dtype
        #         ),
        #         ranges,
        #     )

        # triton doesn't support reduce to single element well, so break it up
        hint, split = Reduction.num_splits(
            device,
            dtype,
            dtype,
            inner_fns[0],
            ranges,
            reduction_ranges,
            reduction_type=reduction_type,
            reduction_numel=reduction_numel,
        )
        # intermediate reduction in split can contain complex indexing,
        # and num_splits will fail to correctly set the hint
        # reuse the passed hint if available
        if reduction_hint == ReductionHint.DEFAULT:
            reduction_hint = hint
        if split > 1:
            # triton doesn't support reduce to single element well, so break it up
            return cls.create_multilayer(
                device,
                dtype,
                inner_fns,
                ranges,
                reduction_ranges,
                reduction_type,
                split,
                reduction_hint,
            )

        results = [
            TensorBox.create(
                WelfordReduction(
                    device,
                    dtype,
                    inner_fns,
                    ranges,
                    reduction_ranges,
                    reduction_type,
                    reduction_hint,
                    output_idx,
                )
            )
            for output_idx in range(3)
        ]
        for t in results:
            t.realize()
        return results

    @staticmethod
    def default_value(reduction_type, dtype):
        return (0, 0, 0)

    @classmethod
    def create_multilayer(  # type: ignore[override]
        cls,
        device: torch.device,
        dtype: torch.dtype,
        inner_fns: Sequence[Callable[..., Any]],
        ranges: List[Expr],
        reduction_ranges: List[Expr],
        reduction_type: str,
        split: int,
        reduction_hint: ReductionHint,
    ):
        """
        Break a large reduction up into multiple smaller reductions
        recursively
        """
        reduction_numel = sympy_product(reduction_ranges)
        need_mask = not V.graph.sizevars.is_expr_static_and_true(
            sympy.Eq(reduction_numel % split, 0)
        )

        if need_mask and reduction_type != "welford_combine":
            # If we need mask, then "welford_reduce" doesn't work because
            # masked inputs shouldn't count towards the welford weight

            def constant(idx, reduction_idx, value):
                return ops.constant(value, dtype)

            return cls.create_multilayer(
                device=device,
                dtype=dtype,
                inner_fns=(
                    inner_fns[0],
                    partial(constant, value=0),
                    partial(constant, value=1),
                ),
                ranges=ranges,
                reduction_ranges=reduction_ranges,
                reduction_type="welford_combine",
                split=split,
                reduction_hint=reduction_hint,
            )

        block_size = FloorDiv(reduction_numel + (split - 1), split)
        intermediates = WelfordReduction.create(
            device,
            dtype,
            tuple(
                cls._multilayer_wrap_loader(
                    loader,
                    reduction_ranges,
                    reduction_numel,
                    split,
                    block_size,
                    default=0,
                )
                for loader in inner_fns
            ),
            [*ranges, split],
            [block_size],
            reduction_type,
            reduction_hint,
        )
        for i in intermediates:
            i.realize()

        i_loaders = [i.make_loader() for i in intermediates]

        def intermediate_loader_fn(index, reduction_index, loader):
            return loader([*index, *reduction_index])

        numel_hint = V.graph.sizevars.size_hint(sympy_product(ranges))
        reduction_hint = cls._multilayer_second_step_hint(
            split, numel_hint, reduction_hint
        )
        return WelfordReduction.create(
            device,
            dtype,
            tuple(
                partial(intermediate_loader_fn, loader=i.make_loader())
                for i in intermediates
            ),
            ranges,
            [split],
            # welford_reduce turns one input into three outputs, which are combined with welford_combine
            "welford_combine",
            reduction_hint,
        )


def is_storage_and_layout(x):
    try:
        as_storage_and_layout(x, freeze=False)
        return True
    except NotImplementedError:
        return False


def is_contiguous_storage_and_layout(x):
    try:
        buffer, layout = as_storage_and_layout(x, freeze=False)
        return layout.is_contiguous()
    except NotImplementedError:
        return False


def as_storage_and_layout(x, freeze=True, want_contiguous=False, stride_order=None):
    """Try to simplify x into a StorageBox and a Layout"""
    if isinstance(x, TensorBox):
        return as_storage_and_layout(
            x.data,
            freeze=freeze,
            want_contiguous=want_contiguous,
            stride_order=stride_order,
        )
    if isinstance(x, StorageBox) and isinstance(x.data, Buffer):
        if freeze:
            if want_contiguous:
                x.data.freeze_layout()
                assert x.data.layout.is_contiguous()
            elif stride_order is not None:
                x.data.freeze_layout_with_stride_order(stride_order)
            else:
                x.data.decide_layout()
        return x, x.data.layout
    if isinstance(x, ReinterpretView):
        # making the base of x contiguous or stride_ordered will not necessarily make
        # the ReinterpretView either, so don't pass along those arguments
        buffer, _ = as_storage_and_layout(
            x.data,
            freeze=freeze,
        )
        return buffer, x.layout
    raise NotImplementedError


as_contiguous_storage_and_layout = functools.partial(
    as_storage_and_layout, want_contiguous=True
)


def is_stride_order_storage_and_layout(x, stride_order):
    try:
        buffer, layout = as_storage_and_layout(x, freeze=False)
        return layout.is_stride_ordered(stride_order)
    except NotImplementedError:
        return False


@dataclasses.dataclass
class BaseView(IRNode):
    data: IRNode

    def make_reindexer(self):
        raise NotImplementedError(f"make_reindexer NYI on {self}")

    def make_indexer(self):
        inner = self.data.make_indexer()
        reindex = self.make_reindexer()

        def indexer(idx):
            return inner(reindex(idx))

        return indexer

    def make_loader(self):
        inner = self.data.make_loader()
        reindex = self.make_reindexer()

        def loader(idx):
            return inner(reindex(idx))

        return loader

    def get_dtype(self):
        return self.data.get_dtype()

    def get_layout(self):
        return self.data.get_layout()

    def get_device(self):
        return self.data.get_device()

    def get_origin_node(self):
        return None

    def get_name(self):
        return self.data.get_name()

    def mark_reuse(self, users):
        return self.data.mark_reuse(users)

    def has_exceeded_max_reads(self):
        return self.data.has_exceeded_max_reads()

    def realize(self):
        return self.data.realize()

    def realize_hint(self):
        return self.data.realize_hint()

    def get_storage_numel(self):
        return self.data.get_storage_numel()

    def is_extern(self):
        return self.data.is_extern()  # type: ignore[attr-defined]

    def get_reads(self):
        with patch.object(FlexibleLayout, "allow_indexing", True):
            return extract_read_writes(
                self.make_loader(),
                self.get_size(),
            ).reads

    def unwrap_view(self):
        x: IRNode = self
        while isinstance(x, BaseView):
            x = x.data
        return x

    def constant_to_device(self, device):
        """Move this to a given device. Requires that all reads are to constants."""
        loader = self.make_loader()
        loader = patch.object(ConstantBuffer, "override_device", device)(loader)
        return Pointwise(device, self.get_dtype(), loader, self.get_size())


@dataclasses.dataclass
class ExpandView(BaseView):
    size: List[Expr]

    @staticmethod
    def _normalize_size(x, new_size):
        """Replace `-1` with correct sizes"""
        new_size = list(map(sympy.expand, new_size))
        old_size = x.get_size()
        old_size = [None] * (len(new_size) - len(old_size)) + list(old_size)
        assert len(new_size) == len(old_size)
        for i in range(len(new_size)):
            if new_size[i] == -1:
                assert old_size[i] is not None
                new_size[i] = old_size[i]
        return new_size

    @classmethod
    def create(cls, x, new_size):
        new_size = cls._normalize_size(x, new_size)

        if is_storage_and_layout(x):
            storage, old_layout = as_storage_and_layout(x)
            skip = len(new_size) - len(old_layout.size)
            assert skip >= 0
            new_stride = [sympy.Integer(0)] * skip
            for stride, size in zip(old_layout.stride, old_layout.size):
                new_stride.append(stride if size != 1 else sympy.Integer(0))
            new_layout = FixedLayout(
                old_layout.device,
                old_layout.dtype,
                list(new_size),
                new_stride,
                old_layout.offset,
            )
            return ReinterpretView(storage, new_layout)

        return ExpandView(x, new_size)

    def get_size(self):
        return self.size

    def make_reindexer(self):
        target = self.get_size()
        actual = self.data.get_size()
        skip = len(target) - len(actual)

        def reindex(index):
            index = list(index[skip:])
            assert len(index) == len(actual)
            for i in range(len(actual)):
                if actual[i] == 1:
                    # zero out broadcast dimension
                    index[i] = sympy.Integer(0)
            return index

        return reindex


@dataclasses.dataclass
class PermuteView(BaseView):
    dims: List[Expr]

    @classmethod
    def create(cls, x, dims):
        dims = cls._map_neg_dims(dims)
        assert set(dims) == set(range(len(dims)))

        if is_storage_and_layout(x):
            storage, old_layout = as_storage_and_layout(x)
            new_layout = FixedLayout(
                old_layout.device,
                old_layout.dtype,
                [old_layout.size[i] for i in dims],
                [old_layout.stride[i] for i in dims],
                old_layout.offset,
            )
            return ReinterpretView(storage, new_layout)

        return PermuteView(x, dims)

    @classmethod
    def _map_neg_dims(cls, dims):
        return [dim if dim >= 0 else len(dims) + dim for dim in dims]

    def get_size(self):
        assert set(self._map_neg_dims(self.dims)) == set(range(len(self.dims)))
        size = self.data.get_size()
        return [size[i] for i in self.dims]

    def make_reindexer(self):
        inv = {j: i for i, j in enumerate(self.dims)}
        inv = [inv[i] for i in range(len(self.dims))]
        assert set(inv) == set(range(len(self.dims)))

        def reindex(index):
            return [index[i] for i in inv]

        return reindex


class SqueezeView(BaseView):
    @classmethod
    def create(cls, x, *, dim=None):
        if is_storage_and_layout(x):
            storage, old_layout = as_storage_and_layout(x)
            new_size = []
            new_stride = []
            if dim is not None:
                assert isinstance(dim, int), "expected integer dim argument"
                assert 0 <= dim and dim < len(old_layout.size)

            for i, (size, stride) in enumerate(zip(old_layout.size, old_layout.stride)):
                if dim is None:
                    if size != 1:
                        new_size.append(size)
                        new_stride.append(stride)
                else:
                    if i != dim:
                        new_size.append(size)
                        new_stride.append(stride)
                    else:
                        assert size == 1, "expected squeezed size to be 1"

            new_layout = FixedLayout(
                old_layout.device,
                old_layout.dtype,
                new_size,
                new_stride,
                old_layout.offset,
            )
            return ReinterpretView(storage, new_layout)

        if dim is None:
            # redirect to a generic view
            return View.create(x, [s for s in x.get_size() if s != 1])
        else:
            assert x.get_size()[dim] == 1
            return View.create(x, [s for i, s in enumerate(x.get_size()) if i != dim])

    @staticmethod
    def squeezer(size: Tuple[sympy.Expr, ...]):
        new_size = [s for s in size if s != 1]
        not_one = [i for i, s in enumerate(size) if s != 1]
        length = len(size)

        def reindex(index: List[sympy.Expr]) -> Tuple[sympy.Expr, ...]:
            assert len(index) == len(not_one), f"{index} {not_one}"
            new_index = [sympy.Integer(0)] * length
            for idx, s in zip(not_one, index):
                new_index[idx] = s
            return tuple(new_index)

        return new_size, reindex

    def __init__(self, data):
        raise AssertionError("use SqueezeView.create()")


@dataclasses.dataclass
class GenericView(BaseView):
    size: List[Expr]
    reindex: Callable[..., Any]

    def make_reindexer(self):
        return self.reindex

    def reindex_str(self):
        index_old = [sympy_symbol(f"i{n}") for n in range(len(self.size))]
        index_new = list(self.reindex(index_old))
        return f"lambda {', '.join(map(str, index_old))}: {index_new}"

    def __str__(self):
        return self.str_helper(
            [self.data, f"size={self.size}", f"reindex={self.reindex_str()}"]
        )

    __repr__ = __str__

    @classmethod
    def create(cls, x, new_size, reindex):
        return cls(x, list(new_size), reindex)

    def get_size(self):
        return self.size


@dataclasses.dataclass
class View(GenericView):
    @staticmethod
    def handle_negative_index(idx, size):
        idx = sympy.expand(idx)
        size = sympy.expand(size)
        evaluate_expr = V.graph.sizevars.shape_env.evaluate_expr
        if evaluate_expr(sympy.Lt(idx, 0)):
            idx = idx + size
        return idx

    @classmethod
    def create(cls, x, new_size):
        assert isinstance(new_size, (tuple, list))
        old_size, new_size = cls.resolve_negative_size(x.get_size(), new_size)

        # Skip pointless views
        if V.graph.sizevars.statically_known_list_equals(old_size, new_size):
            return x

        unbacked_symbols_in_sizes = False
        if (
            len(free_unbacked_symbols(old_size)) > 0
            or len(free_unbacked_symbols(new_size)) > 0
        ):
            unbacked_symbols_in_sizes = True

        if 0 in new_size:

            def fake_reindex(index):
                return tuple([0] * len(old_size))

            return cls(x, list(new_size), fake_reindex)
        # TODO: a new class for FixedTransferLayout that output layout is constrained by input layout
        elif is_contiguous_storage_and_layout(x) or unbacked_symbols_in_sizes:
            if unbacked_symbols_in_sizes and (not is_contiguous_storage_and_layout(x)):
                # realize x; otherwise, the dynamic_reshape_indexer below will fail
                # due to the size_hint's inability to process unbacked SymInts
                x.realize()
            storage, old_layout = as_contiguous_storage_and_layout(x)
            new_layout = FixedLayout(
                old_layout.device,
                old_layout.dtype,
                new_size,
                FlexibleLayout.contiguous_strides(new_size),
                old_layout.offset,
            )
            return ReinterpretView(storage, new_layout)

        reindex = cls.dynamic_reshape_indexer(old_size, new_size)
        return cls(x, list(new_size), reindex)

    @staticmethod
    def resolve_negative_size(old_size, new_size):
        new_size = [V.graph.sizevars.simplify(x) for x in new_size]
        old_size = [V.graph.sizevars.simplify(x) for x in old_size]

        new_size = list(new_size)
        for i in range(len(new_size)):
            if new_size[i] == -1:
                new_size[i] = sympy.Integer(1)
                new_size[i] = CleanDiv(sympy_product(old_size), sympy_product(new_size))
                break

        V.graph.sizevars.guard_equals(sympy_product(old_size), sympy_product(new_size))
        return old_size, new_size

    @classmethod
    def dynamic_reshape_indexer(cls, old_size, new_size):
        try:
            reindex = cls._dynamic_reshape_indexer(old_size, new_size)
        except (AssertionError, IndexError):
            # optimistic algorithm failed, lets do a fallback
            flat = [sympy_product(old_size)]
            reindex1 = cls._dynamic_reshape_indexer(old_size, flat)
            reindex2 = cls._dynamic_reshape_indexer(flat, new_size)
            reindex = fuse_reindexing(reindex1, reindex2)
        return reindex

    @staticmethod
    def _dynamic_reshape_indexer(old_size, new_size):
        """
        Perform a reshape entirely by modifying indexing math
        """
        size_hint = V.graph.sizevars.size_hint
        vars = [sympy_symbol(f"view{i}") for i in range(len(new_size))]

        stack_new = list(zip(vars, new_size))
        stack_old = list(old_size)

        view_expr = []
        while stack_new and stack_old:
            size_old = stack_old.pop()
            var, size_new = stack_new.pop()
            if size_old == 1:
                view_expr.append(sympy.Integer(0))
                stack_new.append((var, size_new))  # re-add
            elif size_new == 1:
                stack_old.append(size_old)  # re-add
            elif size_hint(size_new) == size_hint(size_old):
                view_expr.append(var)
                V.graph.sizevars.guard_equals(size_new, size_old)
            elif size_hint(size_new) < size_hint(size_old):
                while size_hint(size_new) < size_hint(size_old):
                    var2, size_new2 = stack_new.pop()
                    var = var2 * size_new + var
                    size_new = size_new * size_new2
                view_expr.append(var)
                V.graph.sizevars.guard_equals(size_new, size_old)
            elif size_hint(size_new) > size_hint(size_old):
                divisor = sympy.Integer(1)
                modulus = size_old
                view_expr.append(ModularIndexing(var, divisor, modulus))
                divisor = divisor * modulus
                while size_hint(size_new) > size_hint(size_old):
                    modulus = stack_old.pop()
                    view_expr.append(ModularIndexing(var, divisor, modulus))
                    divisor = divisor * modulus
                    size_old = size_old * modulus
                V.graph.sizevars.guard_equals(size_new, size_old)
            else:
                raise AssertionError()

        while stack_old:
            size_old = stack_old.pop()
            V.graph.sizevars.guard_equals(size_old, 1)
            view_expr.append(sympy.Integer(0))

        while stack_new:
            var, size_new = stack_new.pop()
            V.graph.sizevars.guard_equals(size_new, 1)

        view_expr = list(reversed(view_expr))
        assert len(view_expr) == len(old_size)

        def reindex(index):
            assert len(index) == len(vars), (len(index), len(vars))
            replacements = dict(zip(vars, index))
            return tuple(sympy_subs(x, replacements) for x in view_expr)

        return reindex


@dataclasses.dataclass
class ReinterpretView(BaseView):
    """Pretend our storage has a different layout"""

    layout: "Layout"

    def __post_init__(self):
        super().__post_init__()
        if isinstance(self.data, BaseView):
            self.data = self.data.unwrap_view()

    def __str__(self):
        return self.str_helper(
            [
                self.data,
                self.layout,
            ]
        )

    __repr__ = __str__

    def get_name(self):
        return self.data.get_name()

    def get_device(self):
        return self.layout.device

    def get_origin_node(self):
        return None

    def get_dtype(self):
        return self.layout.dtype

    def get_size(self):
        return list(self.layout.size)

    def get_stride(self):
        return list(self.layout.stride)

    def make_loader(self):
        def loader(index):
            indexer = self.layout.make_indexer()
            return ops.load(self.get_name(), indexer(index))

        return loader

    def make_indexer(self):
        return self.layout.make_indexer()

    def get_layout(self):
        return self.layout

    def freeze_layout(self):
        pass

    def codegen_reference(self, writer=None):
        # reinterpret_tensor is similar to as_strided except:
        # - offset is added to the existing offset (rather than replacing it)
        # - view tracking is disabled similar to unsafe_view
        return V.graph.wrapper_code.codegen_reinterpret_view(
            self.data,
            self.layout.size,
            self.layout.stride,
            self.layout.offset,
            writer,
        )


class SliceView(View):
    @classmethod
    def create(cls, x, dim, start, end, step=1):
        step = sympy.expand(step)
        assert step > 0
        try:
            if start == 0 and end >= 2**63 - 1 and step == 1:
                return x
        except TypeError:
            pass

        sizevars = V.graph.sizevars
        new_size = list(x.get_size())

        start = cls.handle_negative_index(start, new_size[dim])
        end = cls.handle_negative_index(end, new_size[dim])

        end = sizevars.evaluate_min(end, new_size[dim])
        start = sizevars.evaluate_min(start, end)
        if start == 0 and sizevars.size_hint(end - new_size[dim]) == 0 and step == 1:
            sizevars.guard_equals(end, new_size[dim])
            return x

        new_size[dim] = FloorDiv(end - start + (step - 1), step)

        if is_storage_and_layout(x):
            # Fast path
            storage, old_layout = as_storage_and_layout(x)
            new_stride = list(old_layout.stride)
            new_stride[dim] = new_stride[dim] * step
            new_layout = FixedLayout(
                old_layout.device,
                old_layout.dtype,
                new_size,
                new_stride,
                old_layout.offset + old_layout.stride[dim] * start,
            )
            return ReinterpretView(storage, new_layout)

        def reindex(index):
            assert len(index) == len(new_size), f"wrong ndim {index} {new_size}"
            index = list(index)
            index[dim] = index[dim] * step + start
            return index

        # redirect to a generic view
        return SliceView(x, size=new_size, reindex=reindex)


class BaseConstant(IRNode):
    dtype: torch.dtype
    device: torch.device

    def get_size(self):
        return ()

    def get_dtype(self):
        return self.dtype

    def get_device(self):
        return self.device

    def get_origin_node(self):
        return None

    def mark_reuse(self, users):
        pass

    def has_exceeded_max_reads(self):
        return False

    def get_reads(self):
        return ()

    def is_extern(self):
        return False


@dataclasses.dataclass
class Constant(BaseConstant):
    value: Any
    dtype: torch.dtype
    device: torch.device

    def make_loader(self):
        def loader(index):
            return ops.constant(self.value, self.dtype)

        return loader

    def realize(self):
        pass

    def constant_to_device(self, device):
        return Constant(self.value, self.dtype, device)


@dataclasses.dataclass
class IndexingConstant(BaseConstant):
    index: Any
    dtype: torch.dtype
    device: torch.device

    def make_loader(self):
        def loader(index):
            return ops.index_expr(self.index, self.dtype)

        return loader

    def constant_to_device(self, device):
        return IndexingConstant(self.index, self.dtype, device)


@dataclasses.dataclass
class Layout(IRNode):
    def __init__(
        self,
        device: torch.device,
        dtype: torch.dtype,
        size: List[Expr],
        stride: Optional[Sequence[Union[Expr, int]]],
        offset: Expr = Integer(0),
    ):
        assert stride is None or len(size) == len(
            stride
        ), f"size={size}, stride={stride}"
        self.device = device
        self.dtype = dtype
        assert all(isinstance(s, (Expr, int)) for s in size)
        self.size = size
        self._stride = stride
        self.offset = offset

    @property
    def stride(self):
        return self._stride

    def __str__(self):
        offset = ""
        if self.offset != 0:
            offset = f", offset={self.offset}"
        return (
            f"{type(self).__name__}('{self.device.type}', {self.dtype}, "
            f"size={self.size}, stride={self.stride}{offset})"
        )

    __repr__ = __str__

    def is_contiguous(self):
        for left, right, size in zip(
            self.stride, FlexibleLayout.contiguous_strides(self.size), self.size
        ):
            if size != 1 and left != right:
                return False
        return True

    def is_channels_last_contiguous(self):
        ndim = len(self.size)
        if ndim not in [4, 5]:
            return False
        for left, right, size in zip(
            self.stride, make_channels_last_strides_for(self.size), self.size
        ):
            if size != 1 and left != right:
                return False
        return True

    def is_transposed(self):
        for left, right, size in zip(
            self.stride,
            reversed(FlexibleLayout.contiguous_strides(self.size)),
            self.size,
        ):
            if size != 1 and left != right:
                return False
        return True

    def is_stride_ordered(self, order):
        assert len(self.stride) == len(order)

        # ignore dimensions of size 1, they dont affect layout
        non_1_indices = [
            i
            for i, dim in enumerate(self.size)
            if V.graph.sizevars.size_hint(dim, fallback=2) != 1
        ]

        stride = [self.stride[i] for i in non_1_indices]
        order = [order[i] for i in non_1_indices]

        def sorted_indices(arr):
            sorted_arr = sorted(arr)
            return [sorted_arr.index(element) for element in arr]

        # since we may have removed dimensions, need to re-sort & re-index order
        order = sorted_indices(order)

        # reorder the stride given order
        stride_ordered = [-1] * len(order)
        for i in range(len(order)):
            stride_ordered[order[i]] = V.graph.sizevars.size_hint(stride[i])
        # check if it is in ascending order
        for i in range(len(order) - 1):
            if stride_ordered[i] > stride_ordered[i + 1]:
                return False
        return True

    def is_channels_last_stride_ordered(self):
        # create channels_last order(NCHW, NCDHW, the C is the first order).
        order = [0] + list(reversed(range(1, len(self.stride) - 1)))
        order = [len(order)] + order
        return self.is_stride_ordered(order)

    def as_fixed(self):
        return FixedLayout(
            self.device,
            self.dtype,
            self.size,
            self.stride,
            self.offset,
        )

    def make_indexer(self):
        assert (
            FlexibleLayout.allow_indexing
        ), f"convert {type(self).__name__} to FixedLayout first"
        return self.as_fixed().make_indexer()

    def __eq__(self, other) -> bool:
        return (
            self.device == other.device
            and self.dtype == other.dtype
            and self.size == other.size
            and self.stride == other.stride
            and self.offset == other.offset
        )

    def storage_size(self) -> sympy.Expr:
        return compute_required_storage_length(self.size, self.stride, self.offset)


class FixedLayout(Layout):
    """A Tensor layout we cannot change"""

    def __init__(
        self,
        device: torch.device,
        dtype: torch.dtype,
        size: Union[List[Expr], List[int]],
        stride: Optional[Sequence[Union[Expr, int]]] = None,
        offset: Union[Expr, int] = Integer(0),
    ):
        if stride is None:
            stride = FlexibleLayout.contiguous_strides(size)
        super().__init__(
            device,
            dtype,
            size,
            stride,
            offset,
        )

    def make_indexer(self):
        """A closure containing math to read a given element"""

        def indexer(index):
            assert len(index) == len(self.stride) == len(self.size)
            result = self.offset
            for idx, stride, sz in zip(index, self.stride, self.size):
                if sz != 1:
                    result = result + idx * stride
            return result

        return indexer


class FlexibleLayout(Layout):
    """A Tensor layout we are allowed to change"""

    allow_indexing = False

    @staticmethod
    def contiguous_strides(sizes):
        if len(sizes) == 0:
            return []
        reversed_strides = [sympy.Integer(1)]
        for size in reversed(sizes[1:]):
            reversed_strides.append(size * reversed_strides[-1])
        return list(reversed(reversed_strides))

    @staticmethod
    def fill_ordered(sizes, order):
        """
        Create a stride based on the order the dimensions should be filled in.

        In this format, channels last would be:
            [1, 3, 2, 0]
        """
        assert set(range(len(sizes))) == set(order)
        next_stride = sympy.Integer(1)
        strides = [None] * len(order)

        for i in order:
            strides[i] = next_stride
            next_stride = next_stride * sizes[i]
        return strides

    @staticmethod
    def stride_ordered(sizes, order):
        """
        Create a stride based on the sorted order of a permuted range.

        In this format, channels last would be:
            [3, 0, 2, 1]
        """
        assert set(range(len(sizes))) == set(order)
        fill_order = stride_order2fill_order(order)
        return FlexibleLayout.fill_ordered(sizes, fill_order)

    @staticmethod
    def same_ordered(sizes, stride):
        """
        Create a stride that has the same stride order as given stride

        For example, if given stride is [1000, 1, 100, 10],
        the fill order should be [1, 3, 2, 0]
        """
        assert len(sizes) == len(stride)
        stride = [V.graph.sizevars.size_hint(x) for x in stride]
        fill_order = sorted(range(len(stride)), key=stride.__getitem__)
        return FlexibleLayout.fill_ordered(sizes, fill_order)

    def as_stride_order(self, order):
        return FixedLayout(
            self.device,
            self.dtype,
            self.size,
            self.stride_ordered(self.size, order),
            self.offset,
        )

    def as_fill_order(self, order):
        return FixedLayout(
            self.device,
            self.dtype,
            self.size,
            self.fill_ordered(self.size, order),
            self.offset,
        )

    def as_same_order(self, stride):
        return FixedLayout(
            self.device,
            self.dtype,
            self.size,
            self.same_ordered(self.size, stride),
            self.offset,
        )

    def __init__(self, device, dtype, size, stride_order=None):
        if stride_order:
            strides = FlexibleLayout.fill_ordered(size, stride_order)
        else:
            strides = FlexibleLayout.contiguous_strides(size)
        super().__init__(device, dtype, size, strides)


class AliasedLayout(Layout):
    """Shares the same storage as another tensor"""

    def __init__(self, view: Union[BaseView, "TensorBox"]):
        layout = view.get_layout()
        super().__init__(
            layout.device,
            layout.dtype,
            layout.size,
            layout.stride,
        )
        self.view = view

    def make_indexer(self):
        return self.as_fixed().make_indexer()

    def maybe_guard_aligned(self):
        offset = self.view.get_layout().offset
        if offset == 0:
            return True
        from .compile_fx import ALIGNMENT

        return V.graph.sizevars.statically_known_multiple_of(offset, ALIGNMENT)


class NoneLayout(IRNode):
    # This is janky, I figured out what fields to populate by just running
    # the model I was interested in and adding properties/methods as needed.
    # This doesn't inherit from Layout because Layout assumes you have stuff
    # like sizes, but I don't really have anything here.
    #
    # If you have an ir.Node with NoneLayout, you probably need to setup
    # dependencies manually in scheduler

    def __init__(self, device):
        self.device = device

    def storage_size(self):
        return 0

    def as_fixed(self):
        return self


class MutationLayout(Layout):
    def __init__(self, target: IRNode):
        super().__init__(
            target.get_device(),
            target.get_dtype(),
            target.get_size(),
            None,
        )
        self.target = target
        name = self.get_buffer().get_name()
        V.graph.mark_buffer_mutated(name)

    @Layout.stride.getter  # type: ignore[attr-defined]
    def stride(self):
        return self.real_layout().stride

    def storage_size(self) -> sympy.Expr:
        return self.real_layout().storage_size()

    def get_buffer(self) -> "Buffer":
        def unwrap_views(target):
            if isinstance(target, MutationLayout):
                return unwrap_views(target.target)
            if isinstance(target, BaseView):
                return unwrap_views(target.unwrap_view())
            if isinstance(target, MutableBox):
                return unwrap_views(target.data)
            return target

        result = unwrap_views(self.target)
        assert isinstance(result, Buffer), "MutationLayout must refer to a buffer"
        return result

    def real_layout(self):
        return self.get_buffer().layout

    @classmethod
    def realize_into(cls, src, dst):
        dst.realize()
        # NOTE: We must realize users of `dst` before we realize `src`, since
        # realization order determines scheduling order. Otherwise, src's
        # mutation would be scheduled before the existing users of dst!
        V.graph.mark_buffer_mutated(dst.get_name())

        if isinstance(src, TensorBox):
            src = src.data

        # We copy the contents of src into dst. In most cases this should
        # be fused into a single kernel by the scheduler.
        # NOTE: We cannot change src's layout to mutate dst directly as this
        # would alias src to dst, which is not correct as further mutations to
        # dst would effect users of src.
        src.realize_hint()

        src = Pointwise.create(
            device=src.get_device(),
            dtype=src.get_dtype(),
            inner_fn=src.make_loader(),
            ranges=[
                V.graph.sizevars.guard_equals(a, b)
                for a, b in zip(src.get_size(), dst.get_size())
            ],
        ).data
        src.realize()

        assert isinstance(src.data.layout, FlexibleLayout)
        src.data.layout = MutationLayout(dst)
        return src.data

    def as_fixed(self):
        return self

    def make_indexer(self):
        return self.target.make_indexer()


@dataclasses.dataclass
class Buffer(IRNode):
    # Name is sometimes None; e.g., ForceInPlace, where there isn't
    # a meaningful name
    name: Optional[str]
    layout: Layout

    # Multi-output buffers will define 'outputs: List[Buffer]'. Confusingly,
    # MultiOutput does NOT define this!

    def __post_init__(self):
        super().__post_init__()
        self.origin_node = None

    def make_indexer(self):
        return self.layout.make_indexer()

    def get_name(self):
        assert self.name
        return self.name

    def get_device(self):
        return self.layout.device

    def get_origin_node(self):
        return self.origin_node

    def get_dtype(self):
        return getattr(self.layout, "dtype", None)

    def get_size(self):
        return list(self.layout.size)

    def get_stride(self):
        return list(self.layout.stride)

    def get_offset(self):
        return self.layout.offset

    def get_layout(self):
        return self.layout

    def get_storage_numel(self):
        return self.get_numel()

    def is_extern(self):
        return False

    def freeze_layout(self):
        if not isinstance(self.layout, (MultiOutputLayout, AliasedLayout)):
            self.layout = self.layout.as_fixed()

    def freeze_layout_with_stride_order(self, order):
        assert isinstance(self.layout, FlexibleLayout)
        self.layout = self.layout.as_stride_order(order)

    def freeze_layout_with_fill_order(self, order):
        assert isinstance(self.layout, FlexibleLayout)
        self.layout = self.layout.as_fill_order(order)

    def freeze_layout_with_same_order(self, stride):
        assert isinstance(self.layout, FlexibleLayout)
        self.layout = self.layout.as_same_order(stride)

    def is_zero_elements(self):
        return V.graph.sizevars.is_expr_static_and_true(sympy.Eq(self.get_numel(), 0))

    def make_loader(self):
        # Loading from a zero-element buffer is a no-op
        if self.is_zero_elements():
            return partial(nop_loader_fn, dtype=self.get_dtype())

        def loader(index):
            indexer = self.layout.make_indexer()
            return ops.load(self.name, indexer(index))

        return loader

    def is_no_op(self):
        return False

    def codegen_reference(self, writer=None):
        return self.get_name()

    def decide_layout(self):
        pass

    def get_alias_names(self):
        if isinstance(self.layout, AliasedLayout):
            return [self.layout.view.get_name()]
        return ()

    def get_mutation_names(self):
        if isinstance(self.layout, MutationLayout):
            return [self.layout.target.get_name()]
        return ()

    def get_read_writes(self):
        with patch.object(FlexibleLayout, "allow_indexing", True):
            return extract_read_writes(
                self.make_loader(),
                self.get_size(),
            )

    def get_reads(self):
        return self.get_read_writes().reads

    def get_unbacked_symbol_defs(self):
        """
        Returns the unbacked symbols which are defined by this IR node,
        because this is a data-dependent IR node, or item()
        """
        # So this is a little unusual.  In principle, you could imagine
        # defining a MultiOutputLayout buffer so that it DOES define
        # unbacked symints.  However, we can't easily tell what symints
        # such a buffer defines, because MultiOutputLayout doesn't actually
        # define any useful information about what it returns.
        #
        # An easier and better approach is to delay the symint allocation
        # to the MultiOutput IR nodes, which are when we actually extract
        # out the buffers and know what their sizes are.
        #
        # There are two subleties here:
        #
        # 1. Suppose you have a kernel that produces out1: (i0,), out2: (i0,)
        #    Both of these actually count as defs!  The scheduler will just
        #    arbitrarily pick one of these as the canonical definer and
        #    ensure it stays live.  It's not a big deal if we pick the
        #    wrong one because tuple accesses are cheap, and all this means
        #    is we accidentally keep a MultiOutput node live when it wasn't
        #    strictly necessary.
        #
        # 2. Suppose you have a MultiOutput buffer whose size is (i0,), but
        #    the MultiOutputLayout buffer it is projecting from isn't actually
        #    dynamic; it has i0 as one of the arguments.  We cannot tell this
        #    directly from MultiOutput, we have to look at the input buffer's
        #    uses to work this out.  No big deal.
        if isinstance(self.layout, MultiOutputLayout):
            return set()

        # This kernel defines all unbacked symbols... that it didn't get in as
        # arguments!
        defs = (
            free_unbacked_symbols(self.get_size())
            | free_unbacked_symbols(self.get_stride())
            | free_unbacked_symbols(self.get_offset())
        )
        return defs - self.get_unbacked_symbol_uses()

    def get_unbacked_symbol_uses(self):
        """
        Returns the unbacked symbols which are required to be in scope in
        order to successfully perform codegen for this buffer.  For example,
        a buffer that corresponds to an extern kernel call that takes i0 as
        an argument would return {i0} here.  This is used to generate necessary
        dependencies that ensure we actually bind i0 in codegen before you
        try to use it.

        Note that this is NOT transitive; in particular, if this buffer takes
        in as input another buffer with dynamic shape (e.g., (i0,)), we will
        not report it here, because you will already have a dependency
        on that buffer, which will eventually have a dependency on i0 if
        necessary.
        """
        return set()

    def codegen_unbacked_symbol_defs(self, wrapper):
        # NB: If it is possible for other ir node types to return unbacked
        # symints, you need to make sure their codegen calls this method.
        # Don't forget to update get_unbacked_symbol_defs too.
        symbols_to_define = self.get_unbacked_symbol_defs()
        for i, s in enumerate(self.get_size()):
            if s in symbols_to_define:
                wrapper.writeline(
                    f"{wrapper.codegen_unbacked_symbol_decl(s)} = {self.get_name()}.size({i}){wrapper.ending}"
                )
                symbols_to_define.remove(s)
        for i, s in enumerate(self.get_stride()):
            if s in symbols_to_define:
                wrapper.writeline(
                    f"{wrapper.codegen_unbacked_symbol_decl(s)} = {self.get_name()}.stride({i}){wrapper.ending}"
                )
                symbols_to_define.remove(s)
        if (s := self.get_offset()) in symbols_to_define:
            wrapper.writeline(
                f"{wrapper.codegen_unbacked_symbol_decl(s)} = {self.get_name()}.storage_offset(){wrapper.ending}"
            )
            symbols_to_define.remove(s)
        assert (
            not symbols_to_define
        ), f"unbacked symint {s} not written out, check comment above"

    def realize(self):
        pass

    def get_workspace_size(self):
        """
        Gets extra global memory size needed by this buffer.
        Some algorithms (e.g. group gemm) may require extra global memory in the generated code.
        """
        return 0

    def should_allocate(self):
        # Returns False by default.
        return False


class InputBuffer(Buffer):
    pass


class ConstantBuffer(InputBuffer):
    override_device = None

    def make_loader(self):
        def loader(index):
            indexer = self.layout.make_indexer()
            return ops.load(
                V.graph.constant_name(self.name, self.override_device), indexer(index)
            )

        return loader

    def constant_to_device(self, device):
        return ConstantBuffer(V.graph.constant_name(self.name, device), self.layout)


class NoneAsConstantBuffer(IRNode):
    def codegen_reference(self, writer=None):
        return V.graph.wrapper_code.none_str


class ShapeAsConstantBuffer(IRNode):
    def __init__(self, shape):
        super().__init__()
        self.shape = shape

    def codegen_reference(self, writer=None):
        expr = V.graph.wrapper_code.expr_printer(V.graph.sizevars.simplify(self.shape))
        if V.graph.cpp_wrapper:
            # wrap scalar to 0-d tensor for cpp wrapper
            return f"torch::tensor({expr})"
        else:
            return expr


@dataclasses.dataclass
class ComputedBuffer(Buffer):
    data: Loops

    @cache_on_self
    def num_reads(self):
        return len(self.get_read_writes().reads)

    def get_read_writes(self):
        with patch.object(FlexibleLayout, "allow_indexing", True):
            if self.data.get_reduction_type():
                return extract_read_writes(
                    self.get_store_function(),
                    self.data.get_size(),
                    self.data.get_reduction_size(),
                )
            else:
                return extract_read_writes(
                    self.get_store_function(),
                    self.data.get_size(),
                )

    def get_unbacked_symbol_uses(self):
        # Ordinarily, we'd like to just peek at the arguments list,
        # but ComputedBuffers have no argument list.
        #
        # Morally, this logic needs to be synchronized with the
        # KernelArgs.size calls, which are responsible for making symbols make
        # there way as kernel arguments (and it is precisely passing in one of
        # those symbols that establishes a dependency).  However, we haven't
        # started codegen yet so we can't directly reuse that logic.
        #
        # For now, I'm just yoloing with the size of the buffer.  Not sure if
        # it is enough.
        #
        # One thing you might wonder is if this is enough for a ComputedBuffer
        # denoting a reduction over i0.  Empirically, it is enough, but for an
        # unusual reason: we only need accurate dependencies for item() call,
        # but it's impossible to end up with a reduction over i0 from an
        # item() call without a regular non-reduction buffer first.
        return (
            free_unbacked_symbols(self.get_size())
            | free_unbacked_symbols(self.get_stride())
            | free_unbacked_symbols(self.get_offset())
        )

    def make_loader(self):
        # Inline constants and index_expressions
        if (
            hasattr(self.data, "make_loader")
            and self.name not in V.graph.mutated_buffers
            and self.num_reads() == 0
        ):
            # can be inlined
            return self.data.make_loader()
        return super().make_loader()

    def get_store_function(self):
        indexer = self.layout.as_fixed().make_indexer()
        if isinstance(self.data, Reduction):
            return partial(self.data.store_reduction, self.name, indexer)
        else:
            assert isinstance(self.data, Pointwise)
            return partial(self.data.store_output, self.name, indexer)

    def get_fill_order(self):
        """
        If our layout is still flexible, try to determine the stride order based on stride orders of reads.

        TODO(jansel): A better algorithm here would look at downstream consumers of this
                      value and try to do global graph-level layout optimization.
                      This is also something just begging to be autotuned.
        """
        if isinstance(self.layout, FlexibleLayout):
            (index_vars, reduction_vars), _ = dependencies.index_vars_squeeze(
                self.data.get_size(), self.data.get_reduction_size()
            )
            reads = self.get_read_writes().reads
            reads_bufs = [
                V.graph.name_to_buffer[r.name]
                if r.name in V.graph.name_to_buffer.keys()
                else None
                for r in reads
            ]
            # only consider reads to buffer of same size
            # ignore StarDeps because they don't contribute stride information
            assert all(
                isinstance(r, (dependencies.StarDep, dependencies.MemoryDep))
                for r in reads
            )
            reads = [
                sympy_subs(
                    r.index, {v: sympy.Integer(0) for v in reduction_vars if v != 0}
                )
                for r in reads
                if isinstance(r, dependencies.MemoryDep)
            ]

            if reads:
                stride_lengths = [
                    V.graph.sizevars.stride_hints(expr, index_vars) for expr in reads
                ]
                from .scheduler import pick_loop_order

                return pick_loop_order(stride_lengths, self.get_size())

        return None

    def decide_layout(self):
        if isinstance(self.layout, FlexibleLayout):
            order = self.get_fill_order()
            if order:
                self.freeze_layout_with_fill_order(order)
            else:
                self.freeze_layout()

    def simplify_and_reorder(self):
        """
        This is a main place where we do loop transformations in a
        backend-agnostic way.

        Here we:
            1) Remove any 1 dimensions
            2) Fuse contiguous dimensions together
            3) Reorder dimensions based on stride orders
        """
        args, var_ranges = dependencies.index_vars_squeeze(
            self.data.get_size(), self.data.get_reduction_size(), prefix="q"
        )
        with patch.object(ConstantBuffer, "override_device", self.get_device()):
            body = LoopBody(
                self.get_store_function(),
                (args if self.get_reduction_type() else args[:1]),
                var_ranges,
            )
        index_formulas = [*body.indexing_exprs.values()]
        reads_bufs = [
            V.graph.name_to_buffer[reads_name]
            if reads_name in V.graph.name_to_buffer.keys()
            else None
            for reads_name in body.reads_name2expr.keys()
        ]
        memory_addrs = [
            *body.reads_name2expr.values(),
            *body.writes_name2expr.values(),
        ]
        index_vars = []
        reduce_vars: List[Any] = []
        index_size = []
        reduce_size = []
        for v, s in var_ranges.items():
            if v in args[0]:
                assert not reduce_vars
                index_vars.append(v)
                index_size.append(s)
            else:
                assert v in args[1]
                reduce_vars.append(v)
                reduce_size.append(s)

        # the reordering_reindex in reads' simplify_reorder_and_tile
        reordering_reindex = [same_reorder(range(len(index_vars)))] * len(memory_addrs)
        for i, reads_buf in enumerate(reads_bufs):
            if isinstance(reads_buf, ComputedBuffer) and hasattr(
                reads_buf, "iter_reordering_reindex"
            ):
                reordering_reindex[i] = reads_buf.iter_reordering_reindex  # type: ignore[has-type]

        def simplify_and_reorder(x_vars, support_vars, sizes, reordering_reindex=None):
            sizes, reindex0, reindex1 = self._apply_loop_reordering(
                x_vars, support_vars, sizes, memory_addrs, reordering_reindex
            )
            # for NHWC: reindex0([0,1,2,3]) = [0,2,3,1], reindex1([0,1,2,3]) = [0,3,2,1]
            x_vars = reindex0(x_vars)
            sizes, reindex2, prune = V.graph.sizevars._simplify_loops(
                x_vars,
                sizes,
                index_prevent_reordering(index_formulas, x_vars, sizes),
            )
            x_vars = prune(x_vars)
            # sizes, reindex1, prune = _simplify_loops(x_vars, sizes, index_formulas)
            # x_vars = prune(x_vars)
            # sizes, reindex2 = self._apply_loop_reordering(x_vars, sizes, memory_addrs)
            reindex = fuse_reindexing(reindex1, reindex2)
            return sizes, reindex, reindex1

        support_vars = index_vars + reduce_vars
        iter_ranges, iter_reindex, iter_reordering_reindex = simplify_and_reorder(
            index_vars, support_vars, index_size, reordering_reindex
        )
        reduce_ranges, reduce_reindex, _ = simplify_and_reorder(
            reduce_vars, support_vars, reduce_size
        )

        # remember the reordering if not have loop collapse.
        if len(iter_ranges) == len(index_vars):
            self.iter_reordering_reindex = iter_reordering_reindex
        # retrace the loop body with simplification and reordering applied
        (iter_vars, reduce_vars), var_ranges = dependencies.index_vars_no_squeeze(
            iter_ranges, reduce_ranges, prefix="z"
        )
        body = LoopBody(
            body, [iter_reindex(iter_vars), reduce_reindex(reduce_vars)], var_ranges
        )
        return (iter_ranges, reduce_ranges), body

    @staticmethod
    def _apply_loop_reordering(
        index_vars,
        support_vars,
        sizes,
        memory_addrs,
        reordering_reindex=None,
        priority_idx=None,
    ):
        """
        Shuffle the order of loops around to hopefully improve performance.
        """
        from .scheduler import pick_loop_order

        if priority_idx is None:
            priority_idx = []

        try:
            strides = [
                V.graph.sizevars.stride_hints(expr, index_vars, support_vars)
                for expr in memory_addrs
            ]
            assert len(strides) == len(memory_addrs) and len(strides[0]) == len(
                index_vars
            )
            # consider both layout(strides) and reordering(reordering_reindex)
            if reordering_reindex is not None:
                for i in range(len(memory_addrs)):
                    try:
                        strides[i] = reordering_reindex[i](strides[i])
                    # if len(order) != len(strides), do not reorder
                    except AssertionError:
                        pass
            order = list(reversed(pick_loop_order(strides, sizes, priority_idx)))
        except Exception:
            if config.debug:
                log.warning(
                    "Did not simplify complex index:\n%s\n%s",
                    dict(zip(index_vars, sizes)),
                    memory_addrs,
                )
            order = list(range(len(sizes)))
        sizes = [sizes[i] for i in order]
        return sizes, same_reorder(order), inverse_reorder(order)

    def get_reduction_size(self):
        return self.data.get_reduction_size()

    def get_reduction_type(self):
        return self.data.get_reduction_type()

    def is_no_op(self):
        return self.data.is_zero_elements()

    def should_allocate(self):
        return True

    def constant_to_device(self, device):
        """Move this to a given device. Requires that all reads are to constants."""
        return self.data.constant_to_device(device)


class TemplateBuffer(Buffer):
    """
    Represents a Triton (in the future other type) of template operator
    that we can fuse an epilogue onto.
    """

    def __init__(self, layout, inputs, make_kernel_render):
        super().__init__(name=None, layout=layout)
        self.inputs = InputsKernel.unwrap_storage(inputs)
        self.make_kernel_render = make_kernel_render
        self.name = V.graph.register_buffer(self)

    def get_read_writes(self):
        return self.normalized_read_writes()

    def normalized_read_writes(self):
        name = self.get_name()
        indexer = self.layout.make_indexer()

        def dummy(index, rindex):
            assert len(rindex) == 0
            return ops.store(name, indexer(index), "fake")

        deps = dependencies.extract_read_writes(
            dummy, self.get_size(), (), normalize=True
        )
        deps.reads = {dependencies.StarDep(x.get_name()) for x in self.inputs}
        return deps

    def get_reduction_size(self):
        return 1

    def get_reduction_type(self):
        return None

    def is_no_op(self):
        return False

    def should_allocate(self):
        return True

    def simplify_and_reorder(self):
        return (
            (
                self.get_size(),
                (),
            ),
            None,
        )


class TritonTemplateBuffer(TemplateBuffer):
    pass


class CUDATemplateBuffer(TemplateBuffer):
    def __init__(
        self,
        layout,
        inputs,
        make_kernel_render,
        workspace_size: int = 0,
    ):
        super().__init__(layout, inputs, make_kernel_render)
        # Global memory (in bytes) needed for this template.
        self.workspace_size = workspace_size

    def get_workspace_size(self):
        return self.workspace_size if self.workspace_size is not None else 0


@dataclasses.dataclass
class InputsKernel(Buffer):
    inputs: List[Buffer]

    def get_read_writes_input(self, x):
        return dependencies.StarDep(x.get_name())

    def get_read_writes(self):
        star_dep = []
        for input in self.inputs:
            if isinstance(input, list):
                star_dep.extend([self.get_read_writes_input(x) for x in input])
            else:
                star_dep.append(self.get_read_writes_input(input))

        return dependencies.ReadWrites(
            set(star_dep),
            {dependencies.StarDep(self.get_name())},
            set(),
            [],
            None,
            op_counts=collections.Counter(),
        )

    @staticmethod
    def unwrap_storage_for_input(x):
        if isinstance(x, TensorBox):
            x = x.data
        if isinstance(x, StorageBox):
            x = x.data
        if isinstance(x, BaseView) and not isinstance(x, ReinterpretView):
            x = ExternKernel.realize_input(x)
        assert isinstance(x, (Buffer, ReinterpretView)), x
        return x

    @staticmethod
    def unwrap_storage(inputs):
        inputs_new = []
        for x in inputs:
            if isinstance(x, list):
                x = [InputsKernel.unwrap_storage_for_input(i) for i in x]
            else:
                x = InputsKernel.unwrap_storage_for_input(x)
            inputs_new.append(x)
        return inputs_new

    def is_extern(self):
        return True


class NopKernel(InputsKernel):
    def is_no_op(self):
        return True


class ConcatKernel(NopKernel):
    """
    There isn't actually a real kernel for concat, we just change the
    storage for the upstream data.
    """

    @classmethod
    def create(cls, inputs, dim):
        device = inputs[0].get_device()
        dtype = inputs[0].get_dtype()
        new_size = list(inputs[0].get_size())
        offsets_start = [0]
        offsets_end = [new_size[dim]]
        assert 0 <= dim < len(new_size)
        for i in range(1, len(inputs)):
            input_size = inputs[i].get_size()
            offsets_start.append(new_size[dim])
            assert len(input_size) == len(new_size)
            assert inputs[i].get_dtype() == dtype
            assert inputs[i].get_device() == device
            for j in range(len(new_size)):
                if j == dim:
                    new_size[j] = new_size[j] + input_size[j]
                else:
                    new_size[j] = V.graph.sizevars.guard_equals(
                        new_size[j], input_size[j]
                    )
            offsets_end.append(new_size[dim])

        output_stride = FlexibleLayout.contiguous_strides(new_size)
        # If any of the inputs is in CL format, use CL format for the output
        for i in range(len(inputs)):
            x = inputs[i]
            if is_storage_and_layout(x):
                layout = x.get_layout()
                if (
                    isinstance(layout, FixedLayout)
                    and layout.is_channels_last_contiguous()
                ):
                    # use CL stride for the output
                    output_stride = make_channels_last_strides_for(new_size)
                    break

        concat_kernel = ConcatKernel(
            name=None,
            layout=FixedLayout(
                device=device,
                dtype=dtype,
                size=new_size,
                stride=output_stride,
            ),
            inputs=[],
        )
        kernel = StorageBox(concat_kernel)
        buffer_names = []
        for i in range(len(inputs)):
            input_buffer = cls.realize_into(
                inputs[i],
                SliceView.create(kernel, dim, offsets_start[i], offsets_end[i]),
            )
            concat_kernel.inputs.append(input_buffer)

            if isinstance(inputs[i].data, BaseView):
                input_unwrapped = inputs[i].data.unwrap_view()
            else:
                input_unwrapped = inputs[i].data

            if (
                input_unwrapped.is_input_buffer()
                and inputs[i].get_device().type == "cuda"
                and not is_dynamic(input_buffer)
            ):
                buffer_names.append(input_buffer.get_name())

        if len(buffer_names) > 1:
            V.graph.register_list(buffer_names)

        concat_kernel.name = V.graph.register_buffer(concat_kernel)
        concat_kernel.inputs = cls.unwrap_storage(concat_kernel.inputs)

        return kernel

    @classmethod
    def can_realize_into_without_copy(cls, src):
        if isinstance(src, TensorBox):
            # unwrap a TensorBox
            return cls.can_realize_into_without_copy(src.data)

        return isinstance(src.data.layout, FlexibleLayout) and not isinstance(
            src.data, ExternKernelAlloc
        )

    @classmethod
    def realize_into(cls, src, dst):
        # Attempt to turn this into a ReinterpretView rather than assert.
        # This has concessions around layout, as as_storage_and_layout
        # can cause us to go from flexible to fixed layout.
        if not isinstance(dst, ReinterpretView):
            if is_storage_and_layout(dst):
                storage, layout = as_storage_and_layout(dst)
                dst = ReinterpretView(storage, layout)
        assert isinstance(dst, ReinterpretView), dst
        if isinstance(src, TensorBox):
            # unwrap a TensorBox
            return cls.realize_into(src.data, dst)
        if isinstance(src, StorageBox):
            src.realize()
            # ExternKernelAlloc has specific requirements for output layout, should create a copy
            assert hasattr(src.data, "layout")
            if cls.can_realize_into_without_copy(src):
                src.data.layout = AliasedLayout(dst)
                return src.data
        # introduce a copy
        pw = Pointwise.create(
            device=src.get_device(),
            dtype=src.get_dtype(),
            inner_fn=src.make_loader(),
            ranges=[
                V.graph.sizevars.guard_equals(a, b)
                for a, b in zip(src.get_size(), dst.get_size())
            ],
        )
        return cls.realize_into(pw, dst)

    def should_allocate(self):
        return True


@dataclasses.dataclass
class ExternKernel(InputsKernel):
    constant_args: Tuple[Any, ...] = ()
    kwargs: Dict[str, Any] = dataclasses.field(default_factory=dict)
    output_view: Optional[ReinterpretView] = None
    ordered_kwargs_for_cpp_kernel: Iterable[str] = dataclasses.field(
        default_factory=list
    )

    def decide_layout(self):
        if isinstance(self.layout, FlexibleLayout):
            self.apply_constraint()
            self.freeze_layout()

    def codegen_comment(self, wrapper):
        origin_str, detailed_origin_str = get_kernel_metadata(self, wrapper)
        if origin_str:
            wrapper.writeline(origin_str)

    def codegen(self, wrapper):
        raise NotImplementedError()

    @staticmethod
    def copy_input(x):
        pw = Pointwise.create(
            device=x.get_device(),
            dtype=x.get_dtype(),
            inner_fn=x.make_loader(),
            ranges=x.get_size(),
            origin_node=x.get_origin_node(),
            traceback=x.get_traceback(),
        )
        pw.realize()
        return pw

    @classmethod
    def process_kernel(cls, kernel, *args, **kwargs):
        binded_args = signature(kernel).bind(*args, **kwargs).arguments

        _, schemas = get_signature_for_torch_op(kernel, return_schemas=True)

        schema = None
        # For cpp wrapper, when kwargs is not empty, for OpOverloadPacket kernel, we need to
        # know the exact overload schema to handle the kwargs properly when calling the cpp kernel.
        if (
            V.graph.cpp_wrapper
            and kwargs
            and isinstance(kernel, torch._ops.OpOverloadPacket)
        ):
            schema = try_find_schema(schemas, args, kwargs)

        args_flat, args_spec = pytree.tree_flatten(binded_args)

        is_arg_tensor = []
        tensor_args = []
        non_tensor_args = []
        for arg in args_flat:
            is_arg_tensor.append(isinstance(arg, IRNode))
            if is_arg_tensor[-1]:
                tensor_args.append(arg)
            else:
                if isinstance(arg, sympy.Expr):
                    arg = V.graph.sizevars.shape_env.create_symintnode(arg, hint=None)
                non_tensor_args.append(arg)

        def unflatten_args(new_tensor_args, new_non_tensor_args):
            result = []
            it_tensors = iter(new_tensor_args)
            it_non_tensors = iter(new_non_tensor_args)
            for is_tensor in is_arg_tensor:
                if is_tensor:
                    result.append(next(it_tensors))
                else:
                    result.append(next(it_non_tensors))
            r = pytree.tree_unflatten(result, args_spec)
            return r.get("args", []), r.get("kwargs", {})

        tensor_args = [cls.realize_input(x) for x in tensor_args]

        # freeze layout otherwise our output stride calculation might
        # become incorrect
        for x in tensor_args:
            if is_storage_and_layout(x):
                as_storage_and_layout(x, freeze=True)

        # We don't have generic shape formulas, so just burn in the
        # shapes and run an example input.
        # TODO(jansel): replace this with dynamic shape formulas
        example_args = []

        # We need to retain the constant values of fake tensors that we originally
        # propagated the graph with, because for some operators running without a
        # constant would trigger an error / DataDependentException
        for x in tensor_args:
            if x.get_name() in V.graph.constants:
                example_args.append(V.graph.constants[x.get_name()])
            else:
                example_args.append(ir_node_to_tensor(x, guard_shape=True))

        new_args, new_kwargs = unflatten_args(example_args, non_tensor_args)
        example_output = kernel(*new_args, **new_kwargs)

        # TODO: Unconditionally do this, not just when example_output has
        # unbacked symbols
        if maybe_free_unbacked_symbols(example_output):
            example_output = V.graph.current_node.meta["val"]

        return example_output, tensor_args, non_tensor_args, unflatten_args, schema

    @classmethod
    def convert_to_reinterpret_view(cls, x):
        """
        In order to pass this to an extern kernel we need a
        ReinterpretView not a View.  This allows us to avoid some
        unneeded copies.
        """
        assert isinstance(x, BaseView)
        if isinstance(x, ReinterpretView):
            return x

        # NOTE: Don't use extract_read_writes here as it fails when
        # make_loader() inlines the computation
        x.unwrap_view().freeze_layout()
        index_args, var_ranges = dependencies.index_vars_squeeze(
            x.get_size(), prefix="r"
        )
        range_vars = index_args[0]
        index = x.make_indexer()(range_vars)

        index = V.graph.sizevars.simplify_with_ranges(index, var_ranges)
        strides = V.graph.sizevars.stride_vars(index, range_vars)
        offset = V.graph.sizevars.offset_var(index, range_vars)
        expected = sympy_dot(range_vars, strides) + offset

        if index != expected:
            log.debug(
                "convert_to_reinterpret_view failed: stride=%s offset=%s index=%s",
                strides,
                offset,
                index,
            )
            raise NotImplementedError()

        return ReinterpretView(
            data=x.data,
            layout=FixedLayout(
                device=x.get_device(),
                dtype=x.get_dtype(),
                size=x.get_size(),
                stride=strides,
                offset=offset,
            ),
        )

    @classmethod
    def realize_input(cls, x):
        if x is None:
            return NoneAsConstantBuffer()
        if isinstance(x, (sympy.Expr, sympy.logic.boolalg.Boolean, int)):
            return ShapeAsConstantBuffer(x)
        if isinstance(x, Constant):
            return V.graph.add_tensor_constant(
                torch.tensor(x.value, dtype=x.get_dtype(), device=x.get_device())
            )
        if isinstance(x, ConstantBuffer):
            return x
        if isinstance(x, TensorBox):
            return cls.realize_input(x.data)
        if isinstance(x, ReinterpretView):
            return x
        if isinstance(x, BaseView):
            x.realize()
            if is_storage_and_layout(x.unwrap_view()):
                try:
                    return cls.convert_to_reinterpret_view(x)
                except NotImplementedError:
                    pass
        if isinstance(x, StorageBox):
            # TODO(jansel): impose layout preference on realized buffer
            x.realize()
            return x
        return cls.copy_input(x)

    @classmethod
    def require_stride1(cls, x):
        if is_storage_and_layout(x):
            if len(x.get_stride()) == 0:
                return x
            for stride in x.get_stride():
                if stride == 1:
                    return x
        return cls.copy_input(x)

    @classmethod
    def require_stride_order(cls, x, order):
        if x.get_numel() == 0:  # Layout doesn't matter
            return x

        # require x to have the layout as strided_ordered as order
        if is_storage_and_layout(x):
            while isinstance(x.get_layout(), AliasedLayout):
                x = x.get_layout().view
            if isinstance(x.get_layout(), FlexibleLayout):
                # fix flexiblelayout to be FixedLayout with stride_order
                as_storage_and_layout(
                    x, freeze=True, want_contiguous=False, stride_order=order
                )
                return x
            elif isinstance(
                x.get_layout(), FixedLayout
            ) and x.get_layout().is_stride_ordered(order):
                return x
            elif isinstance(x.get_layout(), MutationLayout):
                if isinstance(x.get_layout().real_layout(), FlexibleLayout):
                    raise AssertionError(
                        "the MutationLayout's real layout shouldn't be FlexibleLayout"
                    )
                elif isinstance(
                    x.get_layout().real_layout(), FixedLayout
                ) and x.get_layout().real_layout().is_stride_ordered(order):
                    return x

        # TODO - Storage to InputBuffer
        if isinstance(x, InputBuffer) and x.get_layout().is_stride_ordered(order):
            return x
        if (
            isinstance(x, TensorBox)
            and isinstance(x.data, BaseView)
            and not isinstance(x.data, ReinterpretView)
            and is_storage_and_layout(x.unwrap_view())
            and not isinstance(x.unwrap_view().data, ExternKernelAlloc)
        ):
            try:
                x.data = cls.convert_to_reinterpret_view(x.data)
                return cls.require_stride_order(x, order)
            except NotImplementedError:
                pass
        x = cls.copy_input(x)
        as_storage_and_layout(x, freeze=True, want_contiguous=False, stride_order=order)
        assert is_stride_order_storage_and_layout(x, order)
        return x

    @classmethod
    def require_channels_last(cls, x):
        return cls.require_stride_order(x, NHWC_STRIDE_ORDER)

    @classmethod
    def require_contiguous(cls, x):
        return cls.require_stride_order(x, list(reversed(range(len(x.get_size())))))

    def apply_constraint(self):
        pass

    def codegen_const_args(self):
        return [V.graph.wrapper_code.val_to_arg_str(x) for x in self.constant_args]

    def codegen_args(self):
        args = []
        for x in self.inputs:
            if isinstance(x, list):
                names = [i.codegen_reference() for i in x]
                codegen_reference = f'[{", ".join(names)}]'
                args.append(codegen_reference)
            else:
                args.append(x.codegen_reference())
        args.extend(self.codegen_const_args())
        return args

    def get_kwargs_value(self, arg_name):
        if arg_name in self.kwargs:
            return self.kwargs.get(arg_name)
        if (
            hasattr(self, "kwargs_default_value")
            and arg_name in self.kwargs_default_value
        ):
            return self.kwargs_default_value.get(arg_name).get("value")
        raise AssertionError(
            f"arg {arg_name} not found in self.kwargs or self.kwargs_default_value"
        )

    def is_legacy_abi_kernel(self):
        return False

    def codegen_kwargs(self):
        if not self.kwargs:
            return []
        if V.graph.cpp_wrapper:
            # FIXME: we should unconditionally fill self.kwargs with missing default values
            # instead of carrying an extra self.ordered_kwargs_for_cpp_kernel
            if self.kwargs:
                assert (
                    self.ordered_kwargs_for_cpp_kernel
                ), "ordered_kwargs_for_cpp_kernel is missing"
            kwargs = []
            for arg_name in self.ordered_kwargs_for_cpp_kernel:
                v = self.get_kwargs_value(arg_name)
                # FIXME We should let ExternKernel have access to the cpp schema where possible.
                if hasattr(self, "kwargs_default_value"):
                    type_ = self.kwargs_default_value.get(arg_name).get("type")
                else:
                    type_ = None
                kwargs.append(
                    V.graph.wrapper_code.val_to_cpp_arg_str(
                        type_, v, self.is_legacy_abi_kernel()
                    )
                )
        else:
            kwargs = [
                f"{k}={V.graph.wrapper_code.val_to_arg_str(v)}"
                for k, v in self.kwargs.items()
            ]
        return kwargs

    def codegen_size_asserts(self, wrapper):
        if config.size_asserts and not V.graph.cpp_wrapper:
            size = V.graph.wrapper_code.codegen_shape_tuple(self.get_size())
            stride = V.graph.wrapper_code.codegen_shape_tuple(self.get_stride())
            wrapper.writeline(
                f"assert_size_stride({self.get_name()}, {size}, {stride})"
            )

    def get_group_stride(self):
        """
        get output sizes and strides, for template_codegen
        """
        _size = self.get_size()
        _stride = self.get_stride()
        # iter_ranges = _size of output tensor, reduce_range = [] because no reduction
        return [_size, []], _stride

    def canonicalize(self):
        """
        Manually get canonicalization of the output index
        """
        # manually generate index formula for conv
        sizevars = V.graph.sizevars
        sizes = self.get_size()
        strides = self.get_stride()
        strides = [sizevars.size_hint(x) for x in strides]
        index_vars = [sympy_symbol(f"d{i}") for i in range(len(sizes))]
        # reorder index vars according to stride
        index_order = sorted(range(len(strides)), key=strides.__getitem__, reverse=True)
        lookup = {pos: idx for idx, pos in enumerate(index_order)}
        order = [lookup[i] for i in range(len(lookup))]
        index_vars = [index_vars[i] for i in order]
        indexer = self.make_indexer()
        index = indexer(index_vars)

        new_sizes, reindex, prune = V.graph.sizevars._simplify_loops(
            index_vars, sizes, [index]
        )

        # assign new variables each dimension to deal with numbering mismatches
        # d0, d1, d2 could become d0, d2 -- which won't match d0, d1
        _, add_var = var_builder("c")
        replacement = dict(zip(index_vars, reindex([add_var(x) for x in new_sizes])))

        index = sympy_subs(sympy.expand(index), replacement)
        return index, tuple(new_sizes)

    def get_unbacked_symbol_uses(self):
        # NB: It's not necessary to check regular inputs as we automatically
        # have dependencies on them
        r = set()
        for arg in self.constant_args:
            r |= maybe_free_unbacked_symbols(arg)
        for arg in self.kwargs.values():
            r |= maybe_free_unbacked_symbols(arg)
        return r

    def __str__(self):
        kernel_name = getattr(self, "kernel", None)
        lines = [
            f"kernel={kernel_name!r}",
        ]
        lines += [
            f"{field.name}={getattr(self, field.name)}"
            for field in dataclasses.fields(self)
        ]
        lines.append(f"origin_node={self.origin_node!r}")
        return self.str_helper(lines)

    __repr__ = __str__


@dataclasses.dataclass
class ExternKernelOut(ExternKernel):
    output_view: Optional[ReinterpretView] = None

    def codegen(self, wrapper):
        self.codegen_comment(wrapper)
        args = [*self.codegen_args(), *self.codegen_kwargs()]
        wrapper.generate_extern_kernel_out(
            self.output_view,
            self.codegen_reference(),
            args,
            self.kernel,
        )

    def __init__(
        self,
        layout,
        inputs,
        constant_args=(),
        kwargs=None,
        output_view=None,
        kernel=None,
        cpp_kernel=None,
        ordered_kwargs_for_cpp_kernel=(),
    ):
        super().__init__(
            None, layout, self.unwrap_storage(inputs), constant_args, kwargs or {}
        )
        self.output_view = output_view
        self.name = V.graph.register_buffer(self)
        self.kernel = cpp_kernel if V.graph.cpp_wrapper else kernel
        self.ordered_kwargs_for_cpp_kernel = ordered_kwargs_for_cpp_kernel

    def should_allocate(self):
        return True


class RandomSeeds(ExternKernelOut):
    def __init__(self, count: int, device: torch.device):
        limits = torch.iinfo(torch.int64)
        super().__init__(
            layout=FixedLayout(
                device=device,
                dtype=torch.int64,
                size=[count],
            ),
            inputs=[],
            constant_args=[limits.min, limits.max, [count]],
            kernel="aten.randint.low_out",
            cpp_kernel="at::randint_out",
        )


class ExternKernelAlloc(ExternKernel):
    def codegen(self, wrapper):
        self.codegen_comment(wrapper)
        args = [*self.codegen_args(), *self.codegen_kwargs()]
        V.graph.wrapper_code.generate_extern_kernel_alloc(self, args)
        if isinstance(self.layout, Layout):
            self.codegen_size_asserts(wrapper)

    def __init__(
        self,
        layout,
        inputs,
        constant_args=(),
        kwargs=None,
        kernel=None,
        cpp_kernel=None,
        ordered_kwargs_for_cpp_kernel=(),
    ):
        super().__init__(
            None, layout, self.unwrap_storage(inputs), constant_args, kwargs or {}
        )
        self.name = V.graph.register_buffer(self)
        self.kernel = cpp_kernel if V.graph.cpp_wrapper else kernel
        self.ordered_kwargs_for_cpp_kernel = ordered_kwargs_for_cpp_kernel

    def should_allocate(self):
        return False

    def apply_constraint(self):
        raise NotImplementedError


class UserDefinedTritonKernel(ExternKernel):
    def codegen(self, wrapper):
        from triton.runtime.autotuner import Autotuner

        from torch._higher_order_ops.triton_kernel_wrap import kernel_side_table

        kernel = kernel_side_table.get_kernel(self.kernel_idx)
        configs = []
        if isinstance(kernel, Autotuner):
            configs = kernel.configs
            kernel = kernel.fn
        new_name = wrapper.get_unique_kernel_name(kernel.__name__)

        self.codegen_comment(wrapper)
        wrapper.generate_user_defined_triton_kernel(
            new_name,
            self.grid,
            configs,
            self.codegen_kwargs(),
        )
        wrapper.define_user_defined_triton_kernel(
            new_name, kernel, configs, self.kwargs
        )

    def should_allocate(self):
        return False

    def has_side_effects(self):
        # UserDefinedTritonKernel does not return anything, but rather
        # modifies input in place, do not let it get DCEd
        return True

    def get_unbacked_symbol_defs(self):
        return {}

    def get_mutation_names(self):
        return []

    def __init__(self, *, kernel_idx, grid, kernel_args):
        inputs = []
        kwargs = dict()
        constant_args = []
        for k, v in kernel_args.items():
            if isinstance(v, TensorBox):
                t = InputsKernel.unwrap_storage_for_input(self.realize_input(v))
                inputs.append(t)
                kwargs[k] = t
                V.graph.mark_buffer_mutated(t.get_name())
            else:
                constant_args.append(v)
                kwargs[k] = v

        assert len(inputs) != 0
        device = inputs[0].get_device()

        super().__init__(
            None,
            NoneLayout(device),  # type: ignore[arg-type]
            inputs,
            tuple(constant_args),
            kwargs,
        )
        self.name = V.graph.register_buffer(self)
        self.kernel_idx = kernel_idx
        self.grid = grid

    @classmethod
    def create(cls, *, kernel_idx, grid, kernel_args):
        packed = UserDefinedTritonKernel(
            kernel_idx=kernel_idx, grid=grid, kernel_args=kernel_args
        )
        for arg in kernel_args.values():
            if isinstance(arg, TensorBox):
                MutationOutput(arg.layout, arg, packed)

    def get_alias_names(self):
        return [i.get_name() for i in self.inputs]


class MutationOutput(ExternKernel):
    def get_mutation_names(self):
        return [self.inputs[0].get_name()]

    def __init__(self, layout, input, parent):
        super().__init__(None, layout, [input, parent], ())
        self.name = V.graph.register_buffer(self)

    def should_allocate(self):
        return False

    def is_no_op(self):
        return True

    def has_side_effects(self):
        return True

    def get_alias_names(self):
        return [self.inputs[0].get_name()]


class InplaceBernoulliFallback(ExternKernel):
    """
    This needs to be a custom class to handle mutation properly
    """

    kernel = "aten.bernoulli_"

    def codegen(self, wrapper):
        (x,) = (t.codegen_reference() for t in self.inputs)
        wrapper.writeline(
            f"{self.kernel}({x}, {', '.join(map(repr, self.constant_args))})"
        )

    def should_allocate(self):
        return False

    def get_mutation_names(self):
        assert isinstance(self.layout, MutationLayout)
        return (self.layout.target.get_name(),)

    def __init__(self, x, *constant_args):
        super().__init__(
            None,
            MutationLayout(x),
            self.unwrap_storage([x]),
            constant_args,
        )
        self.name = V.graph.register_buffer(self)


class AccumulateGrad(ExternKernel):
    """
    This needs to be a custom class to handle mutation properly
    """

    kernel = "inductor_ops.accumulate_grad_"

    def codegen(self, wrapper):
        (variable, new_grad) = (t.codegen_reference() for t in self.inputs)
        wrapper.writeline(f"{self.kernel}({variable}, {new_grad})")

    def should_allocate(self):
        return False

    def get_mutation_names(self):
        assert isinstance(self.layout, MutationLayout)
        return (self.layout.target.get_name(),)

    def __init__(self, variable, new_grad):
        super().__init__(
            None,
            MutationLayout(variable),
            self.unwrap_storage([variable, new_grad]),
        )
        self.name = V.graph.register_buffer(self)


class ScatterFallback(ExternKernel):
    """
    This needs to be a custom class to handle mutation properly.
    This class handles both aten.scatter_ and aten.scatter_reduce_.
    It also handle the case `src` being a scalar properly.
    """

    def codegen(self, wrapper):
        if self.src_is_tensor:
            (x, index, src) = (t.codegen_reference() for t in self.inputs)
        else:
            (x, index) = (t.codegen_reference() for t in self.inputs)
            src = self.constant_args[1]
        wrapper.generate_scatter_fallback(
            x,
            [x, self.constant_args[0], index, src],
            self.kernel,
            self.fn,
            self.src_is_tensor,
            self.kwargs["reduce"],
            self.codegen_kwargs(),
        )

    def should_allocate(self):
        return False

    def get_cpp_kernel(self, fn, reduce):
        if fn == "aten.scatter_":
            if self.src_is_tensor:
                kernel = (
                    "at::scatter_out" if reduce is None else "at::scatter_reduce_out"
                )
            else:
                assert (
                    reduce is None
                ), "Expect reduce to be None for aten.scatter_ with scalar src"
                kernel = "at::scatter_out"
        else:
            assert (
                reduce is not None
            ), "Expect reduce to be not None for aten.scatter_reduce_"
            kernel = "at::scatter_reduce_out"
        return kernel

    def __init__(
        self,
        fn,
        x,
        dim: int,
        index,
        src,
        *,
        reduce: Optional[str] = None,
        include_self: bool = True,
    ):
        assert fn in {"aten.scatter_", "aten.scatter_reduce_"}
        self.src_is_tensor = isinstance(src, TensorBox)

        if V.graph.cpp_wrapper:
            # Follow aten/src/ATen/native/ReductionType.h:get_operator_enum
            get_operator_enum = {"add": "sum", "multiply": "prod"}
            if reduce in get_operator_enum:
                reduce = get_operator_enum[reduce]
            self.kernel = self.get_cpp_kernel(fn, reduce)
        else:
            self.kernel = fn
        self.fn = fn

        constant_args: Tuple[Any, ...]
        if self.src_is_tensor:
            tensors = [self.realize_input(t) for t in [x, index, src]]
            constant_args = (dim,)
        else:
            tensors = [self.realize_input(t) for t in [x, index]]
            constant_args = (dim, src)
        super().__init__(
            None,
            MutationLayout(x),
            self.unwrap_storage(tensors),
            constant_args,
            {"reduce": reduce, "include_self": include_self},
        )
        self.ordered_kwargs_for_cpp_kernel = ["reduce", "include_self"]
        self.name = V.graph.register_buffer(self)


class IndexPutFallback(ExternKernel):
    """
    This needs to be a custom class to handle mutation and indices properly
    """

    def codegen(self, wrapper):
        (x, values, *valid_indices) = (t.codegen_reference() for t in self.inputs)
        indices = []
        iter_valid_indices = iter(valid_indices)
        for i, _ in enumerate(self.indices):
            if self.indices[i] is not None:
                indices.append(next(iter_valid_indices))
            else:
                indices.append(V.graph.wrapper_code.none_str)

        indices_str = f"{V.graph.wrapper_code.open_bracket}{', '.join(indices)}{V.graph.wrapper_code.closed_bracket}"
        args = [x, indices_str, values, *self.codegen_const_args()]
        wrapper.writeline(wrapper.wrap_kernel_call(self.kernel, args))

    def should_allocate(self):
        return False

    def __init__(self, x, indices, values, accumulate):
        self.indices = indices
        valid_indices = [i for i in indices if i is not None]
        tensors = [self.realize_input(x) for x in [x, values, *valid_indices]]
        super().__init__(
            None,
            MutationLayout(x),
            self.unwrap_storage(tensors),
            (accumulate,),
        )
        self.name = V.graph.register_buffer(self)
        self.kernel = "at::index_put_" if V.graph.cpp_wrapper else "aten.index_put_"


class DeviceCopy(ExternKernelOut):
    @classmethod
    def create(cls, x, device):
        if not x.is_extern() and all(
            (r.name in V.graph.constants and isinstance(r, dependencies.MemoryDep))
            for r in x.get_reads()
        ):
            return x.constant_to_device(device)

        V.graph.device_types.add(device.type)
        V.graph.add_device_idx(device.index)
        V.graph.device_types.add(x.get_device().type)
        V.graph.add_device_idx(x.get_device().index)

        developer_warning("DeviceCopy in input program")
        return DeviceCopy(
            FlexibleLayout(
                device=device,
                dtype=x.get_dtype(),
                size=x.get_size(),
            ),
            [cls.realize_input(x)],
        )

    def codegen(self, wrapper):
        args = self.codegen_args()
        assert len(args) == 1
        if self.output_view:
            wrapper.codegen_device_copy(args[0], self.output_view.codegen_reference())
        else:
            wrapper.codegen_device_copy(args[0], self.codegen_reference())


class DynamicScalar(ExternKernel):
    """
    The result of a call to aten._local_scalar_dense.
    """

    def get_reads(self):
        return ()

    def should_allocate(self):
        return False

    def __init__(self, sym, data):
        super().__init__(None, NoneLayout(torch.device("cpu")), [data])  # type: ignore[arg-type]
        self.sym = sym

    def get_unbacked_symbol_defs(self):
        return {self.sym}

    def codegen(self, wrapper):
        (data,) = (t.codegen_reference() for t in self.inputs)
        wrapper.writeline(f"{self.sym} = {data}.item()")
        # No one should ever use this buffer, but for uniformity
        # define the variable and assign it None
        wrapper.writeline(f"{self.get_name()} = None")


@dataclasses.dataclass
class ExternKernelNode:
    name: str
    node: export_schema.Node


@dataclasses.dataclass
class FallbackKernel(ExternKernelAlloc):
    def __init__(
        self,
        layout,
        kernel,
        tensor_args,
        nontensor_args,
        unflatten_args,
        kwargs=None,
        schema=None,
    ):
        super().__init__(
            layout,
            tuple(tensor_args),
            tuple(nontensor_args),
        )
        # We need output buffers for generating kernel arguments in the
        # abi-compatible mode, where we retrieve outputs by pass each individual
        # output through the abi-compatible interface.
        self.outputs: Sequence[Any] = []
        self.use_cpp_op_schema = False

        self.op_overload = kernel

        assert isinstance(
            kernel,
            (
                torch._ops.OpOverload,
                torch._ops.HigherOrderOperator,
            ),
        ), f"Fails to create FallbackKernel for {kernel}: {type(kernel)} not supported"

        if kernel.__module__ == "torch._ops.aten":
            op_base_name = (
                kernel.__name__.split(".")[0]
                if isinstance(kernel, torch._ops.OpOverload)
                else kernel.__name__
            )
            if V.graph.cpp_wrapper:
                assert isinstance(kernel, torch._ops.OpOverload)
                # Calling with the default kernel name can lead to ambiguous behavior like the following example.
                # repeat_interleave(const at::Tensor & repeats, c10::optional<int64_t> output_size=c10::nullopt)
                # repeat_interleave(const at::Tensor & self, int64_t repeats,
                #       c10::optional<int64_t> dim=c10::nullopt, c10::optional<int64_t> output_size=c10::nullopt)
                self.kernel = (
                    f"at::{op_base_name}"
                    if kernel._overloadname == "default"
                    else f"at::_ops::{kernel.__name__.replace('.', '_')}::call"
                )
                schema = kernel._schema
            else:
                self.kernel = f"aten.{op_base_name}"

            if schema is not None:
                self.args_default_value = [
                    {"type": x.real_type, "value": x.default_value}
                    for x in schema.arguments
                    if not x.kwarg_only
                ]
                self.ordered_kwargs_for_cpp_kernel = [
                    x.name for x in schema.arguments if x.kwarg_only
                ]
                self.kwargs_default_value = {
                    x.name: {"type": x.real_type, "value": x.default_value}
                    for x in schema.arguments
                    if x.kwarg_only
                }
        elif isinstance(kernel, torch._ops.HigherOrderOperator):
            if getattr(torch._prims.rng_prims, kernel.__name__, None) is kernel:
                self.kernel = f"torch._prims.rng_prims.{kernel.__name__}"
            else:
                raise NotImplementedError(
                    "Unable to find HigherOrderOperator kernel name"
                )
        else:
            if V.graph.cpp_wrapper:
                self.use_cpp_op_schema = True
                self.set_cpp_kernel(kernel)
            else:
                self.kernel = (
                    f"{kernel.__module__.replace('._ops.', '.ops.')}.{kernel.__name__}"
                )
        self.unflatten_args = unflatten_args
        self.kwargs = {} if kwargs is None else kwargs
        V.graph.warn_fallback(self.kernel)

    def set_cpp_kernel(self, kernel):
        from .codegen.wrapper import get_cpp_op_schema

        assert (
            not kernel._schema.is_mutable
        ), f"mutable {kernel.__name__} is not supported with cpp_wrapper"

        # These checks are here because ops that return aliasing tensors will
        # return type Tensor& instead of Tensor, but codegen will always write
        # type Tensor on the LHS.
        def is_not_write(arg):
            return arg.alias_info is None or not arg.alias_info.is_write

        assert all(
            is_not_write(x) for x in kernel._schema.arguments
        ), f"{kernel.__name__} with alias_info arguments is not supported with cpp_wrapper"
        assert all(
            is_not_write(x) for x in kernel._schema.returns
        ), f"{kernel.__name__} with alias_info returns is not supported with cpp_wrapper"

        self.kernel = kernel._schema.name
        self.cpp_kernel_overlad_name = kernel._schema.overload_name
        self.cpp_kernel_key = (
            f"{self.kernel.replace('::', '_')}_{self.cpp_kernel_overlad_name}"
        )

        self.cpp_op_schema = get_cpp_op_schema(kernel)
        self.ordered_kwargs_for_cpp_kernel = [
            x.name for x in kernel._schema.arguments if x.kwarg_only
        ]

    def is_legacy_abi_kernel(self):
        legacy_kernels = [
            "_scaled_dot_product_flash_attention",
            "repeat_interleave_Tensor",
        ]
        return any(s in str(self.kernel) for s in legacy_kernels)

    def get_arg_default_value(self, pos):
        assert hasattr(
            self, "args_default_value"
        ), "self.args_default_value has to be provided"
        assert pos < len(
            self.args_default_value
        ), f"expected the index {pos} to be smaller than len(self.args_default_value): {len(self.args_default_value)}"
        return self.args_default_value[pos]

    def codegen_args(self):
        @dataclasses.dataclass
        class Shim:
            ref: Any

            def __repr__(self):
                return self.ref

        tensor_args = [Shim(x.codegen_reference()) for x in self.inputs]
        args, kwargs = self.unflatten_args(tensor_args, self.constant_args)
<<<<<<< HEAD
        if not V.graph.cpp_wrapper:
            args = [V.graph.wrapper_code.val_to_arg_str(x) for x in args]
        else:
            args = [
                V.graph.wrapper_code.val_to_cpp_arg_str(
                    param.real_type, x, self.is_legacy_abi_kernel()
                )
                for param, x in zip(self.op_overload._schema.arguments, args)
            ]
            if hasattr(self, "args_default_value") and not config.is_fbcode():
                n_args = len(args)
                n_pos_args = len(self.args_default_value)
                # Some positional args are not provided, need to use their default value in cpp wrapper
                if n_args < n_pos_args:
                    pos_args = [
                        self.get_arg_default_value(i) for i in range(n_args, n_pos_args)
                    ]
                    pos_args = [
                        V.graph.wrapper_code.val_to_cpp_arg_str(
                            x["type"], x["value"], self.is_legacy_abi_kernel()
                        )
                        for x in pos_args
                    ]
                    args.extend(pos_args)
=======
        args = [V.graph.wrapper_code.val_to_arg_str(x) for x in args]
        # Previously, we want to maintain forward-compatibility by skipping
        # default args in the serialized artifacts in fbcode. However,
        # some of our shim interfaces require default values being set.
        # Discussed with Sherlock offline and we decided to allow serializing
        # default args into the C++ wrapper code for now. We will refine this
        # part if we see real FC requirement. More details related to FC
        # can be found at:
        # https://docs.google.com/document/d/1FzWm-sHYwmRi3x_g036kOxd99KaYquUsA-L5JwOn8ys/edit?usp=sharing
        if V.graph.cpp_wrapper and hasattr(self, "args_default_value"):
            n_args = len(args)
            n_pos_args = len(self.args_default_value)
            # Some positional args are not provided, need to use their default value in cpp wrapper
            if n_args < n_pos_args:
                pos_args = [
                    self.get_arg_default_value(i) for i in range(n_args, n_pos_args)
                ]
                pos_args = [V.graph.wrapper_code.val_to_arg_str(x) for x in pos_args]
                args.extend(pos_args)
>>>>>>> 3b0a8d29

        # let self.codegen_kwargs handle kwargs
        self.kwargs.update(kwargs)
        return args

    @staticmethod
    def find_device(tensor_args, example_output):
        if tensor_args:
            return tensor_args[0].get_device()
        if isinstance(example_output, torch.Tensor):
            return example_output.device
        if isinstance(example_output, (list, tuple)):
            devices = {FallbackKernel.find_device(None, x) for x in example_output}
            # Remove None
            devices = [device for device in devices if device]
            if len(devices) == 1:
                return devices[0]
            for device in devices:
                if device.type == "cuda":
                    return device
            return devices[0]
        return None

    def has_side_effects(self):
        # TODO - some fallbacks are still OpOverloadPackets
        if not isinstance(self.op_overload, torch._ops.OpOverload):
            return False
        return get_schema_info(self.op_overload).is_mutable()

    def get_alias_names(self):
        # TODO - some fallbacks are still OpOverloadPackets
        if not isinstance(self.op_overload, torch._ops.OpOverload):
            return []
        if torch._inductor.utils.is_view(self.op_overload):
            # TODO - use op._schema.arguments alias_info to figure out
            # precise list
            return [inp.get_name() for inp in self.inputs]
        return []

    # ProxyExecutor Design Note
    # We export the ExternFallbackNodes (for custom ops) into a serialized file
    # and run it with a host side proxy executor to address the ABI problem
    # This is currently only implemented for fbcode. Eventually, we will also make this work for OSS.
    # Detailed design doc can be found at
    # https://docs.google.com/document/d/1wC4DOZFaYym2t1Esz0X5yxlLI3RDnSiyRbUus3bkJ64/edit?usp=sharing
    def export_extern_kernel_node(self):
        assert isinstance(self, FallbackKernel)
        args, kwargs = self.unflatten_args(self.inputs, self.constant_args)
        ordered_kwargs = [
            kwargs.get(key, None) for key in self.ordered_kwargs_for_cpp_kernel
        ]

        serializer = GraphModuleSerializer(None, None)
        named_arguments = serializer.serialize_inputs(self.op_overload, args, kwargs)

        # serialize_outputs
        def handle_single_output(return_type, output):
            if isinstance(return_type, torch.TensorType):
                # For single Tensor
                out = output
                if isinstance(output, (list, tuple)):
                    assert len(output) == 1
                    out = output[0]
                return export_schema.Argument.create(
                    as_tensor=export_schema.TensorArgument(name=out.get_name())
                )
            elif isinstance(return_type, torch.ListType) and isinstance(
                return_type.getElementType(), torch.TensorType
            ):
                # For single TensorList
                return export_schema.Argument.create(
                    as_tensors=[
                        export_schema.TensorArgument(name=out.get_name())
                        for out in output
                    ]
                )
            else:
                raise RuntimeError("Unsupported return type")

        target = self.op_overload
        returns = target._schema.returns
        if len(returns) == 1:
            return_type = returns[0].real_type
            output_arguments = [handle_single_output(return_type, self.outputs)]
        else:
            # For tuple returns, e.g "-> (Tensor, Tensor)" or "-> (Tesnor, Tensor[])"
            assert isinstance(self.outputs, tuple)
            assert len(returns) == len(self.outputs)
            output_arguments = [
                handle_single_output(return_schema.real_type, output)
                for return_schema, output in zip(returns, self.outputs)
            ]

        node = ExternKernelNode(
            name=self.get_name(),
            node=export_schema.Node(
                target=self.kernel,
                inputs=named_arguments,
                outputs=output_arguments,
                metadata={},
            ),
        )

        V.graph.extern_kernel_nodes.append(node)

        return [*args, *ordered_kwargs]

    def codegen(self, wrapper):
        if self.use_cpp_op_schema:
            self.codegen_comment(wrapper)

            exported_args = None
            args = None
            if config.is_fbcode() and V.graph.cpp_wrapper:
                exported_args = self.export_extern_kernel_node()
            else:
                args = [*self.codegen_args(), *self.codegen_kwargs()]

            wrapper.generate_extern_kernel_alloc_and_find_schema_if_needed(
                self.get_name(),
                self.kernel,
                args,
                self.cpp_op_schema,
                self.cpp_kernel_key,
                self.cpp_kernel_overlad_name,
                self.op_overload,
                exported_args,
                self.outputs,
            )
        else:
            super().codegen(wrapper)

    @classmethod
    def create(cls, kernel, *args, **kwargs):
        fake_incorrect_kernels = (aten._fused_moving_avg_obs_fq_helper_functional,)
        context = (
            V.graph.fake_mode if kernel not in fake_incorrect_kernels else nullcontext()
        )
        with context:
            (
                example_output,
                tensor_args,
                non_tensor_args,
                unflatten_args,
                schema,
            ) = cls.process_kernel(kernel, *args, **kwargs)

        device = FallbackKernel.find_device(tensor_args, example_output)
        assert device, "Not sure where to find device info"

        def tensor_to_layout(output: torch.Tensor):
            return FixedLayout(
                output.device,
                output.dtype,
                convert_shape_to_inductor(output.size()),
                convert_shape_to_inductor(output.stride()),
            )

        packed = FallbackKernel(
            MultiOutputLayout(device),
            kernel,
            tensor_args,
            non_tensor_args,
            unflatten_args,
            schema=schema,
        )

        def generate_output(output, indices):
            if isinstance(output, (list, tuple)):
                return type(output)(
                    generate_output(output[i], indices + [(type(output), i)])
                    for i in range(len(output))
                )
            elif isinstance(output, dict):
                return {
                    key: generate_output(val, indices + [(type(output), key)])
                    for key, val in output.items()
                }
            elif isinstance(output, torch.Tensor):
                return MultiOutput(
                    tensor_to_layout(output),
                    packed,
                    indices,
                )
            elif isinstance(output, int):
                return output
            elif isinstance(output, torch.SymInt):
                return output.node.expr
            else:
                assert (
                    output is None
                ), f"FallbackKernel output type {type(output)} is not supported"
                return None

        outputs = generate_output(example_output, [])
        if isinstance(outputs, (list, tuple, dict)):
            packed.outputs = outputs  # type: ignore[assignment]
        else:
            packed.outputs = [outputs]
        return outputs

    def apply_constraint(self):
        return super().apply_constraint()


@dataclasses.dataclass
class ComplexView(ExternKernelAlloc):
    """View a complex number as two dtyped numbers or vice versa"""

    def should_allocate(self):
        return False

    def get_alias_names(self):
        # Signal to codegen that our output buffer isn't safe to reuse
        return [self.inputs[0].get_name()]

    def __init__(
        self,
        layout,
        kernel,
        tensor_args,
        nontensor_args,
    ):
        super().__init__(
            layout,
            tuple(tensor_args),
            tuple(nontensor_args),
        )
        # We need output buffers for generating kernel arguments in the
        # abi-compatible mode, where we retrieve outputs by pass each individual
        # output through the abi-compatible interface.
        self.outputs: Sequence[Any] = []
        self.kernel = kernel

    @classmethod
    def create(cls, kernel, *args, **kwargs):
        context = V.graph.fake_mode
        with context:
            (
                example_output,
                tensor_args,
                non_tensor_args,
                unflatten_args,
                schema,
            ) = cls.process_kernel(kernel, *args, **kwargs)

        device = FallbackKernel.find_device(tensor_args, example_output)
        assert device, "Not sure where to find device info"

        packed = ComplexView(
            MultiOutputLayout(device), kernel, tensor_args, non_tensor_args
        )

        layout = FixedLayout(
            example_output.device,
            example_output.dtype,
            convert_shape_to_inductor(example_output.size()),
            convert_shape_to_inductor(example_output.stride()),
        )
        outputs = MultiOutput(layout, packed, [])

        packed.outputs = [outputs]
        return outputs


@dataclasses.dataclass
class MultiOutputLayout(IRNode):
    device: torch.device


class MultiOutput(ExternKernel):
    # Given an input MultiOutputLayout buffer, indexes out an actual buffer
    # from that result.  This doesn't actually produce multiple outputs,
    # that's MultiOutputLayout!
    def codegen_list_tuple_access(self, basename, indices):
        if len(indices) > 0:
            itype, i = indices[0]
            if itype == list:
                return self.codegen_list_tuple_access(f"{basename}[{i}]", indices[1:])
            elif itype == tuple:
                # cpp wrapper code needs to use std::get<> to access a tuple
                tuple_access = V.graph.wrapper_code.codegen_tuple_access(
                    basename, self.get_name(), str(i)
                )
                return self.codegen_list_tuple_access(tuple_access, indices[1:])
            elif itype == dict:
                return self.codegen_list_tuple_access(f"{basename}['{i}']", indices[1:])
            else:
                raise AssertionError("non supported index type")
        else:
            return basename

    def codegen(self, wrapper):
        wrapper.codegen_multi_output(
            self.get_name(),
            self.codegen_list_tuple_access(self.inputs[0].get_name(), self.indices),
        )
        self.codegen_unbacked_symbol_defs(wrapper)

    def __init__(self, layout, input, indices: List[Tuple[Any, ...]]):
        super().__init__(None, layout, [input], ())
        self.name = V.graph.register_buffer(self)
        self.indices = indices

    def get_unbacked_symbol_uses(self):
        return self.inputs[0].get_unbacked_symbol_uses()

    def should_allocate(self):
        return False

    def get_alias_names(self):
        return [
            inp.get_name()
            for inp in self.inputs
            if isinstance(inp, (FallbackKernel, ComplexView))
            and len(inp.get_alias_names()) > 0
        ]


def _prepare_convolution_fusion_create(
    cls,
    x: "TensorBox",
    weight: "TensorBox",
    bias: "TensorBox",
    padding: List[int],
    stride: List[int],
    dilation: List[int],
    groups: int,
    transposed: bool = False,
    output_padding: Optional[List[int]] = None,
):
    """
    This function is a helper function to prepare inputs, layout and constant args
    for convolution post-op fusion's create function, including deciding the output
    layout (channels first or channels last), realizing inputs and make them etc. The
    function only supports the CPU device since conv post-op fusion kernel is only
    supported on CPU right now.
    """

    # Port from aten/src/ATen/native/ConvUtils.h: _conv_input_size
    def _conv_input_size(
        output_size, weight_size, padding, output_padding, stride, dilation, groups
    ):
        assert len(output_size) == len(weight_size), "Expect input dim == weight dim"
        dim = len(output_size)
        assert dim > 2, "Expect input dim > 2"

        BATCH_DIM = 0
        WEIGHT_INPUT_CHANNELS_DIM = 1
        input_size = []
        input_size.append(output_size[BATCH_DIM])
        input_size.append(weight_size[WEIGHT_INPUT_CHANNELS_DIM] * groups)
        for d in range(2, dim):
            kernel = (weight_size[d] - 1) * dilation[d - 2] + 1
            input_size_d = (
                (output_size[d] - 1) * stride[d - 2]
                - (padding[d - 2] * 2)
                + kernel
                + output_padding[d - 2]
            )
            input_size.append(input_size_d)
        return list(map(int, input_size))

    # The size of prepacked_weight is the prepacked weight size of deconv:
    #   Groups > 1:  [g*o, i/g, ...]
    #   Groups == 1: [o, i, ...]
    # Returns original weight size in [i, o, ...]
    def _original_deconv_weight_size(
        prepacked_weight,
        groups,
    ):
        prepacked_weight_size = prepacked_weight.size()
        dim = len(prepacked_weight_size)
        assert dim > 2, "Expect weight dim > 2"
        if groups > 1:
            weight_size = []
            weight_size.append(prepacked_weight_size[1] * groups)
            weight_size.append(prepacked_weight_size[0] / groups)
            for d in range(2, dim):
                weight_size.append(prepacked_weight_size[d])
        else:
            weight_size = prepacked_weight.transpose(0, 1).size()
        return weight_size

    x.realize()
    weight.realize()
    if bias is not None:
        bias.realize()
    with V.graph.fake_mode:
        x_fake = ir_node_to_tensor(x, guard_shape=True)
        weight_fake = ir_node_to_tensor(weight, guard_shape=True)
        dims = len(x_fake.size()) - 2
        assert 0 < len(padding) <= dims
        assert 0 < len(dilation) <= dims
        assert 0 < len(stride) <= dims
        padding = pad_listlike(padding, dims)
        dilation = pad_listlike(dilation, dims)
        stride = pad_listlike(stride, dims)
        if output_padding is None:
            output_padding = pad_listlike([0], dims)
        else:
            assert 0 < len(output_padding) <= dims
            output_padding = pad_listlike(output_padding, dims)
        assert isinstance(groups, int)
        if transposed:
            # When transposed, the size of the prepacked oneDNN weight is different
            # from the PyTorch weight. We're not able to run aten conv with such
            # size. We infer the output size from the input params here:
            weight_size = _original_deconv_weight_size(weight_fake, groups)
            input_size = x_fake.size()
            output_size = _conv_input_size(
                input_size,
                weight_size,
                padding,
                output_padding,
                stride,
                dilation,
                groups,
            )
        else:
            bias_fake = (
                ir_node_to_tensor(bias, guard_shape=True) if bias is not None else bias
            )
            output = torch.ops.aten.convolution(
                x_fake,
                weight_fake,
                bias_fake,
                stride,
                padding,
                dilation,
                transposed,
                output_padding,
                groups,
            )
            output_size = output.size()

        req_stride_order = [0] + list(reversed(range(1, len(stride) + 1)))
        req_stride_order = [len(req_stride_order)] + req_stride_order
        output_stride = make_channels_last_strides_for(output_size)

    x = cls.require_stride_order(x, req_stride_order)
    assert x.get_device().type == "cpu" and weight.get_device().type == "cpu"
    inputs = [x, weight]

    kernel_layout = FixedLayout(
        x.get_device(),
        x.get_dtype(),
        convert_shape_to_inductor(output_size),
        convert_shape_to_inductor(output_stride),
    )
    constant_args = [padding, stride, dilation, groups]
    if transposed:
        constant_args.insert(1, output_padding)

    if bias is not None:
        inputs.append(bias)
    else:
        constant_args.insert(0, bias)
    return inputs, constant_args, kernel_layout, req_stride_order


def _prepare_linear_fusion_create(
    cls,
    x: "TensorBox",
    weight: "TensorBox",
    bias: "TensorBox",
):
    """
    This function is a helper function to prepare inputs, layout and constant args
    for linear post-op fusion's create function. The function only supports the CPU device
    since linear post-op fusion kernel is only supported on CPU right now.
    """
    x.realize()
    weight.realize()
    if bias is not None:
        bias.realize()
    with V.graph.fake_mode:
        x_fake = ir_node_to_tensor(x, guard_shape=True)
        weight_fake = ir_node_to_tensor(weight, guard_shape=True)
        bias_fake = (
            ir_node_to_tensor(bias, guard_shape=True) if bias is not None else bias
        )
        if bias is not None:
            output = torch.ops.aten.addmm.default(
                bias_fake,
                x_fake,
                weight_fake,
            )
        else:
            output = torch.ops.aten.mm.default(
                x_fake,
                weight_fake,
            )
        output_size = output.size()

        req_stride_order = [1, 0]
        output_stride = make_contiguous_strides_for(output_size)

    x = cls.require_stride_order(x, req_stride_order)
    assert x.get_device().type == "cpu" and weight.get_device().type == "cpu"
    inputs = [x, weight]

    kernel_layout = FixedLayout(
        x.get_device(),
        x.get_dtype(),
        convert_shape_to_inductor(output_size),
        convert_shape_to_inductor(output_stride),
    )
    constant_args: List[Any] = []

    if bias is not None:
        inputs.append(bias)
    else:
        constant_args.insert(0, bias)
    return inputs, constant_args, kernel_layout, req_stride_order


class ConvolutionUnary(ExternKernelAlloc):
    def __init__(
        self,
        layout,
        inputs,
        constant_args=(),
        kernel="torch.ops.mkldnn._convolution_pointwise",
    ):
        super().__init__(
            layout,
            inputs,
            constant_args,
            None,
            kernel="torch.ops.mkldnn._convolution_pointwise",
            cpp_kernel="mkldnn::_convolution_pointwise",
        )
        self.cpp_kernel_key = "convolution_pointwise"
        self.cpp_op_schema = """
            at::Tensor(
                const at::Tensor& input_t,
                const at::Tensor& weight_t,
                const c10::optional<at::Tensor>& bias_opt,
                at::IntArrayRef padding,
                at::IntArrayRef stride,
                at::IntArrayRef dilation,
                int64_t groups,
                c10::string_view attr,
                torch::List<c10::optional<at::Scalar>> scalars,
                c10::optional<c10::string_view> algorithm)"""

    def codegen(self, wrapper):
        wrapper.generate_extern_kernel_alloc_and_find_schema_if_needed(
            self.get_name(),
            self.kernel,
            self.codegen_args(),
            self.cpp_op_schema,
            self.cpp_kernel_key,
        )
        if isinstance(self.layout, Layout):
            self.codegen_size_asserts(wrapper)

    @classmethod
    def create(
        cls,
        x: "TensorBox",
        weight: "TensorBox",
        bias: "TensorBox",
        padding_: List[int],
        stride_: List[int],
        dilation_: List[int],
        groups: int,
        attr,
        scalars: Optional[List[Any]],
        algorithm,
    ):
        (inputs, constant_args, kernel_layout, _) = _prepare_convolution_fusion_create(
            cls, x, weight, bias, padding_, stride_, dilation_, groups
        )
        constant_args = constant_args + [
            attr,
            may_convert_to_optional(scalars),
            algorithm,
        ]
        return ConvolutionUnary(
            layout=kernel_layout,
            inputs=inputs,
            constant_args=constant_args,
        )


class ConvolutionBinary(ExternKernelAlloc):
    def __init__(
        self,
        layout,
        inputs,
        constant_args=(),
        cpp_constant_args=(),
    ):
        super().__init__(
            layout,
            inputs,
            constant_args,
            None,
            kernel="torch.ops.mkldnn._convolution_pointwise.binary",
            cpp_kernel="mkldnn::_convolution_pointwise",
        )
        self.cpp_kernel_overlad_name = "binary"
        self.cpp_kernel_key = "convolution_pointwise_binary"
        self.cpp_op_schema = """
            at::Tensor(
                const at::Tensor& input_t,
                const at::Tensor& other_t,
                const at::Tensor& weight_t,
                const c10::optional<at::Tensor>& bias_opt,
                at::IntArrayRef padding,
                at::IntArrayRef stride,
                at::IntArrayRef dilation,
                int64_t groups,
                c10::string_view binary_attr,
                c10::optional<at::Scalar> alpha,
                c10::optional<c10::string_view> unary_attr,
                torch::List<c10::optional<at::Scalar>> unary_scalars,
                c10::optional<c10::string_view> unary_algorithm)"""
        self.cpp_constant_args = cpp_constant_args

    def codegen(self, wrapper):
        wrapper.generate_extern_kernel_alloc_and_find_schema_if_needed(
            self.get_name(),
            self.kernel,
            self.codegen_args(),
            self.cpp_op_schema,
            self.cpp_kernel_key,
            self.cpp_kernel_overlad_name,
        )
        if isinstance(self.layout, Layout):
            self.codegen_size_asserts(wrapper)

    @classmethod
    def create(
        cls,
        x: "TensorBox",
        other: "TensorBox",
        weight: "TensorBox",
        bias: "TensorBox",
        padding_: List[int],
        stride_: List[int],
        dilation_: List[int],
        groups: int,
        binary_attr: str,
        binary_alpha: Optional[float],
        unary_attr: Optional[str],
        unary_scalars: Optional[List[Any]],
        unary_algorithm: Optional[str],
    ):
        (
            inputs,
            constant_args,
            kernel_layout,
            req_stride_order,
        ) = _prepare_convolution_fusion_create(
            cls, x, weight, bias, padding_, stride_, dilation_, groups
        )
        other = cls.require_stride_order(other, req_stride_order)
        inputs.insert(1, other)
        constant_args = constant_args + [
            binary_attr,
            binary_alpha,
            unary_attr,
            may_convert_to_optional(unary_scalars),
            unary_algorithm,
        ]
        return ConvolutionBinary(
            layout=kernel_layout,
            inputs=inputs,
            constant_args=constant_args,
        )


class ConvolutionBinaryInplace(ExternKernelAlloc):
    def __init__(
        self,
        kernel_layout,
        inputs,
        constant_args=(),
    ):
        # Due to constrain of op.call, other (Tensor&) should be at input[0]
        reordered_inputs = [inputs[1], inputs[0]] + inputs[2:]

        super().__init__(
            kernel_layout,
            reordered_inputs,
            constant_args,
            None,
            kernel="torch.ops.mkldnn._convolution_pointwise_.binary",
            cpp_kernel="mkldnn::_convolution_pointwise_",
        )
        self.cpp_kernel_overlad_name = "binary"
        self.cpp_kernel_key = "convolution_pointwise_binary_"
        # TODO: op.call: input[0] should be at::Tensor&
        self.cpp_op_schema = """
            at::Tensor&(
                at::Tensor& other_t,
                const at::Tensor& input_t,
                const at::Tensor& weight_t,
                const c10::optional<at::Tensor>& bias_opt,
                at::IntArrayRef padding,
                at::IntArrayRef stride,
                at::IntArrayRef dilation,
                int64_t groups,
                c10::string_view binary_attr,
                c10::optional<at::Scalar> alpha,
                c10::optional<c10::string_view> unary_attr,
                torch::List<c10::optional<at::Scalar>> unary_scalars,
                c10::optional<c10::string_view> unary_algorithm)"""

    def codegen(self, wrapper):
        wrapper.generate_extern_kernel_alloc_and_find_schema_if_needed(
            self.get_name(),
            self.kernel,
            self.codegen_args(),
            self.cpp_op_schema,
            self.cpp_kernel_key,
            self.cpp_kernel_overlad_name,
        )

    def get_mutation_names(self):
        assert isinstance(self.layout, MutationLayout)
        return (self.layout.target.get_name(),)

    @classmethod
    def create(
        cls,
        x: "TensorBox",
        other: "TensorBox",
        weight: "TensorBox",
        bias: "TensorBox",
        padding_: List[int],
        stride_: List[int],
        dilation_: List[int],
        groups: int,
        binary_attr: str,
        binary_alpha: Optional[float],
        unary_attr: Optional[str],
        unary_scalars: Optional[List[Any]],
        unary_algorithm: Optional[str],
    ):
        (
            inputs,
            constant_args,
            _,
            req_stride_order,
        ) = _prepare_convolution_fusion_create(
            cls, x, weight, bias, padding_, stride_, dilation_, groups
        )
        other = cls.require_stride_order(other, req_stride_order)
        inputs.insert(1, other)
        constant_args = constant_args + [
            binary_attr,
            binary_alpha,
            unary_attr,
            may_convert_to_optional(unary_scalars),
            unary_algorithm,
        ]
        return ConvolutionBinaryInplace(
            kernel_layout=MutationLayout(inputs[1]),
            inputs=inputs,
            constant_args=constant_args,
        )


class MKLPackedLinear(ExternKernelAlloc):
    def __init__(
        self,
        layout,
        inputs,
        constant_args=(),
    ):
        super().__init__(
            layout,
            inputs,
            constant_args,
            None,
            kernel="torch.ops.mkl._mkl_linear",
            cpp_kernel="mkl::_mkl_linear",
        )
        self.cpp_kernel_key = "mkl_linear"
        self.cpp_op_schema = """
            at::Tensor(
                const at::Tensor& self,
                const at::Tensor& mkl_weight_t,
                const at::Tensor& origin_weight_t,
                const c10::optional<at::Tensor>& bias_opt,
                const int64_t prepack_batch_size)"""

    def codegen(self, wrapper):
        wrapper.generate_extern_kernel_alloc_and_find_schema_if_needed(
            self.get_name(),
            self.kernel,
            self.codegen_args(),
            self.cpp_op_schema,
            self.cpp_kernel_key,
        )

    @classmethod
    def create(cls, x, packed_w, orig_w, batch_size):
        x = cls.require_stride1(cls.realize_input(x))
        orig_w = cls.require_stride1(cls.realize_input(orig_w))
        *m, _ = x.get_size()
        oc, _ = orig_w.get_size()
        output_size = list(m) + [oc]
        output_stride = make_contiguous_strides_for(output_size)
        inputs = [x, packed_w, orig_w]
        constant_args = [None, batch_size]

        return MKLPackedLinear(
            layout=FixedLayout(
                x.get_device(), x.get_dtype(), output_size, output_stride
            ),
            inputs=inputs,
            constant_args=constant_args,
        )


class LinearUnary(ExternKernelAlloc):
    def __init__(
        self,
        layout,
        inputs,
        constant_args=(),
    ):
        super().__init__(
            layout,
            inputs,
            constant_args,
            None,
            kernel="torch.ops.mkldnn._linear_pointwise",
            cpp_kernel="mkldnn::_linear_pointwise",
        )
        self.cpp_kernel_key = "linear_pointwise"
        self.cpp_op_schema = """
            at::Tensor(
                const at::Tensor& input_t,
                const at::Tensor& weight_t,
                const c10::optional<at::Tensor>& bias_opt,
                c10::string_view attr,
                torch::List<c10::optional<at::Scalar>> scalars,
                c10::optional<c10::string_view> algorithm)"""

    def codegen(self, wrapper):
        wrapper.generate_extern_kernel_alloc_and_find_schema_if_needed(
            self.get_name(),
            self.kernel,
            self.codegen_args(),
            self.cpp_op_schema,
            self.cpp_kernel_key,
        )

    @classmethod
    def create(cls, x, w, b, attr, scalars, algorithm):
        x = cls.require_contiguous(cls.realize_input(x))
        w = cls.require_contiguous(cls.realize_input(w))

        *m, ic = x.get_size()
        oc, ic = w.get_size()
        inputs = [x, w]
        constant_args = [attr, scalars if scalars else [-1], algorithm]
        if b is not None:
            b = cls.require_contiguous(cls.realize_input(b))
            inputs.append(b)
        else:
            constant_args.insert(0, None)

        return LinearUnary(
            layout=FlexibleLayout(
                device=x.get_device(),
                dtype=x.get_dtype(),
                size=list(m) + [oc],
            ),
            inputs=inputs,
            constant_args=constant_args,
        )

    def apply_constraint(self):
        pass


class LinearBinary(ExternKernelAlloc):
    kernel = "torch.ops.mkldnn._linear_pointwise.binary"

    def __init__(
        self,
        layout,
        inputs,
        constant_args=(),
    ):
        super().__init__(
            layout,
            inputs,
            constant_args,
            None,
            kernel="torch.ops.mkldnn._linear_pointwise.binary",
            cpp_kernel="mkldnn::_linear_pointwise",
        )
        self.cpp_kernel_overlad_name = "binary"
        self.cpp_kernel_key = "linear_pointwise_binary"
        self.cpp_op_schema = """
            at::Tensor(
                const at::Tensor& input_t,
                const at::Tensor& other_t,
                const at::Tensor& weight_t,
                const c10::optional<at::Tensor>& bias_opt,
                c10::string_view attr)
        """

    def codegen(self, wrapper):
        wrapper.generate_extern_kernel_alloc_and_find_schema_if_needed(
            self.get_name(),
            self.kernel,
            self.codegen_args(),
            self.cpp_op_schema,
            self.cpp_kernel_key,
            self.cpp_kernel_overlad_name,
        )

    @classmethod
    def create(cls, x, y, w, b, attr):
        x = cls.require_contiguous(cls.realize_input(x))
        y = cls.require_contiguous(cls.realize_input(y))
        w = cls.require_contiguous(cls.realize_input(w))

        *m, ic = x.get_size()
        oc, ic = w.get_size()

        inputs = [x, y, w]
        constant_args = [attr]
        if b is not None:
            b = cls.require_contiguous(cls.realize_input(b))
            inputs.append(b)
        else:
            constant_args.insert(0, b)

        return LinearBinary(
            layout=FlexibleLayout(
                device=x.get_device(),
                dtype=x.get_dtype(),
                size=list(m) + [oc],
            ),
            inputs=inputs,
            constant_args=constant_args,
        )

    def apply_constraint(self):
        pass


class ConvolutionTransposeUnary(ExternKernelAlloc):
    def __init__(
        self,
        layout,
        inputs,
        constant_args=(),
    ):
        super().__init__(
            layout,
            inputs,
            constant_args,
            None,
            kernel="torch.ops.mkldnn._convolution_transpose_pointwise",
            cpp_kernel="mkldnn::_convolution_transpose_pointwise",
        )
        self.cpp_kernel_key = "convolution_transpose_pointwise"
        self.cpp_op_schema = """
            at::Tensor(
                const at::Tensor& input_t,
                const at::Tensor& weight_t,
                const c10::optional<at::Tensor>& bias_opt,
                at::IntArrayRef padding,
                at::IntArrayRef output_padding,
                at::IntArrayRef stride,
                at::IntArrayRef dilation,
                int64_t groups,
                c10::string_view attr,
                torch::List<c10::optional<at::Scalar>> scalars,
                c10::optional<c10::string_view> algorithm)"""

    def codegen(self, wrapper):
        wrapper.generate_extern_kernel_alloc_and_find_schema_if_needed(
            self.get_name(),
            self.kernel,
            self.codegen_args(),
            self.cpp_op_schema,
            self.cpp_kernel_key,
        )

    @classmethod
    def create(
        cls,
        x: "TensorBox",
        weight: "TensorBox",
        bias: "TensorBox",
        padding_: List[int],
        output_padding_: List[int],
        stride_: List[int],
        dilation_: List[int],
        groups_: int,
        attr,
        scalars: Optional[List[Any]],
        algorithm,
    ):
        transposed = True
        (
            inputs,
            constant_args,
            kernel_layout,
            _,
        ) = _prepare_convolution_fusion_create(
            cls,
            x,
            weight,
            bias,
            padding_,
            stride_,
            dilation_,
            groups_,
            transposed,
            output_padding_,
        )
        constant_args = constant_args + [
            attr,
            may_convert_to_optional(scalars),
            algorithm,
        ]
        return ConvolutionTransposeUnary(
            layout=kernel_layout,
            inputs=inputs,
            constant_args=constant_args,
        )


class MkldnnRnnLayer(ExternKernelAlloc):
    def __init__(
        self,
        layout,
        inputs,
        constant_args=(),
    ):
        super().__init__(
            layout,
            inputs,
            constant_args,
            None,
            kernel="aten.mkldnn_rnn_layer",
            cpp_kernel="at::mkldnn_rnn_layer",
        )

    @classmethod
    def create(
        cls,
        x: "TensorBox",
        w0: "TensorBox",
        w1: "TensorBox",
        w2: "TensorBox",
        w3: "TensorBox",
        hx: "TensorBox",
        cx: "TensorBox",
        reverse: bool,
        batch_sizes: List[int],
        mode: int,
        hidden_size: int,
        num_layers: int,
        has_biases: bool,
        bidirectional: bool,
        batch_first: bool,
        train: bool,
    ):
        x = cls.require_stride1(cls.realize_input(x))
        # If batch_first, x has been permuted in lstm before entering the mkldnn_rnn_layer.
        # Make sure x is contiguous in batch_first case.
        x.freeze_layout()
        w0 = cls.require_stride1(cls.realize_input(w0))
        w1 = cls.require_stride1(cls.realize_input(w1))
        w2 = cls.require_stride1(cls.realize_input(w2))
        w3 = cls.require_stride1(cls.realize_input(w3))
        hx = cls.require_stride1(cls.realize_input(hx))
        hx.freeze_layout()
        cx = cls.require_stride1(cls.realize_input(cx))
        cx.freeze_layout()

        input_size = x.get_size()
        assert len(input_size) == 3, "Expect lstm input to be 3D"
        # batch_first is handled in the lstm OP. When entering
        # rnn_layer here, we'll always have batch_first = False
        seq_length, mini_batch, input_size = input_size
        output_shape = [seq_length, mini_batch, hidden_size]

        hy_shape = hx.get_size()
        cy_shape = cx.get_size()

        res: List[IRNode] = []

        inputs = [x, w0, w1, w2, w3, hx, cx]
        constant_args = [
            reverse,
            batch_sizes,
            mode,
            hidden_size,
            num_layers,
            has_biases,
            bidirectional,
            batch_first,
            train,
        ]

        packed = MkldnnRnnLayer(
            MultiOutputLayout(x.get_device()),
            inputs=inputs,
            constant_args=constant_args,
        )

        def get_strides_of_lstm_output(output_shape, batch_first):
            assert len(output_shape) == 3, "Expect output_shape to be 3D"
            return make_contiguous_strides_for(output_shape)

        output_sizes = [output_shape, hy_shape, cy_shape]
        output_strides = [
            get_strides_of_lstm_output(output_shape, batch_first),
            make_contiguous_strides_for(hy_shape),
            make_contiguous_strides_for(cy_shape),
        ]
        output_ir = [
            MultiOutput(
                FixedLayout(
                    x.get_device(),
                    x.get_dtype(),
                    output_size,
                    output_stride,
                ),
                packed,
                [(tuple, i)],
            )
            for i, (output_size, output_stride) in enumerate(
                zip(output_sizes, output_strides)
            )
        ]

        return output_ir


class QConvPointWisePT2E(ExternKernelAlloc):
    def __init__(
        self,
        layout,
        inputs,
        constant_args=(),
    ):
        """
        if bias is not None
            - inputs = [x, w, b, weight_scale, weight_zp]
            - const_args is: [stride, padding, dilation, groups, x_scale, x_zp, o_inv_scale, o_zp,
              fp32_output, unary_attr, unary_scalars, unary_algorithm]
        else
            - inputs = [x, w, weight_scale, weight_zp]
            - const_args is: [bias, stride, padding, dilation, groups, x_scale, x_zp, o_inv_scale, o_zp,
              fp32_output, unary_attr, unary_scalars, unary_algorithm]
        """
        self.has_bias = len(inputs) == 5
        super().__init__(
            layout,
            inputs,
            constant_args,
            None,
            kernel="torch.ops.onednn.qconv2d_pointwise",
            cpp_kernel="onednn::qconv2d_pointwise",
        )
        self.cpp_kernel_key = "qconv2d_pointwise"
        self.cpp_op_schema = """
            at::Tensor(
                at::Tensor act,
                double act_scale,
                int64_t act_zero_point,
                at::Tensor weight,
                at::Tensor weight_scales,
                at::Tensor weight_zero_points,
                c10::optional<at::Tensor> bias,
                torch::List<int64_t> stride,
                torch::List<int64_t> padding,
                torch::List<int64_t> dilation,
                int64_t groups,
                double inv_output_scale,
                int64_t output_zero_point,
                c10::optional<c10::ScalarType> output_dtype,
                c10::string_view attr,
                torch::List<c10::optional<at::Scalar>> scalars,
                c10::optional<c10::string_view> algorithm)"""

    def codegen(self, wrapper):
        # Parser the inputs and constant
        args = [x.codegen_reference() for x in self.inputs]
        const_args = []
        const_args.extend(self.codegen_const_args())

        x = args[0]
        packed_weight = args[1]
        bias = args[2] if self.has_bias else const_args[0]
        w_scale, w_zp = args[-2], args[-1]
        (
            stride,
            padding,
            dilation,
            groups,
            x_scale,
            x_zp,
            o_inv_scale,
            o_zp,
            output_dtype,
            unary_attr,
            unary_scalars,
            unary_algorithm,
        ) = const_args[-12:]

        codegen_args = (
            x,
            x_scale,
            x_zp,
            packed_weight,
            w_scale,
            w_zp,
            bias,
            stride,
            padding,
            dilation,
            groups,
            o_inv_scale,
            o_zp,
            output_dtype,
            unary_attr,
            unary_scalars,
            unary_algorithm,
        )
        wrapper.generate_extern_kernel_alloc_and_find_schema_if_needed(
            self.get_name(),
            self.kernel,
            codegen_args,
            self.cpp_op_schema,
            self.cpp_kernel_key,
        )
        if isinstance(self.layout, Layout):
            self.codegen_size_asserts(wrapper)

    @classmethod
    def create(
        cls,
        x: "TensorBox",
        x_scale: float,
        x_zp: int,
        weight: "TensorBox",  # packed_weight
        w_scale: "TensorBox",
        w_zp: "TensorBox",
        bias: "TensorBox",
        stride_: List[int],
        padding_: List[int],
        dilation_: List[int],
        groups: int,
        o_inv_scale: float,
        output_zero_point: int,
        output_dtype,
        unary_attr,
        unary_scalars,
        unary_algorithm,
    ):
        transposed = False
        output_padding = None
        (inputs, constant_args, kernel_layout, _) = _prepare_convolution_fusion_create(
            cls,
            x,
            weight,
            bias,
            padding_,
            stride_,
            dilation_,
            groups,
            transposed,
            output_padding,
        )
        # swap padding and stride to align with functional conv arg order
        if bias is None:
            constant_args[1], constant_args[2] = constant_args[2], constant_args[1]
        else:
            constant_args[0], constant_args[1] = constant_args[1], constant_args[0]

        w_scale.realize()
        w_zp.realize()
        inputs = inputs + [w_scale, w_zp]
        constant_args = constant_args + [
            x_scale,
            x_zp,
            o_inv_scale,
            output_zero_point,
            output_dtype,
            unary_attr,
            may_convert_to_optional(unary_scalars),
            unary_algorithm,
        ]

        if output_dtype is not None:
            assert output_dtype in [torch.float32, torch.bfloat16]
            # in _prepare_convolution_fusion_create, we use x.dtype (uint8) to create kernel_layout
            # if we set output_dtype is not None, the output buf should be output_dtype instead of uint8.
            kernel_layout.dtype = output_dtype

        return QConvPointWisePT2E(
            layout=kernel_layout,
            inputs=inputs,
            constant_args=constant_args,
        )


class QConvPointWiseBinaryPT2E(ExternKernelAlloc):
    def __init__(
        self,
        layout,
        inputs,
        constant_args=(),
    ):
        """
        Needs input/weight/output qparams
        if bias is not None
            - inputs = [x, w, b, accum, w_scale, w_zp]
            - const_args = [stride, padding, dilation, groups, x_scale, x_zp, accum_scale, accum_zp, o_inv_scale, o_zp,
            fp32_output, binary_attr, aplha, unary_attr, unary_scalars, unary_algorithm]
        else
            - inputs = [x, w, accum, w_scale, w_zp]
            - const_args = const_args is: [bias, stride, padding, dilation, groups, x_scale, x_zp, accum_scale,
            accum_zp, o_inv_scale, o_zp, fp32_output, binary_attr, aplha, unary_attr, unary_scalars, unary_algorithm]
        """
        self.has_bias = len(inputs) == 6
        super().__init__(
            layout,
            inputs,
            constant_args,
            None,
            kernel="torch.ops.onednn.qconv2d_pointwise.binary",
            cpp_kernel="onednn::qconv2d_pointwise",
        )
        self.cpp_kernel_overlad_name = "binary"
        self.cpp_kernel_key = "qconv2d_pointwise_binary"
        self.cpp_op_schema = """
            at::Tensor(
                at::Tensor act,
                double act_scale,
                int64_t act_zero_point,
                at::Tensor accum,
                double accum_scale,
                int64_t accum_zero_point,
                at::Tensor weight,
                at::Tensor weight_scales,
                at::Tensor weight_zero_points,
                c10::optional<at::Tensor> bias,
                torch::List<int64_t> stride,
                torch::List<int64_t> padding,
                torch::List<int64_t> dilation,
                int64_t groups,
                double inv_output_scale,
                int64_t output_zero_point,
                c10::optional<c10::ScalarType> output_dtype,
                c10::string_view binary_attr,
                c10::optional<at::Scalar> alpha,
                c10::optional<c10::string_view> attr,
                torch::List<c10::optional<at::Scalar>> scalars,
                c10::optional<c10::string_view> algorithm)"""

    def codegen(self, wrapper):
        # Parser the inputs and constant
        args = [x.codegen_reference() for x in self.inputs]
        const_args = []
        const_args.extend(self.codegen_const_args())

        x = args[0]
        packed_weight = args[1]
        bias = args[2] if self.has_bias else const_args[0]
        accum, w_scale, w_zp = args[-3], args[-2], args[-1]
        (
            stride,
            padding,
            dilation,
            groups,
            x_scale,
            x_zp,
            accum_scale,
            accum_zp,
            o_inv_scale,
            o_zp,
            output_dtype,
            binary_attr,
            alpha,
            unary_attr,
            unary_scalars,
            unary_algorithm,
        ) = const_args[-16:]
        conv_args = (
            x,
            x_scale,
            x_zp,
            accum,
            accum_scale,
            accum_zp,
            packed_weight,
            w_scale,
            w_zp,
            bias,
            stride,
            padding,
            dilation,
            groups,
            o_inv_scale,
            o_zp,
            output_dtype,
            binary_attr,
            alpha,
            unary_attr,
            unary_scalars,
            unary_algorithm,
        )
        wrapper.generate_extern_kernel_alloc_and_find_schema_if_needed(
            self.get_name(),
            self.kernel,
            conv_args,
            self.cpp_op_schema,
            self.cpp_kernel_key,
            self.cpp_kernel_overlad_name,
        )
        if isinstance(self.layout, Layout):
            self.codegen_size_asserts(wrapper)

    @classmethod
    def create(
        cls,
        x: "TensorBox",
        x_scale,
        x_zp,
        accum: "TensorBox",
        accum_scale,
        accum_zp,
        weight: "TensorBox",  # packed_weight
        w_scale,
        w_zp,
        bias: "TensorBox",
        stride_: List[int],
        padding_: List[int],
        dilation_: List[int],
        groups: int,
        o_inv_scale: "TensorBox",
        output_zero_point: "TensorBox",
        output_dtype,
        binary_attr,
        alpha,
        unary_attr,
        unary_scalars,
        unary_algorithm,
    ):
        transposed = False
        output_padding = None
        (
            inputs,
            constant_args,
            kernel_layout,
            req_stride_order,
        ) = _prepare_convolution_fusion_create(
            cls,
            x,
            weight,
            bias,
            padding_,
            stride_,
            dilation_,
            groups,
            transposed,
            output_padding,
        )

        accum = cls.require_stride_order(accum, req_stride_order)
        inputs.append(accum)

        # swap padding and stride to align with functional conv arg order
        if bias is None:
            constant_args[1], constant_args[2] = constant_args[2], constant_args[1]
        else:
            constant_args[0], constant_args[1] = constant_args[1], constant_args[0]

        w_scale.realize()
        w_zp.realize()
        inputs = inputs + [w_scale, w_zp]
        constant_args = constant_args + [
            x_scale,
            x_zp,
            accum_scale,
            accum_zp,
            o_inv_scale,
            output_zero_point,
            output_dtype,
            binary_attr,
            alpha,
            unary_attr,
            may_convert_to_optional(unary_scalars),
            unary_algorithm,
        ]
        if output_dtype is not None:
            # in _prepare_convolution_fusion_create, we use x.dtype (uint8) to create kernel_layout
            # if output_dtype is not None, the output buf should be dtype output_dtype instead of uint8.
            kernel_layout.dtype = output_dtype

        return QConvPointWiseBinaryPT2E(
            layout=kernel_layout,
            inputs=inputs,
            constant_args=constant_args,
        )


class QLinearPointwisePT2E(ExternKernelAlloc):
    def __init__(
        self,
        layout,
        inputs,
        constant_args=(),
    ):
        """
        if bias is not None
            - inputs = [x, w, b, weight_scale, weight_zp]
            - const_args is: [x_scale, x_zp, o_inv_scale, o_zp,
              fp32_output, unary_attr, unary_scalars, unary_algorithm]
        else
            - inputs = [x, w, weight_scale, weight_zp]
            - const_args is: [bias, x_scale, x_zp, o_inv_scale, o_zp,
              fp32_output, unary_attr, unary_scalars, unary_algorithm]
        """
        self.has_bias = len(inputs) == 5
        super().__init__(
            layout,
            inputs,
            constant_args,
            None,
            kernel="torch.ops.onednn.qlinear_pointwise",
            cpp_kernel="onednn::qlinear_pointwise",
        )
        self.cpp_kernel_key = "qlinear_pointwise"
        self.cpp_op_schema = """
            at::Tensor(
                at::Tensor act,
                double act_scale,
                int64_t act_zero_point,
                at::Tensor weight,
                at::Tensor weight_scales,
                at::Tensor weight_zero_points,
                c10::optional<at::Tensor> bias,
                double inv_output_scale,
                int64_t output_zero_point,
                c10::optional<c10::ScalarType> output_dtype,
                std::string post_op_name,
                torch::List<c10::optional<at::Scalar>> post_op_args,
                std::string post_op_algorithm)"""

    def codegen(self, wrapper):
        # Parser the inputs and constant
        args = [x.codegen_reference() for x in self.inputs]
        const_args = []
        const_args.extend(self.codegen_const_args())

        x = args[0]
        packed_weight = args[1]
        bias = args[2] if self.has_bias else const_args[0]
        w_scale, w_zp = args[-2], args[-1]
        (
            x_scale,
            x_zp,
            o_inv_scale,
            o_zp,
            output_dtype,
            unary_attr,
            unary_scalars,
            unary_algorithm,
        ) = const_args[-8:]

        codegen_args = (
            x,
            x_scale,
            x_zp,
            packed_weight,
            w_scale,
            w_zp,
            bias,
            o_inv_scale,
            o_zp,
            output_dtype,
            unary_attr,
            unary_scalars,
            unary_algorithm,
        )
        wrapper.generate_extern_kernel_alloc_and_find_schema_if_needed(
            self.get_name(),
            self.kernel,
            codegen_args,
            self.cpp_op_schema,
            self.cpp_kernel_key,
        )
        if isinstance(self.layout, Layout):
            self.codegen_size_asserts(wrapper)

    @classmethod
    def create(
        cls,
        x: "TensorBox",
        x_scale: float,
        x_zp: int,
        weight: "TensorBox",  # packed_weight
        w_scale: "TensorBox",
        w_zp: "TensorBox",
        bias: "TensorBox",
        o_inv_scale: float,
        output_zero_point: int,
        output_dtype,
        unary_attr,
        unary_scalars,
        unary_algorithm,
    ):
        (inputs, constant_args, kernel_layout, _) = _prepare_linear_fusion_create(
            cls,
            x,
            weight,
            bias,
        )

        w_scale.realize()
        w_zp.realize()
        inputs = inputs + [w_scale, w_zp]
        constant_args = constant_args + [
            x_scale,
            x_zp,
            o_inv_scale,
            output_zero_point,
            output_dtype,
            unary_attr,
            may_convert_to_optional(unary_scalars),
            unary_algorithm,
        ]

        if output_dtype is not None:
            assert output_dtype in [torch.float32, torch.bfloat16]
            # in _prepare_linear_fusion_create, we use x.dtype (uint8) to create kernel_layout
            # if we set fp32_output, the output buf should be dtype float32 instead of uint8.
            kernel_layout.dtype = output_dtype

        return QLinearPointwisePT2E(
            layout=kernel_layout,
            inputs=inputs,
            constant_args=constant_args,
        )


@dataclasses.dataclass
class MutableBox(IRNode):
    """
    TensorBox / StorageBox allow in-place mutation of Tensors
    """

    data: IRNode

    def __getattr__(self, name):
        fn = getattr(self.data, name)
        if callable(fn):
            return fn
        raise AttributeError(f"{type(self.data).__name__}.{name} not callable")

    def realize(self):
        return self.data.realize()

    @property
    def layout(self):
        return self.data.layout  # type: ignore[attr-defined]

    def get_layout(self):
        return self.layout

    def get_size(self):
        return self.data.get_size()

    def __str__(self):
        if isinstance(self.data, MutableBox):
            line0 = f"{type(self).__name__}({type(self.data).__name__}("
            endl = "))"
            inner = self.data.data
        else:
            line0 = f"{type(self).__name__}("
            inner = self.data
            endl = ")"

        lines = [
            line0,
            indent(str(inner)),
            endl,
        ]
        return "\n".join(lines)

    __repr__ = __str__


class TensorBox(MutableBox):
    @staticmethod
    def create(data):
        return TensorBox(StorageBox(data))


class StorageBox(MutableBox):
    def is_input_buffer(self):
        if isinstance(self.data, (InputBuffer, ReinterpretView)):
            return self.data.get_name() in V.graph.graph_inputs
        return False

    def realize(self):
        if isinstance(
            self.data,
            (
                ComputedBuffer,
                InputsKernel,
                InputBuffer,
                ReinterpretView,
                TemplateBuffer,
            ),
        ):
            return self.data.get_name()
        assert isinstance(self.data, (Pointwise, Reduction)), type(self.data)
        origin_node = self.data.get_origin_node()
        traceback = self.data.get_traceback()
        self.data = ComputedBuffer(
            name=None,
            layout=FlexibleLayout(
                device=self.data.get_device(),
                dtype=self.data.get_dtype(),
                size=self.data.get_size(),
            ),
            data=self.data,
        )
        self.data.name = V.graph.register_buffer(self.data)
        self.data.origins = self.origins
        self.data.origin_node = origin_node
        self.data.traceback = traceback
        return self.data.name

    def realize_hint(self):
        """
        Called on buffers we expect to be forced to realize later.
        """
        if (
            isinstance(self.data, (Pointwise, Reduction))
            and self.num_reads() > 1
            and self.is_pointwise_non_scalar_tensor_num_reads_larger_than_one()
        ):
            self.realize()

    def has_exceeded_max_reads(self):
        return isinstance(self.data, Pointwise) and (
            self.num_reads() > config.realize_acc_reads_threshold
            or self.inner_fn_str_len() > config.realize_bytes_threshold
        )

    def mark_reuse(self, users):
        """
        A heuristic to decide if we should realize a tensor
        that is used multiple times.
        """

        def should_realize_on_cpu(loops: Union[Pointwise, Reduction]):
            """
            The heuristic for realizing reused result of heavy ops on cpu
            """
            heavy_ops = ["exp"]  # a list of heavy ops
            fn_str = loops.inner_fn_str()
            return any((op + "(") in fn_str for op in heavy_ops)

        if (
            users > 1
            and isinstance(self.data, (Pointwise, Reduction))
            and (
                self.num_reads() > config.realize_reads_threshold
                or len(self.inner_fn_str()) > config.realize_bytes_threshold
                or (is_cpu(self.data) and should_realize_on_cpu(self.data))
            )
        ):
            self.realize()

    @cache_on_self
    def num_reads(self):
        data = self.data
        if isinstance(data, (InputsKernel, InputBuffer, ReinterpretView)):
            return 1
        if isinstance(data, ComputedBuffer):
            read_writes = data.get_read_writes()
        else:
            assert isinstance(data, (Pointwise, Reduction)), type(data)
            read_writes = ComputedBuffer(
                name=None,
                layout=FlexibleLayout(
                    device=data.get_device(),
                    dtype=data.get_dtype(),
                    size=data.get_size(),
                ),
                data=data,
            ).get_read_writes()
        return len(read_writes.reads)

    @cache_on_self
    def is_pointwise_non_scalar_tensor_num_reads_larger_than_one(self):
        # Skip the check for non Pointwise instances
        return (
            (sum(read.index != 0 for read in self.data.get_reads()) > 1)
            if isinstance(self.data, Pointwise)
            and all(
                not isinstance(read, dependencies.StarDep)
                for read in self.data.get_reads()
            )
            else True
        )


class InterpreterShim(torch.fx.Interpreter):
    @staticmethod
    @functools.lru_cache(None)
    def _dummy_gm():
        return torch.fx.symbolic_trace(identity)

    def __init__(self, graph, submodules):
        # call super() with a placeholder to avoid constructing a
        # GraphModule which is very expensive (it does codegen).
        super().__init__(self._dummy_gm(), garbage_collect_values=False)
        self.module = self
        self.graph = graph
        self.submodules = submodules
        self.extra_traceback = False
        self.fetch_attr = submodules.__getitem__
        self.current_node = None

    def run_node(self, n: torch.fx.Node) -> Any:
        self.current_node = n
        return super().run_node(n)

    def run(self, *args, **kwargs):
        with V.set_interpreter_handler(self):
            return super().run(*args, **kwargs)


class LoopBody:
    """
    Captures the body of a Loops subclass into an FX graph.  Persists any
    indexing simplifications and makes it easier to analyze loop bodies.
    """

    def __init__(self, fn, args, var_ranges):
        super().__init__()
        self.var_ranges = var_ranges
        self.indexing_exprs = {}
        self.indexing_exprs_name = {}
        self.reads = []
        self.writes = []
        self.reads_name2expr = {}
        self.writes_name2expr = {}
        self.other = []
        self.submodules = {"get_index": self.get_index}
        self.subblocks = {}
        self.indirect_vars = []
        self.root_block = LoopBodyBlock(self, fn, args)
        self.indexing = None

    @cache_on_self
    def get_nodes(self):
        all_graphs = itertools.chain(
            (self.root_block.graph,),
            (block.graph for block in self.subblocks.values()),
        )
        return [node for graph in all_graphs for node in graph.nodes]

    @cache_on_self
    def bounds(self):
        # Doing a local import to avoid dumping all the code here
        from .bounds import BoundVars

        return BoundVars(self)

    def debug_str(self):
        lines = [f"var_ranges = {dict(self.var_ranges)}"]
        lines.extend([f"{name} = {val}" for name, val in self.indexing_exprs.items()])
        lines.extend(
            [
                block.debug_str(name)
                for name, block in itertools.chain(
                    [("body", self.root_block)], self.subblocks.items()
                )
            ]
        )
        return "\n".join(lines)

    def add_index_expr(self, expr: sympy.Expr, category, buf_name):
        getattr(self, category).append(expr)
        if buf_name is not None:
            getattr(self, f"{category}_name2expr")[buf_name] = expr
        if expr not in self.indexing_exprs_name:
            name = f"index{len(self.indexing_exprs)}"
            self.indexing_exprs_name[expr] = name
            self.indexing_exprs[name] = expr
        return self.indexing_exprs_name[expr]

    def add_submodule(self, block, prefix):
        """Not actually for nn.Modules, but subblocks in generated code are mapped to FX call_module opcodes"""
        if prefix[-1].isnumeric() and prefix not in self.submodules:
            name = prefix
        else:
            name = f"{prefix}{len(self.submodules)}"
        self.submodules[name] = block
        return name

    def add_indirect(self, size):
        name = f"indirect{len(self.indirect_vars)}"
        var = sympy_symbol(name)
        self.indirect_vars.append(var)
        return var

    def replace_indirect(self, old, new):
        """Swap in a variable used in indirect indexing"""
        if str(old) == str(new):
            return
        assert self.indexing is not None
        self.indexing = {k: sympy_subs(v, {old: new}) for k, v in self.indexing.items()}

    def get_index(self, name):
        assert self.indexing is not None
        return self.indexing[name]

    def __call__(self, *indices):
        index = list(itertools.chain(*indices))
        assert len(index) == len(self.var_ranges), (index, self.var_ranges)
        assert all(v not in self.var_ranges for v in index)
        replacements = dict(zip(self.var_ranges.keys(), index))
        self.indexing = {
            name: sympy_subs(expr, replacements)
            for name, expr in self.indexing_exprs.items()
        }
        result = self.root_block()
        self.indexing = None
        return result


class LoopBodyBlock:
    """
    Captures the body of a Loops subclass into an FX graph.
    In normal cases there will be a 1:1 mapping between LoopBody and
    LoopBodyBlock, hower in the case of ops.masked() the masked out
    operations will manifest as an extra LoopBodyBlock.
    """

    def __init__(self, body: LoopBody, fn: Callable[..., Any], args: List[Any]):
        self.body = body

        def add_index(expr, category, buf_name=None):
            return tracer.create_proxy(
                "call_module",
                "get_index",
                (self.body.add_index_expr(expr, category, buf_name),),
                {},
            )

        class CaptureIndexing(V.WrapperHandler):  # type: ignore[name-defined]
            self.name = "CaptureIndexing"

            def load(self, name: str, index: sympy.Expr):
                index = add_index(index, "reads", name)
                return self._inner.load(name, index)

            def store(self, name, index, value, mode=None):
                index = add_index(index, "writes", name)
                return self._inner.store(name, index, value, mode)

            def store_reduction(self, name, index, value):
                index = add_index(index, "writes", name)
                return self._inner.store_reduction(name, index, value)

            def reduction(self, dtype, src_dtype, reduction_type, value):
                result = self._inner.reduction(dtype, src_dtype, reduction_type, value)
                if "welford" in reduction_type:
                    return tuple(result[i] for i in range(3))
                return result

            def index_expr(self, index, dtype):
                if isinstance(index, (int, sympy.Integer)):
                    return self._inner.constant(int(index), dtype)
                index = add_index(index, "other")
                return self._inner.index_expr(index, dtype)

            def bucketize(
                self,
                values,
                offsets_name: str,
                offsets_size: sympy.Expr,
                indexing_dtype: torch.dtype,
                right: bool,
            ):
                offsets_size = add_index(offsets_size, "other")
                return self._inner.bucketize(
                    values, offsets_name, offsets_size, indexing_dtype, right
                )

            @staticmethod
            def masked(mask_proxy, masked_body: Callable[..., Any], other_proxy):
                """
                Recursively capture the masked out body in another LoopBodyBlock
                """

                subblock: LoopBodyBlock

                def shim(mask, other):
                    return V.ops.masked(mask, subblock, other)

                name = self.body.add_submodule(shim, "masked_subblock")
                subblock = LoopBodyBlock(self.body, masked_body, [])
                self.body.subblocks[name] = subblock
                return tracer.create_proxy(
                    "call_module", name, (mask_proxy, other_proxy), {}
                )

            @staticmethod
            def indirect_indexing(index_proxy, size, check=True):
                """
                Flow data from tensors into indexing formulas.
                Introduce a call_module to update the indexing.
                """

                var = self.body.add_indirect(size)

                def set_indirect(new_var):
                    self.body.replace_indirect(
                        var, V.ops.indirect_indexing(new_var, size, check)
                    )

                tracer.create_proxy(
                    "call_module",
                    self.body.add_submodule(set_indirect, f"set_{var}"),
                    (index_proxy,),
                    {},
                )
                return var

            @staticmethod
            def output(result):
                tracer.create_proxy("output", "output", (result,), {})

        tracer = torch.fx.Tracer()
        tracer.graph = torch.fx.Graph(tracer_cls=tracer.__class__)
        proxy_ops = tracer.create_proxy("placeholder", "ops", (), {})

        from .index_propagation import IndexPropagation
        from .sizevars import SimplifyIndexing

        handler: Any = SimplifyIndexing(
            CaptureIndexing(proxy_ops), self.body.var_ranges
        )
        if config.constant_and_index_propagation:
            handler = IndexPropagation(handler)

        with V.set_ops_handler(handler):
            # This indirection is just a cute way to get IndexPropagation to
            # unwrap the return value.
            ops.output(fn(*args))
        self.graph = tracer.graph

    def __call__(self):
        graph = self.graph
        submodules = self.body.submodules

        return InterpreterShim(graph, submodules).run(V.get_ops_handler())

    def debug_str(self, name="block"):
        code = torch.fx.GraphModule(self.body.submodules, self.graph).code
        return re.sub(
            # strip `; del var0` suffixes to make output prettier
            r";[^\n]*",
            "",
            code.strip().replace("def forward(", f"def {name}("),
        )


class Wait(ExternKernelAlloc):
    """
    Wait should not be used by itself.  It should always be constructed in tandem
    with a collective op that produces a work to wait on.
    """

    def __init__(
        self,
        layout,
        inputs,
        constant_args=(),
    ):
        super().__init__(layout, inputs, constant_args)

    def should_allocate(self):
        return False

    def codegen(self, wrapper):
        from .codegen.wrapper import ReuseLine

        wrapper.add_import_once(
            "from torch.distributed._functional_collectives_impl import _wait_tensor"
        )
        (input_collective,) = (t.codegen_reference() for t in self.inputs)
        wrapper.writeline(f"{input_collective} = _wait_tensor({input_collective})")

        # wait op still needs to produce a 'buffer' that represents the tensor output.
        # this is a symbolic gesture, and it gets handled by WrapperCodegen.
        # codegen outputs a '# reuse' line that assigns the input buffer here ('input_collective')
        # to a new name (`self.get_name()`) and `del`s the old name.
        wrapper.writeline(ReuseLine(wrapper, self.inputs[0], self, delete_old=False))

    @classmethod
    def create(cls, collective_op: "TensorBox"):
        # TODO(whc) i'm not sure what's going on here, this probably means I missed something upstream
        collective_op.decide_layout()
        return Wait(
            layout=AliasedLayout(collective_op),
            inputs=[collective_op],
        )

    def get_alias_names(self):
        # Signal to codegen that our output buffer isn't safe to reuse
        return [self.inputs[0].codegen_reference()]


class CollectiveKernel(ExternKernel):
    """
    Each collective should follow the pattern:
    - extend InPlaceCollectiveKernel or OutOfPlaceCollectiveKernel.
    - the kernel delegates into c10d processgroup, which returns a 'work' obj
    - the work obj is registered via _register_tensor_work so it can be waited on later
    """

    def __init__(self, layout, inputs, constant_args):
        super().__init__(None, layout, inputs, constant_args)
        self.name = V.graph.register_buffer(self)

    def should_emit_register_tensor_work(self):
        return True

    def should_emit_find_or_create_pg(self):
        return True

    def codegen_collective(self, wrapper, output_name, input_names):
        # factor so the boilerplate can be handled in CollectiveKernel.codegen
        raise NotImplementedError("Must implement")

    def codegen_output(self, wrapper, output_name, input_names):
        # factor so the boilerplate can be handled in CollectiveKernel.codegen
        raise NotImplementedError("Must implement")

    @classmethod
    def wrap_inputs_as_inplace(cls, inputs):
        def wrap_input(var):
            op = InPlaceHint(
                FlexibleLayout(var.get_device(), var.get_dtype(), var.get_size()), var
            )
            return TensorBox.create(op)

        return list(map(wrap_input, inputs))

    def codegen(self, wrapper):
        wrapper.add_import_once("import torch.distributed as dist")
        wrapper.add_import_once("import torch.distributed.distributed_c10d as c10d")
        wrapper.add_import_once(
            "import torch.distributed._functional_collectives_impl as fun_col_impl"
        )
        # extract references to our args in string form for codegen output
        input_names = [t.codegen_reference() for t in self.inputs]
        output_name = self.get_name()
        tag, ranks, group_size = self.constant_args

        if self.should_emit_find_or_create_pg():
            # TODO: avoid more than one ref of the same pg (even though they are cached inside the api)
            wrapper.writeline(
                f"{output_name}_pg = c10d._find_or_create_pg_by_ranks_and_tag('{tag}', {ranks}, {group_size})"
            )

        self.codegen_output(wrapper, output_name, input_names)
        self.codegen_collective(wrapper, output_name, input_names)
        if self.should_emit_register_tensor_work():
            wrapper.writeline(
                f"fun_col_impl._register_tensor_work({output_name}, {output_name}_work)"
            )


class InPlaceCollectiveKernel(CollectiveKernel):
    """
    InPlaceCollectiveKernel are those with in-out arguments such as all_reduce.
    Extend this kernel if your collective needs to modify its inputs in-place.
    """

    def __init__(self, layout, inputs, constant_args):
        super().__init__(layout, inputs, constant_args)

    def should_allocate(self):
        return False

    def has_side_effects(self):
        return True

    def codegen_output(self, wrapper, output_name, input_names):
        if len(input_names) > 1:
            wrapper.writeline(f"{output_name} = [{','.join(input_names)}] ")
        else:
            wrapper.writeline(f"{output_name} = {input_names[0]}")


class OutOfPlaceCollectiveKernel(CollectiveKernel):
    """
    OutOfPlaceCollectiveKernel are those that allocate their
    outputs and leave their inputs inplace, such as all_gather.
    """

    def __init__(self, layout, inputs, outputs, constant_args):
        super().__init__(layout, inputs + outputs, constant_args)
        self.outputs = outputs
        self.original_inputs = inputs
        # NOTE: As seen in issue #108780, output buffers of out-of-place collectives
        # could be incorrectly reused. As a safety measure, here we just ban the reuse of them.
        # TODO: A better fix is to figure out how to propagate the aliases properly,
        # so that the buffer is only reused after all its users have consumed it.
        for x in self.outputs:
            V.graph.never_reuse_buffers.add(x.name)

    def should_allocate(self):
        return False

    def has_side_effects(self):
        return True

    def codegen_output(self, wrapper, output_name, input_names):
        input_names = [t.codegen_reference() for t in self.original_inputs]
        wrapper.writeline(f"{output_name}_inputs = [{','.join(input_names)}]")
        wrapper.writeline(f"{output_name} = [{','.join(x.name for x in self.outputs)}]")

    @classmethod
    def create_output_buffers(cls, inputs, size_cb=None):
        outputs = []
        for input in inputs:
            new_size = input.get_size()
            if size_cb is not None:
                size_cb(new_size)
            # new_size[0] *= group_size

            buff = OutputBuffer(
                layout=FlexibleLayout(
                    device=input.get_device(),
                    dtype=input.get_dtype(),
                    size=new_size,
                ),
            )
            outputs.append(buff)
        return outputs

    @classmethod
    def create_output_nodes(cls, coll, output_buffers):
        return [
            MultiOutputNoSizeAssert(
                out_t.layout,
                coll,
                f"[{i}]",
            )
            for i, out_t in enumerate(output_buffers)
        ]


class InPlaceHint(ExternKernel):
    """
    Helper OP to encode an in/out argument that tries to make it inplace whenever possible.
    Wrap the input of your inplace op to enable this behavior.

    The design is based on two key decisions:
    - this node is responsible for allocating the in/out buffer used by the collective.
        This is controlled by the ``should_allocate`` method that returns True here and
        False for the collective node
    - The scheduler special-case this node and enable it to reuse its input.
    """

    def codegen(self, wrapper):
        input_name = self.inputs[0].codegen_reference()
        output_name = self.get_name()
        if not wrapper.did_reuse(self, self.inputs[0]):
            wrapper.writeline(f"{output_name}.copy_({input_name}) #no reuse")

    def __init__(self, layout, input):
        input = self.realize_input(input)
        super().__init__(None, layout, self.unwrap_storage([input]), ())
        self.name = V.graph.register_buffer(self)

    def should_allocate(self):
        return True


class OutputBuffer(ExternKernel):
    """
    Represent the output buffer used by ops that require multiple of them
    """

    def __init__(self, layout):
        super().__init__(name=None, layout=layout, inputs=[])
        self.name = V.graph.register_buffer(self)

    def should_allocate(self):
        return True

    def codegen(self, wrapper):
        wrapper.writeline(f"# collective out buffer {self.name}")


class MultiOutputNoSizeAssert(MultiOutput):
    """
    Extract partial output from a multi-output OP.
    Works like MultiOutput but doesn't assert size. This must be a property guaranteed by the op emitting this.
    """

    def __init__(self, layout, input, index):
        super().__init__(layout, input, [])
        self.index = index

    def codegen(self, wrapper):
        wrapper.writeline(
            f"{self.get_name()} = {self.inputs[0].get_name()}{self.index}"
        )


class AllReduceCoalesced(InPlaceCollectiveKernel):
    def __init__(self, layout, inputs, constant_args, reduce_op):
        super().__init__(layout, inputs, constant_args)
        self.reduce_op = reduce_op

    def should_allocate(self):
        return False

    def get_mutation_names(self):
        return [self.inputs[0].get_name()]

    @classmethod
    def create(
        cls,
        inputs: List["TensorBox"],
        reduce_op: str,
        tag: str,
        ranks: List[int],
        group_size: int,
    ):
        inplace_inputs = cls.wrap_inputs_as_inplace(inputs)
        layout = MutationLayout(inplace_inputs[0])

        _ = AllReduceCoalesced(
            layout=layout,
            inputs=inplace_inputs,
            constant_args=[tag, ranks, group_size],
            reduce_op=reduce_op,
        )
        return inplace_inputs

    def codegen_collective(self, wrapper, output_name, input_names):
        wrapper.writeline(
            f"{output_name}_work = dist.all_reduce_coalesced("
            f"{output_name}, "
            f"op=fun_col_impl._str_to_reduce_op('{str(self.reduce_op)}'), "
            f"group={output_name}_pg, "
            "async_op=True)"
        )


class AllReduce(InPlaceCollectiveKernel):
    def __init__(self, layout, inputs, constant_args, reduce_op):
        super().__init__(layout, inputs, constant_args)
        self.reduce_op = reduce_op

    def get_mutation_names(self):
        return [self.inputs[0].get_name()]

    @classmethod
    def create(
        cls, x: "TensorBox", reduce_op: str, tag: str, ranks: List[int], group_size: int
    ):
        inplace_inputs = cls.wrap_inputs_as_inplace([x])
        layout = MutationLayout(inplace_inputs[0])

        _ = AllReduce(
            layout=layout,
            inputs=inplace_inputs,
            constant_args=[tag, ranks, group_size],
            reduce_op=reduce_op,
        )
        return inplace_inputs[0]

    def codegen_collective(self, wrapper, output_name, input_names):
        wrapper.writeline(
            f"{output_name}_work = dist.all_reduce("
            f"{output_name}, async_op=True, group={output_name}_pg, op=fun_col_impl._str_to_reduce_op('{str(self.reduce_op)}'))"
        )


class AllGatherIntoTensor(OutOfPlaceCollectiveKernel):
    def __init__(self, layout, inputs, outputs, constant_args):
        super().__init__(layout, inputs, outputs, constant_args)

    @classmethod
    def create(cls, x: "TensorBox", tag: str, ranks: List[int], group_size: int):
        inputs = [cls.realize_input(x)]

        def compute_size(new_size):
            new_size[0] *= group_size

        outputs = cls.create_output_buffers(inputs, compute_size)

        layout = MultiOutputLayout(inputs[0].get_device())

        packed = AllGatherIntoTensor(
            layout=layout,
            inputs=inputs,
            outputs=outputs,
            constant_args=[tag, ranks, group_size],
        )
        return cls.create_output_nodes(packed, outputs)[0]

    def codegen_collective(self, wrapper, output_name, input_names):
        wrapper.writeline(
            f"{output_name}_work = dist.all_gather_into_tensor("
            f"{output_name}[0], {output_name}_inputs[0], async_op=True, group={output_name}_pg)"
        )


class ReduceScatterTensor(OutOfPlaceCollectiveKernel):
    def __init__(self, layout, inputs, outputs, constant_args, reduce_op):
        super().__init__(layout, inputs, outputs, constant_args)
        self.reduce_op = reduce_op

    @classmethod
    def create(
        cls,
        x: "TensorBox",
        reduce_op: str,
        tag: str,
        ranks: List[int],
        group_size: int,
    ):
        inputs = [cls.realize_input(x)]

        def compute_size(new_size):
            new_size[0] //= group_size

        outputs = cls.create_output_buffers(inputs, compute_size)

        layout = MultiOutputLayout(inputs[0].get_device())

        packed = ReduceScatterTensor(
            layout=layout,
            inputs=inputs,
            outputs=outputs,
            constant_args=[tag, ranks, group_size],
            reduce_op=reduce_op,
        )
        return cls.create_output_nodes(packed, outputs)[0]

    def codegen_collective(self, wrapper, output_name, input_names):
        wrapper.writeline(
            f"{output_name}_work = dist.reduce_scatter_tensor("
            f"{output_name}[0], {output_name}_inputs[0], "
            f"async_op=True, group={output_name}_pg, op=fun_col_impl._str_to_reduce_op('{str(self.reduce_op)}'))"
        )


class AllGatherIntoTensorCoalesced(OutOfPlaceCollectiveKernel):
    def __init__(self, layout, inputs, outputs, constant_args):
        super().__init__(layout, inputs, outputs, constant_args)

    @classmethod
    def create(
        cls,
        inputs: List["TensorBox"],
        tag: str,
        ranks: List[int],
        group_size: int,
    ):
        inputs = [cls.realize_input(x) for x in inputs]

        def compute_size(new_size):
            new_size[0] *= group_size

        outputs = cls.create_output_buffers(inputs, compute_size)

        layout = MultiOutputLayout(inputs[0].get_device())

        packed = AllGatherIntoTensorCoalesced(
            layout=layout,
            inputs=inputs,
            outputs=outputs,
            constant_args=[tag, ranks, group_size],
        )

        return outputs
        # return cls.create_output_nodes(packed, outputs)

    def codegen_collective(self, wrapper, output_name, input_names):
        wrapper.writeline(
            f"{output_name}_work = fun_col_impl._all_gather_into_tensor_coalesced_fallback("
            f"output_tensors={output_name}, "
            f"input_tensors={output_name}_inputs, "
            f"group={output_name}_pg, "
            "async_op=True)"
        )


class ReduceScatterTensorCoalesced(OutOfPlaceCollectiveKernel):
    def __init__(self, layout, inputs, outputs, constant_args, reduce_op):
        super().__init__(layout, inputs, outputs, constant_args)
        self.reduce_op = reduce_op

    @classmethod
    def create(
        cls,
        inputs: List["TensorBox"],
        reduce_op: str,
        tag: str,
        ranks: List[int],
        group_size: int,
    ):
        inputs = [cls.realize_input(x) for x in inputs]

        def compute_size(new_size):
            new_size[0] //= group_size

        outputs = cls.create_output_buffers(inputs, compute_size)

        layout = MultiOutputLayout(inputs[0].get_device())

        _ = ReduceScatterTensorCoalesced(
            layout=layout,
            inputs=inputs,
            outputs=outputs,
            constant_args=[tag, ranks, group_size],
            reduce_op=reduce_op,
        )

        return outputs

    def codegen_collective(self, wrapper, output_name, input_names):
        wrapper.writeline(
            f"{output_name}_work = fun_col_impl._reduce_scatter_tensor_coalesced_fallback("
            f"output_tensors={output_name}, "
            f"input_tensors={output_name}_inputs, "
            f"op=fun_col_impl._str_to_reduce_op('{str(self.reduce_op)}'), "
            f"group={output_name}_pg, "
            "async_op=True)"
        )


# NB: recursive structure here reflects val_to_arg_str, avoid
# calling free_unbacked_symbols on "exotic" types that don't get pexpr
# treatment
def maybe_free_unbacked_symbols(s):
    if isinstance(s, (SymTypes, sympy.Expr)):
        # This branch should be impossible in return position
        return free_unbacked_symbols(s)
    elif isinstance(s, (tuple, list)):
        r = set()
        for t in s:
            r |= maybe_free_unbacked_symbols(t)
        return r
    elif isinstance(s, torch.Tensor):
        # This branch is impossible in constant-args position
        return free_unbacked_symbols(s)
    else:
        return set()


class AllToAllSingle(OutOfPlaceCollectiveKernel):
    def __init__(
        self,
        layout,
        inputs,
        outputs,
        constant_args,
        output_split_sizes,
        input_split_sizes,
    ):
        super().__init__(layout, inputs, outputs, constant_args)
        self.output_split_sizes = output_split_sizes
        self.input_split_sizes = input_split_sizes

    def get_unbacked_symbol_uses(self):
        r = set()
        if self.output_split_sizes is not None:
            r |= free_unbacked_symbols(self.output_split_sizes)
        if self.input_split_sizes is not None:
            r |= free_unbacked_symbols(self.input_split_sizes)
        return r

    @classmethod
    def create(
        cls,
        x: "TensorBox",
        output_split_sizes: Optional[List[Expr]],
        input_split_sizes: Optional[List[Expr]],
        tag: str,
        ranks: List[int],
        group_size: int,
    ):
        inputs = [cls.realize_input(x)]

        def compute_size(new_size):
            if output_split_sizes is not None:
                new_size[0] = sum(output_split_sizes)

        outputs = cls.create_output_buffers(inputs, compute_size)

        layout = MultiOutputLayout(inputs[0].get_device())

        packed = AllToAllSingle(
            layout=layout,
            inputs=inputs,
            outputs=outputs,
            constant_args=[tag, ranks, group_size],
            output_split_sizes=output_split_sizes,
            input_split_sizes=input_split_sizes,
        )
        return cls.create_output_nodes(packed, outputs)[0]

    def codegen_collective(self, wrapper, output_name, input_names):
        tag, ranks, group_size = self.constant_args

        # TODO: might be necessary to do some pretty printing on
        # split sizes
        wrapper.writeline(
            f"{output_name}_work = dist.all_to_all_single("
            f"{output_name}[0], {output_name}_inputs[0], "
            f"output_split_sizes={self.output_split_sizes}, "
            f"input_split_sizes={self.input_split_sizes}, "
            f"group={output_name}_pg, async_op=True)"
        )<|MERGE_RESOLUTION|>--- conflicted
+++ resolved
@@ -4280,33 +4280,17 @@
 
         tensor_args = [Shim(x.codegen_reference()) for x in self.inputs]
         args, kwargs = self.unflatten_args(tensor_args, self.constant_args)
-<<<<<<< HEAD
-        if not V.graph.cpp_wrapper:
-            args = [V.graph.wrapper_code.val_to_arg_str(x) for x in args]
-        else:
+
+        if V.graph.cpp_wrapper:
             args = [
                 V.graph.wrapper_code.val_to_cpp_arg_str(
                     param.real_type, x, self.is_legacy_abi_kernel()
                 )
                 for param, x in zip(self.op_overload._schema.arguments, args)
             ]
-            if hasattr(self, "args_default_value") and not config.is_fbcode():
-                n_args = len(args)
-                n_pos_args = len(self.args_default_value)
-                # Some positional args are not provided, need to use their default value in cpp wrapper
-                if n_args < n_pos_args:
-                    pos_args = [
-                        self.get_arg_default_value(i) for i in range(n_args, n_pos_args)
-                    ]
-                    pos_args = [
-                        V.graph.wrapper_code.val_to_cpp_arg_str(
-                            x["type"], x["value"], self.is_legacy_abi_kernel()
-                        )
-                        for x in pos_args
-                    ]
-                    args.extend(pos_args)
-=======
-        args = [V.graph.wrapper_code.val_to_arg_str(x) for x in args]
+        else:
+            args = [V.graph.wrapper_code.val_to_arg_str(x) for x in args]
+
         # Previously, we want to maintain forward-compatibility by skipping
         # default args in the serialized artifacts in fbcode. However,
         # some of our shim interfaces require default values being set.
@@ -4325,7 +4309,6 @@
                 ]
                 pos_args = [V.graph.wrapper_code.val_to_arg_str(x) for x in pos_args]
                 args.extend(pos_args)
->>>>>>> 3b0a8d29
 
         # let self.codegen_kwargs handle kwargs
         self.kwargs.update(kwargs)
