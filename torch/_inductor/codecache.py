--- conflicted
+++ resolved
@@ -2182,11 +2182,7 @@
         "shared": True,
     }
     entry_function = "inductor_entry_cpp"
-<<<<<<< HEAD
-    call_entry_function = "return THPVariable_WrapList(%s(%s));"
-=======
-    call_entry_function = "return inductor_entry_cpp(%s);"
->>>>>>> 8fdd8125
+    call_entry_function = "return %s(%s);"
     extra_parse_arg = textwrap.dedent(
         """
         #include <torch/csrc/inductor/aoti_torch/c/shim.h>
@@ -2238,6 +2234,7 @@
 
 
 class CppWrapperCodeCacheForEager(CppWrapperCodeCache):
+    call_entry_function = "return THPVariable_WrapList(%s(%s));"
     entry_function = "inductor_entry_cpp_eager"
     extra_parse_arg = textwrap.dedent(
         """
