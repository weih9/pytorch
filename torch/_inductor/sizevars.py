import dataclasses
import functools
import itertools
import logging
from typing import Callable, Dict, List, Tuple

import sympy
from sympy import Expr

from torch.fx.experimental.symbolic_shapes import ShapeEnv

from . import ir
from .codegen.common import IndentedBuffer
from .utils import sympy_subs, sympy_symbol, VarRanges
from .virtualized import V

log = logging.getLogger(__name__)


@dataclasses.dataclass
class ZeroGuard:
    """
    An expression we should check equals zero.
    Guards are currently not checked.  Plan to add this later.
    """

    expr: Expr


@dataclasses.dataclass
class PositiveGuard:
    """
    An expression we should check for > 0
    Guards are currently not checked.  Plan to add this later.
    """

    expr: Expr


class SizeVarAllocator(object):
    def __init__(self, shape_env=None):
        super().__init__()
        if shape_env is None:
            shape_env = ShapeEnv()
        self.shape_env = shape_env
        self.var_to_val = self.shape_env.var_to_val
        self.guards = []
        self.replacements: Dict[sympy.Symbol, Expr] = self.shape_env.replacements
        self.need_seed = False
        self.stride_vars = self.make_stride_vars_cache()
        self.simplify_with_ranges = self.make_simplify_with_ranges_cache()
        self._simplify_loops = self.make_simplify_loops_cache()
        self.declare = ""
        self.ending = ""

    def seed(self):
        """
        Seed is a special variable used to hold the rng seed for a graph.

        Note this is only used by the CPU backend, we put seeds in a
        1-element tensor for the CUDA backend.
        """
        self.need_seed = True
        return sympy_symbol("seed")

    def simplify(self, expr: Expr):
        return sympy.expand(expr).xreplace(self.replacements)

    def make_simplify_with_ranges_cache(self):
        """
        self._simplify_with_ranges() can be expensive, cache its results
        """
        cache = dict()
        replacement_count = len(self.replacements)

        def simplify_with_ranges(expr: Expr, var_ranges: VarRanges):
            nonlocal replacement_count
            if replacement_count != len(self.replacements):
                # new replacements invalidates cached results
                cache.clear()
                replacement_count = len(self.replacements)
            key = (expr, *var_ranges.items())
            result = cache.get(key, None)
            if result is None:
                result = self._simplify_with_ranges(expr, var_ranges)
                cache[key] = result
            return result

        return simplify_with_ranges

    def make_simplify_loops_cache(self):
        """
        self._simplify_with_ranges() can be expensive, cache its results
        """
        cache = dict()
        replacement_count = len(self.replacements)

        def simplify_loops(index_vars, sizes, index_formulas):
            nonlocal replacement_count
            if replacement_count != len(self.replacements):
                # new replacements invalidates cached results
                cache.clear()
                replacement_count = len(self.replacements)
            key = (*index_vars, *sizes, *index_formulas)
            result = cache.get(key, None)
            if result is None:
                result = self._simplify_loops_impl(index_vars, sizes, index_formulas)
                cache[key] = result
            return result

        return simplify_loops

    def _simplify_with_ranges(self, expr: Expr, var_ranges: VarRanges):
        """
        Simplify indexing expression with knowledge of the ranges of
        iteration variables.
        """
        from .ir import IndexingDiv, ModularIndexing

        expr = join_dimensions(self.simplify(expr))
        original_expr = expr

        def remove_zero_terms(base, divisor):
            """Symbols smaller than the divisor are zero"""
            for v in base.free_symbols:
                if v in var_ranges:
                    # var smaller than divisor can be removed
                    # if the rest is guaranteed to be multiple of divisor
                    rest = sympy.Wild("_rest", exclude=[v])
                    m = base.match(v + rest)
                    if m and v not in m[rest].free_symbols:
                        gcd = sympy.gcd(m[rest], divisor)
                        if gcd == divisor:
                            if self.maybe_guard_leq(var_ranges[v], divisor):
                                base = m[rest]
            return base

        def visit_indexing_div(base, divisor):
            return IndexingDiv(remove_zero_terms(base, divisor), divisor)

        def visit_modular_indexing(base, divisor, modulus):
            base = remove_zero_terms(base, divisor)
            if isinstance(base, ModularIndexing):
                # for modular indexing, biggest values from the ranges don't necessarily result in
                # the biggest result, the biggest result is modulus - 1
                base_s = base.args[2] - 1
            elif not base.has(ModularIndexing):
                # actual iteration range is to size-1
                iter_ranges_zero = {k: 0 for k, v in var_ranges.items()}
                base_lowest = sympy_subs(base, iter_ranges_zero)
                if self.maybe_guard_lt(base_lowest, 0):
                    # can't replace with indexing div if base can be negative
                    return ModularIndexing(base, divisor, modulus)
                iter_ranges = {k: v - 1 for k, v in var_ranges.items()}
                base_s = sympy_subs(base, iter_ranges)
            else:
                base_s = base
            if self.maybe_guard_lt(base_s, modulus * divisor):
                return IndexingDiv(base, divisor)
            return ModularIndexing(base, divisor, modulus)

        if expr.has(ModularIndexing):
            expr = expr.replace(
                ModularIndexing(
                    sympy.Wild("base"),
                    sympy.Wild("divisor"),
                    sympy.Wild("modulus"),
                ),
                visit_modular_indexing,
            )

        if expr.has(IndexingDiv):
            expr = expr.replace(
                IndexingDiv(
                    sympy.Wild("base"),
                    sympy.Wild("divisor"),
                ),
                visit_indexing_div,
            )

        if expr != original_expr:
            return self._simplify_with_ranges(expr, var_ranges)
        return expr

    def _simplify_loops_impl(self, index_vars, sizes, index_formulas):
        """
        Try to remove as many axis from loop iterations as possible, by:
            1) removing size==1 dimensions
            2) fuse contiguous dimensions into a single loop
            If channel_last = True, we will prevent the last dim fused with other dims
        """
        sizes = list(map(self.simplify, sizes))

        strides = [self.stride_vars(x, index_vars) for x in index_formulas]
        assert len(sizes) == len(strides[0]), (len(sizes), len(strides[0]))

        for i in range(len(sizes)):
            if sizes[i] == 1:
                # remove dim
                sizes[i] = None

        def can_merge_dims(a, b):
            for k in range(len(strides)):
                if self.simplify(strides[k][a] * sizes[a]) == self.simplify(
                    strides[k][b]
                ):
                    # approximate test passed, try sound version
                    va = index_vars[a]
                    vb = index_vars[b]
                    v = sympy_symbol("_merge_tester")
                    expr1 = sympy_subs(index_formulas[k], {va: v * sizes[a], vb: 0})
                    expr2 = sympy_subs(index_formulas[k], {va: 0, vb: v})
                    if self.simplify(expr1) == self.simplify(expr2):
                        continue
                return False
            return True

        changed = True
        while changed:
            changed = False
            for i, j in itertools.product(
                reversed(range(len(sizes))), reversed(range(len(sizes)))
            ):
                if i == j or sizes[i] is None or sizes[j] is None:
                    continue
                if can_merge_dims(i, j):
                    changed = True
                    sizes[i] = sizes[i] * sizes[j]
                    sizes[j] = None

        def reindex(index):
            it = list(reversed(index))
            new_index = []
            for size in sizes:
                if size is None:
                    new_index.append(sympy.Integer(0))
                else:
                    new_index.append(it.pop())
            assert not it
            return new_index

        def prune(index):
            assert len(index) == len(sizes)
            return [i for i, s in zip(index, sizes) if s is not None]

        return [x for x in sizes if x is not None], reindex, prune

    def guard_equals(self, left: Expr, right: Expr) -> Expr:
        left = sympy.expand(left)
        right = sympy.expand(right)
        if left == right:
            return left
        expr = self.simplify(left - right)
        assert self.size_hint(expr) == 0, (expr, self.size_hint(expr))
        free = list(expr.free_symbols)
        if len(free) == 0:
            assert expr == 0
            return left
        elif len(free) in (1, 2, 3):
            # remove the largest of the guarded variables
            free.sort(key=self.size_hint)
            try:
                solutions = sympy.solve(expr, free[-1])
                if (
                    len(solutions) == 1
                    and solutions[0]
                    and "/" not in str(solutions[0])
                ):
                    self.replacements[free[-1]] = solutions[0]
            except NotImplementedError:
                pass

        self.guards.append(ZeroGuard(expr))

        if len(right.free_symbols) < len(left.free_symbols):
            return right
        else:
            return left

    def maybe_guard_equals(self, left: Expr, right: Expr) -> bool:
        """if left==right, guard on that fact and return true"""
        if left == right:
            return True
        if self.size_hint(left - right) == 0:
            self.guard_equals(left, right)
            return True
        return False

    def maybe_guard_list_equals(self, left: List[Expr], right: List[Expr]) -> bool:
        """if left==right, guard on that fact and return true"""
        if len(left) != len(right):
            return False
        if all(self.size_hint(a - b) == 0 for a, b in zip(left, right)):
            for a, b in zip(left, right):
                self.guard_equals(a, b)
            return True
        return False

    def maybe_guard_leq(self, left: Expr, right: Expr) -> bool:
        try:
            if self.size_hint(left) > self.size_hint(right):
                return False
        except TypeError:
            return False
        self.guard_leq(left, right)
        return True

    def maybe_guard_lt(self, left: Expr, right: Expr) -> bool:
        try:
            if self.size_hint(left) >= self.size_hint(right):
                return False
        except TypeError:
            return False
        self.guard_lt(left, right)
        return True

    def guard_leq(self, left: Expr, right: Expr) -> None:
        return self.guard_lt(left, right + 1)

    def guard_lt(self, left: Expr, right: Expr) -> None:
        expr = self.simplify(right - left)
        assert self.size_hint(expr) > 0
        if len(expr.free_symbols) == 0:
            return
        if "-" in str(expr):
            # all vars are positive, so needs a minus sign to get negative values
            self.guards.append(PositiveGuard(expr))

    def guard_min(self, left: Expr, right: Expr) -> Expr:
        """return the smaller of left and right, and guard on that choice"""
        lv = self.size_hint(left)
        rv = self.size_hint(right)
        if lv == rv:
            return self.guard_equals(left, right)
        elif lv < rv:
            self.guard_lt(left, right)
            return left
        else:
            self.guard_lt(right, left)
            return right

    def guard_max(self, left: Expr, right: Expr) -> Expr:
        """return the larger of left and right, and guard on that choice"""
        return -self.guard_min(-left, -right)

    def maybe_guard_multiple_of(self, numerator: Expr, denominator: Expr) -> bool:
        """if denominator divides numerator, return True and guard on that fact"""
        if sympy.gcd(numerator, denominator) == denominator:
            # can prove it symbolically
            return True
        if self.size_hint(numerator) % self.size_hint(denominator) == 0:
            multiple = self.size_hint(numerator) // self.size_hint(denominator)
            self.guard_equals(multiple * denominator, numerator)
            return True
        return False

    def guard_static_shape(self, left: Expr) -> int:
        right = self.size_hint(left)
        self.guard_equals(left, sympy.Integer(right))
        return int(right)

    def __getitem__(self, val: int) -> Expr:
        return self.shape_env.create_symbol(val)

    def size_hint(self, expr: Expr) -> int:
        out = sympy_subs(sympy.expand(expr), self.var_to_val)
        return int(out)

    def _lru_cache(self, fn, maxsize=None):
        """
        Wrapper around functools.lru_cache that clears when replacements
        has been invalidated.
        """
        fn_cache = functools.lru_cache(maxsize)(fn)
        prior_len = len(self.replacements)

        @functools.wraps(fn)
        def wrapper(*args, **kwargs):
            nonlocal prior_len
            if prior_len != len(self.replacements):
                prior_len = len(self.replacements)
                fn_cache.cache_clear()
            return fn_cache(*args, **kwargs)

        return wrapper

    def make_stride_vars_cache(self):
        cache = self._lru_cache(self._stride_vars)

        def stride_vars(index: Expr, vars: List[sympy.Symbol]) -> List[Expr]:
            return cache(index, tuple(vars))

<<<<<<< HEAD
        return maybe_stride_and_offset_vars

    def _maybe_stride_and_offset_vars(
        self, index: sympy.Expr, vars: List[sympy.Symbol]
    ) -> Tuple[List[Optional[sympy.Expr]], Optional[sympy.Expr]]:
        """Convert an indexing expression back into strides and offset"""
        index = self.simplify(index)

        # TODO: vars aren't always symbols
        assert all(isinstance(v, sympy.Symbol) or v == 0 for v in vars)
        var_symbols = [v for v in vars if isinstance(v, sympy.Symbol)]

        stride_symbols = [
            sympy.Wild(f"stride{i}", exclude=vars) for i in range(len(var_symbols))
        ]
        var_to_stride = {v: s for v, s in zip(var_symbols, stride_symbols)}
        offset_symbol = sympy.Wild("offset")
        index_pattern = offset_symbol + sympy_dot(var_symbols, stride_symbols)

        match = index.match(index_pattern)
        if match is None:
            # Index calculation is not strided
            return [None] * len(vars), None
=======
        return stride_vars
>>>>>>> b4c27c86

    def _stride_vars(self, index: Expr, vars: List[sympy.Symbol]) -> List[Expr]:
        """Convert an indexing expression back into strides"""
        strides = []
        index = self.simplify(index)
        # remove any offset
        index = index - sympy_subs(index, {v: sympy.Integer(0) for v in vars if v != 0})
        for i in range(len(vars)):
            # drop all the other dims
            index_dim = sympy_subs(
                index,
                {
                    vars[j]: sympy.Integer(0)
                    for j in range(len(vars))
                    if i != j and vars[j] != 0
                },
            )
            v = vars[i]
            if v == 0:
                strides.append(sympy.Integer(0))
            else:
                # TODO(jansel): should we use sympy.diff here?
                strides.append(
                    sympy_subs(index_dim, {v: sympy.Integer(1)})
                    - sympy_subs(index_dim, {v: sympy.Integer(0)})
                )
        return strides

    def offset_var(self, index: Expr, vars: List[sympy.Symbol]) -> Expr:
        """Extract offset part of an indexing expression"""
        index = self.simplify(index)
        return sympy_subs(index, {v: sympy.Integer(0) for v in vars if v != 0})

    def stride_hints(self, index: Expr, vars: List[sympy.Symbol]) -> List[int]:
        for v in index.free_symbols:
            if v.name.startswith("indirect"):
                index = sympy_subs(index, {v: 0})
        result = []
        for s in self.stride_vars(index, vars):
            try:
                result.append(self.size_hint(s))
            except TypeError:
                result.append(0)
        return result

    def stride_order(self, index: Expr, vars: List[sympy.Symbol]) -> List[int]:
        strides = tuple(
            map(lambda x: abs(x), self.stride_hints(index, vars))
        )  # lambda to placate mypy
        order = list(range(len(strides)))
        order.sort(key=lambda x: (strides[x] == 0, strides[x]))
        return order

    def codegen(self, code: IndentedBuffer, graph_inputs: Dict[str, ir.Buffer]):
        """Assign all symbolic shapes to locals"""
        if self.need_seed:
            code.writeline(
                "seed = torch.randint(2**31, size=(), dtype=torch.int32).item()"
            )

        @functools.lru_cache(None)
        def sizeof(name):
            code.writeline(f"{self.declare}{name}_size = {name}.size(){self.ending}")
            return f"{name}_size"

        @functools.lru_cache(None)
        def strideof(name):
            code.writeline(
                f"{self.declare}{name}_stride = {name}.stride(){self.ending}"
            )
            return f"{name}_stride"

        # Assign all symbolic shapes needed to local variables
        needed = set(self.var_to_val.keys()) - set(self.replacements.keys())
        added = set()

        for name, value in graph_inputs.items():
            shapes = value.get_size()
            for dim, shape in enumerate(shapes):
                shape = self.simplify(shape)
                if shape in needed:
                    needed.remove(shape)
                    added.add(shape)
                    code.writeline(
                        f"{self.declare}{shape} = {sizeof(name)}[{dim}]{self.ending}"
                    )
                elif isinstance(shape, sympy.Symbol):
                    assert shape in added, f"{shape} is needed but not added"

        for name, value in graph_inputs.items():
            shapes = value.get_stride()
            for dim, shape in enumerate(shapes):
                shape = self.simplify(shape)
                if shape in needed:
                    needed.remove(shape)
                    code.writeline(
                        f"{self.declare}{shape} = {strideof(name)}[{dim}]{self.ending}"
                    )
                elif isinstance(shape, sympy.Symbol):
                    assert shape in added, f"{shape} is needed but not added"
        assert not needed

    def codegen_sizevar(self, x: Expr) -> str:
        from .codegen.wrapper import pexpr

        return pexpr(self.simplify(x))

    def codegen_shape_tuple(self, shape: Tuple[Expr, ...]) -> str:
        parts = list(map(self.codegen_sizevar, shape))
        if len(parts) == 0:
            return "()"
        if len(parts) == 1:
            return f"({parts[0]}, )"
        return f"({', '.join(parts)})"

    def codegen_benchmark_shape_tuple(self, shape: Tuple[Expr, ...]) -> str:
        return self.codegen_shape_tuple(shape)


def join_dimensions(expr: Expr) -> Expr:
    from .ir import ModularIndexing

    if not isinstance(expr, sympy.Add) or not expr.has(ModularIndexing):
        return expr  # fast exit path
    return _join_dimensions_cached(expr)


@functools.lru_cache(256)
def _join_dimensions_cached(expr: Expr) -> Expr:
    """
    ModularIndexing(i0, 1, 32) + 32 * ModularIndexing(i0, 32, 4)
    becomes
    ModularIndexing(i0, 1, 128)
    ModularIndexing(i0, 1, 32) + 32 * IndexingDiv(i0, 32)
    becomes i0


    This type of pattern can come from view operations
    """
    from .ir import IndexingDiv, ModularIndexing

    assert isinstance(expr, sympy.Add)

    scale = sympy.Wild("scale", exclude=[0])
    base = sympy.Wild("base")
    divisor = sympy.Wild("divisor")
    mod1 = sympy.Wild("modulus")
    mod2 = sympy.Wild("modulus2")
    for term1 in expr.args:
        m1 = term1.match(scale * ModularIndexing(base, divisor, mod1))
        if m1:
            for term2 in expr.args:
                m2 = term2.match(
                    m1[scale]
                    * m1[mod1]
                    * ModularIndexing(m1[base], m1[divisor] * m1[mod1], mod2)
                )
                if m2 and term1 != term2:
                    expr = join_dimensions(
                        expr
                        - term1
                        - term2
                        + m1[scale]
                        * ModularIndexing(m1[base], m1[divisor], m1[mod1] * m2[mod2])
                    )
                    return expr
    for term1 in expr.args:
        m1 = term1.match(scale * ModularIndexing(base, divisor, mod1))
        if m1:
            for term2 in expr.args:
                m2 = term2.match(
                    m1[scale] * m1[mod1] * IndexingDiv(m1[base], m1[divisor] * m1[mod1])
                )
                if m2 is not None:  # in case of success we get an empty dict here
                    expr = join_dimensions(
                        expr
                        - term1
                        - term2
                        + m1[scale] * IndexingDiv(m1[base], m1[divisor])
                    )
                    return expr
    return expr


class CppSizeVarAllocator(SizeVarAllocator):
    def __init__(self, shape_env=None):
        super().__init__(shape_env)
        self.declare = "auto "
        self.ending = ";"

    def codegen_shape_tuple(self, shape: Tuple[Expr, ...]) -> str:
        parts = list(map(self.codegen_sizevar, shape))
        if len(parts) == 0:
            return "{}"
        if len(parts) == 1:
            return f"{{{parts[0]}, }}"
        return f"{{{', '.join(parts)}}}"

    def codegen_benchmark_shape_tuple(self, shape: Tuple[Expr, ...]) -> str:
        return super().codegen_shape_tuple(shape)


class SimplifyIndexing(V.WrapperHandler):  # type: ignore[name-defined]
    """
    A wrapper around .virtualize.ops that uses var range information to
    simplify ir.ModularIndexing/ir.IndexingDiv.
    """

    def __init__(self, inner, var_ranges: VarRanges):
        super().__init__(inner)
        self._simplify: Callable[
            [Expr], Expr
        ] = lambda index: V.graph.sizevars.simplify_with_ranges(index, var_ranges)

    def load(self, name: str, index: sympy.Expr):
        return self._inner.load(name, self._simplify(index))

    def store(self, name, index, value, mode=None):
        return self._inner.store(name, self._simplify(index), value, mode=mode)

    def reduction(self, name, dtype, src_dtype, reduction_type, index, value):
        return self._inner.reduction(
            name, dtype, src_dtype, reduction_type, self._simplify(index), value
        )

    def index_expr(self, index, dtype):
        return self._inner.index_expr(self._simplify(index), dtype)<|MERGE_RESOLUTION|>--- conflicted
+++ resolved
@@ -2,7 +2,7 @@
 import functools
 import itertools
 import logging
-from typing import Callable, Dict, List, Tuple
+from typing import Callable, Dict, List, Optional, Tuple
 
 import sympy
 from sympy import Expr
@@ -11,7 +11,7 @@
 
 from . import ir
 from .codegen.common import IndentedBuffer
-from .utils import sympy_subs, sympy_symbol, VarRanges
+from .utils import sympy_dot, sympy_subs, sympy_symbol, VarRanges
 from .virtualized import V
 
 log = logging.getLogger(__name__)
@@ -47,7 +47,9 @@
         self.guards = []
         self.replacements: Dict[sympy.Symbol, Expr] = self.shape_env.replacements
         self.need_seed = False
-        self.stride_vars = self.make_stride_vars_cache()
+        self.maybe_stride_and_offset_vars = (
+            self.make_maybe_stride_and_offset_vars_cache()
+        )
         self.simplify_with_ranges = self.make_simplify_with_ranges_cache()
         self._simplify_loops = self.make_simplify_loops_cache()
         self.declare = ""
@@ -191,7 +193,7 @@
         """
         sizes = list(map(self.simplify, sizes))
 
-        strides = [self.stride_vars(x, index_vars) for x in index_formulas]
+        strides = [self.maybe_stride_vars(x, index_vars) for x in index_formulas]
         assert len(sizes) == len(strides[0]), (len(sizes), len(strides[0]))
 
         for i in range(len(sizes)):
@@ -201,6 +203,9 @@
 
         def can_merge_dims(a, b):
             for k in range(len(strides)):
+                if strides[k][a] is None or strides[k][b] is None:
+                    return False
+
                 if self.simplify(strides[k][a] * sizes[a]) == self.simplify(
                     strides[k][b]
                 ):
@@ -384,13 +389,14 @@
 
         return wrapper
 
-    def make_stride_vars_cache(self):
-        cache = self._lru_cache(self._stride_vars)
-
-        def stride_vars(index: Expr, vars: List[sympy.Symbol]) -> List[Expr]:
+    def make_maybe_stride_and_offset_vars_cache(self):
+        cache = self._lru_cache(self._maybe_stride_and_offset_vars)
+
+        def maybe_stride_and_offset_vars(
+            index: Expr, vars: List[sympy.Symbol]
+        ) -> List[Expr]:
             return cache(index, tuple(vars))
 
-<<<<<<< HEAD
         return maybe_stride_and_offset_vars
 
     def _maybe_stride_and_offset_vars(
@@ -414,48 +420,55 @@
         if match is None:
             # Index calculation is not strided
             return [None] * len(vars), None
-=======
-        return stride_vars
->>>>>>> b4c27c86
-
-    def _stride_vars(self, index: Expr, vars: List[sympy.Symbol]) -> List[Expr]:
+
+        strides = []
+        for v in vars:
+            if v not in var_to_stride:
+                stride = 0 if v == 0 else None
+            else:
+                stride = match.get(var_to_stride[v], None)
+            strides.append(stride)
+
+        offset = match[offset_symbol]
+
+        # If any vars appear in the offset terms, they are not strided
+        vars_set = set(vars)
+        if vars_set & offset.free_symbols:
+            for i, v in enumerate(vars):
+                if v in offset.free_symbols:
+                    strides[i] = None
+
+            offset = None
+
+        return strides, offset
+
+    def maybe_stride_vars(
+        self, index: Expr, vars: List[sympy.Symbol]
+    ) -> List[Optional[Expr]]:
         """Convert an indexing expression back into strides"""
-        strides = []
-        index = self.simplify(index)
-        # remove any offset
-        index = index - sympy_subs(index, {v: sympy.Integer(0) for v in vars if v != 0})
-        for i in range(len(vars)):
-            # drop all the other dims
-            index_dim = sympy_subs(
-                index,
-                {
-                    vars[j]: sympy.Integer(0)
-                    for j in range(len(vars))
-                    if i != j and vars[j] != 0
-                },
-            )
-            v = vars[i]
-            if v == 0:
-                strides.append(sympy.Integer(0))
-            else:
-                # TODO(jansel): should we use sympy.diff here?
-                strides.append(
-                    sympy_subs(index_dim, {v: sympy.Integer(1)})
-                    - sympy_subs(index_dim, {v: sympy.Integer(0)})
-                )
+        strides, offset = self.maybe_stride_and_offset_vars(index, vars)
         return strides
 
-    def offset_var(self, index: Expr, vars: List[sympy.Symbol]) -> Expr:
+    def maybe_offset_var(self, index: Expr, vars: List[sympy.Symbol]) -> Optional[Expr]:
         """Extract offset part of an indexing expression"""
-        index = self.simplify(index)
-        return sympy_subs(index, {v: sympy.Integer(0) for v in vars if v != 0})
+        strides, offset = self.maybe_stride_and_offset_vars(index, vars)
+        return offset
 
     def stride_hints(self, index: Expr, vars: List[sympy.Symbol]) -> List[int]:
         for v in index.free_symbols:
             if v.name.startswith("indirect"):
                 index = sympy_subs(index, {v: 0})
         result = []
-        for s in self.stride_vars(index, vars):
+        for i, s in enumerate(self.maybe_stride_vars(index, vars)):
+            if s is None:
+                # If the dimension is not truly strided, we approximate a
+                # stride by taking the difference of the 1st and 0th element in
+                # that dimension.
+                zero_index = {v: sympy.Integer(0) for v in vars if v != 0}
+                first_index = dict(zero_index)
+                first_index[vars[i]] = sympy.Integer(1)
+                s = sympy_subs(index, dim_only) - sympy_subs(index, zero_index)
+
             try:
                 result.append(self.size_hint(s))
             except TypeError:
