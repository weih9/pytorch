import functools
import logging
from typing import Any, Dict, List, Optional

import torch
from torch._inductor.virtualized import V
from .. import config as inductor_config
from ..codegen.cuda.gemm_template import CUTLASSGemmTemplate
from ..codegen.wrapper import WrapperCodeGen
from ..ir import FlexibleLayout
from ..lowering import register_lowering
from ..select_algorithm import (
    autotune_select_algorithm,
    ExternKernelChoice,
    NoValidChoicesError,
    TritonTemplate,
)
from ..utils import (
    use_aten_gemm_kernels,
    use_cutlass_template,
    use_max_autotune,
    use_triton_template,
)
from .mm_common import (
    addmm_epilogue,
    int8_mm_configs,
    mm_args,
    mm_configs,
    mm_grid,
    mm_options,
)

log = logging.getLogger(__name__)
aten = torch.ops.aten

mm_template = TritonTemplate(
    name="mm",
    grid=mm_grid,
    source=r"""
{{def_kernel("A", "B")}}
    M = {{size("A", 0)}}
    N = {{size("B", 1)}}
    K = {{size("A", 1)}}
    if M * N == 0:
        # early exit due to zero-size input(s)
        return
    stride_am = {{stride("A", 0)}}
    stride_ak = {{stride("A", 1)}}
    stride_bk = {{stride("B", 0)}}
    stride_bn = {{stride("B", 1)}}

    # based on triton.ops.matmul
    pid = tl.program_id(0)
    grid_m = (M + BLOCK_M - 1) // BLOCK_M
    grid_n = (N + BLOCK_N - 1) // BLOCK_N

    # re-order program ID for better L2 performance
    width = GROUP_M * grid_n
    group_id = pid // width
    group_size = min(grid_m - group_id * GROUP_M, GROUP_M)
    pid_m = group_id * GROUP_M + (pid % group_size)
    pid_n = (pid % width) // (group_size)

    rm = pid_m * BLOCK_M + tl.arange(0, BLOCK_M)
    rn = pid_n * BLOCK_N + tl.arange(0, BLOCK_N)
    ram = tl.max_contiguous(tl.multiple_of(rm % M, BLOCK_M), BLOCK_M)
    rbn = tl.max_contiguous(tl.multiple_of(rn % N, BLOCK_N), BLOCK_N)
    rk = tl.arange(0, BLOCK_K)
    A = A + (ram[:, None] * stride_am + rk[None, :] * stride_ak)
    B = B + (rk[:, None] * stride_bk + rbn[None, :] * stride_bn)

    acc = tl.zeros((BLOCK_M, BLOCK_N), dtype=ACC_TYPE)
    for k in range(K, 0, -BLOCK_K):
        if EVEN_K:
            a = tl.load(A)
            b = tl.load(B)
        else:
            a = tl.load(A, mask=rk[None, :] < k, other=0.)
            b = tl.load(B, mask=rk[:, None] < k, other=0.)
        if B_PROLOGUE_CAST_TYPE is not None:
            b = b.to(B_PROLOGUE_CAST_TYPE)
        acc += tl.dot(a, b, allow_tf32=ALLOW_TF32)
        A += BLOCK_K * stride_ak
        B += BLOCK_K * stride_bk

    # rematerialize rm and rn to save registers
    rm = pid_m * BLOCK_M + tl.arange(0, BLOCK_M)
    rn = pid_n * BLOCK_N + tl.arange(0, BLOCK_N)
    idx_m = rm[:, None]
    idx_n = rn[None, :]
    mask = (idx_m < M) & (idx_n < N)

    # inductor generates a suffix
    {{store_output(("idx_m", "idx_n"), "acc", "mask")}}
""",
)

aten_mm = ExternKernelChoice(torch.mm, "at::mm_out")


aten_addmm = ExternKernelChoice(
    torch.addmm, "at::addmm_out", op_overload=aten.addmm.default
)

aten__int_mm = ExternKernelChoice(torch._int_mm, "at::_int_mm")


def _is_int8_mat(mat):
    return mat.get_dtype() in (torch.int8, torch.uint8)


def bias_addmm(inp, mat1, mat2, *, out=None, alpha=1, beta=1):
    """
    Giving torch.addmm a 1D tensor calls a different (faster) cublasLt
    kernel under the hood.  There are a few shapes where this is slower,
    but they are rare.
    """
    if inp.stride(0) == 0 or inp.size(0) == 1:
        return torch.addmm(inp[0], mat1, mat2, out=out, alpha=alpha, beta=beta)
    return torch.addmm(inp, mat1, mat2, out=out, alpha=alpha, beta=beta)


aten_bias_addmm = ExternKernelChoice(bias_addmm, None)


@register_lowering(aten.mm, type_promotion_kind=None)
def tuned_mm(mat1, mat2, *, layout=None):
    m, n, k, layout, mat1, mat2 = mm_args(mat1, mat2, layout=layout)

    aten_layout = layout
    if not use_max_autotune():
        aten_layout = FlexibleLayout(
            device=layout.device, dtype=layout.dtype, size=layout.size
        )

    # options to tune from
    choices = (
        [aten_mm.bind((mat1, mat2), aten_layout)] if use_aten_gemm_kernels() else []
    )
    static_shape, is_nonzero = _is_static_problem([mat1, mat2], layout)
    if is_nonzero and use_triton_template(layout):
        for config in mm_configs(m, n, k):
            mm_template.maybe_append_choice(
                choices,
                input_nodes=(mat1, mat2),
                layout=layout,
                **mm_options(config, m, n, k, layout),
            )

    if static_shape and is_nonzero and use_cutlass_template(layout, m, n, k):
        CUTLASSGemmTemplate.add_cutlass_gemm_choices(choices, layout, [mat1, mat2])

    if len(choices) == 0 and not use_aten_gemm_kernels():
        log.warning("No choices for GEMM, using ATen backend as fallback")
        choices.append(aten_mm.bind((mat1, mat2), aten_layout))
    try:
        return autotune_select_algorithm("mm", choices, [mat1, mat2], layout)
    except NoValidChoicesError:
        log.warning("All choices for GEMM were invalid, using ATen backend as fallback")
        return aten_mm.bind((mat1, mat2), aten_layout).output_node()


def _is_static_problem(inputs_tensors, layout):
    # checks whether all input tensors and the output layout
    # have a static shape by attempting to convert the dimensions
    # to int
    static_shape = True
    static_size = WrapperCodeGen.statically_known_list_of_ints_or_none(layout.size)
    if static_size is None:
        nonzero = True
        for s in layout.size:
            sz = WrapperCodeGen.statically_known_int_or_none(s)
            if sz is not None and sz == 0:
                nonzero = False
                break
        return False, nonzero
    numel = 1
    for dim in static_size:
        numel *= dim
    nonzero = numel > 0
    return static_shape, nonzero


@register_lowering(aten._int_mm, type_promotion_kind=None)
def tuned_int_mm(mat1, mat2, *, layout=None):
    m, n, k, layout, mat1, mat2 = mm_args(
        mat1, mat2, layout=layout, out_dtype=torch.int32
    )
    static_shape, is_nonzero = _is_static_problem([mat1, mat2], layout)
    use_cutlass = static_shape and is_nonzero and use_cutlass_template(layout, m, n, k)

    choices = (
        [aten__int_mm.bind((mat1, mat2), layout)] if use_aten_gemm_kernels() else []
    )

    # TODO: Re-enable eager mode implementation once cuBLAS is fixed
    if use_cutlass or use_triton_template(layout, enable_int32=True):
        choices = []

    if use_cutlass:
        CUTLASSGemmTemplate.add_cutlass_gemm_choices(
            choices, layout, [mat1, mat2], fuseable=True, non_fuseable=True
        )
    if is_nonzero and use_triton_template(layout, enable_int32=True):
        for config in int8_mm_configs(m, n, k):
            mm_template.maybe_append_choice(
                choices,
                input_nodes=(mat1, mat2),
                layout=layout,
                **mm_options(config, m, n, k, layout),
            )
<<<<<<< HEAD
    if len(choices) == 0:
        log.warning(
            "No choices for integer GEMM avaialbe using configured backends, using ATen backend as fallback"
        )
        choices = [aten__int_mm.bind((mat1, mat2), layout)]

=======
>>>>>>> 7d94f52a
    try:
        return autotune_select_algorithm("int_mm", choices, [mat1, mat2], layout)
    except NoValidChoicesError:
        log.warning("All choices for GEMM were invalid, using ATen backend as fallback")
        choices = [aten__int_mm.bind((mat1, mat2), layout)]
        return autotune_select_algorithm("int_mm", choices, [mat1, mat2], layout)


@register_lowering(aten.addmm, type_promotion_kind=None)
def tuned_addmm(inp, mat1, mat2, *, alpha=1, beta=1, layout=None):
    ordered_kwargs_for_cpp_kernel = ("beta", "alpha")
    m, n, k, layout, mat1, mat2, inp_expanded = mm_args(mat1, mat2, inp, layout=layout)
    static_shape, is_nonzero = _is_static_problem([inp, mat1, mat2], layout)
    if (not is_nonzero) or (not use_max_autotune()):
        # Use a FlexibleLayout if we are not autotuning.
        # This allows padding strides for the output.
        from torch._inductor.ir import FixedLayout, FlexibleLayout

        if isinstance(layout, FixedLayout):
            layout = FlexibleLayout(
                device=layout.device, dtype=layout.dtype, size=layout.size
            )
        choices = (
            [
                aten_addmm.bind(
                    (inp, mat1, mat2),
                    layout,
                    alpha=alpha,
                    beta=beta,
                )
            ]
            if use_aten_gemm_kernels()
            else []
        )
        return autotune_select_algorithm("addmm", choices, [inp, mat1, mat2], layout)

    choices = (
        [
            aten_addmm.bind(
                (inp_expanded, mat1, mat2),
                layout,
                alpha=alpha,
                beta=beta,
            )
        ]
        if use_aten_gemm_kernels()
        else []
    )

    if (
        use_aten_gemm_kernels()
        and inp_expanded.get_stride()[0] == 0
        and inp_expanded.get_device().type == "cuda"
        and inductor_config.triton.autotune_cublasLt
    ):
        # unexpand inp to make sure fused addmm from cublasLt is used
        choices.insert(
            0,
            aten_bias_addmm.bind(
                (inp_expanded, mat1, mat2), layout, alpha=alpha, beta=beta
            ),
        )

    if is_nonzero and use_triton_template(layout):
        for config in mm_configs(m, n, k):
            mm_template.maybe_append_choice(
                choices,
                input_nodes=(inp_expanded, mat1, mat2),
                layout=layout,
                **mm_options(config, m, n, k, layout),
                prefix_args=1,
                epilogue_fn=addmm_epilogue(layout.dtype, alpha, beta),
            )

    if static_shape and is_nonzero and use_cutlass_template(layout, m, n, k):
<<<<<<< HEAD
        if (
            WrapperCodeGen.statically_known_int_or_none(inp_expanded.layout.stride[-1])
            != 0
        ):
            CUTLASSGemmTemplate.add_cutlass_gemm_choices(
                choices,
                layout,
                [mat1, mat2, inp_expanded],
                alpha=alpha,
                beta=beta,
            )

    use_aten = use_aten_gemm_kernels()
    if len(choices) == 0 and not use_aten:
        log.warning("No choices for GEMM, using ATen backend as fallback")
        use_aten = True

    if use_aten:
        choices.append(
            aten_addmm.bind(
                (inp_expanded, mat1, mat2),
                layout,
                ordered_kwargs_for_cpp_kernel,
                alpha=alpha,
                beta=beta,
            )
        )

        if (
            inp_expanded.get_stride()[0] == 0
            and inp_expanded.get_device().type == "cuda"
            and inductor_config.triton.autotune_cublasLt
        ):
            # unexpand inp to make sure fused addmm from cublasLt is used
            choices.insert(
                0,
                aten_bias_addmm.bind(
                    (inp_expanded, mat1, mat2), layout, alpha=alpha, beta=beta
                ),
            )
    try:
        return autotune_select_algorithm(
            "addmm", choices, [inp_expanded, mat1, mat2], layout
        )
    except NoValidChoicesError:
        log.warning("All choices for GEMM were invalid, using ATen backend as fallback")
        fallback_choice = aten_addmm.bind(
            (inp, mat1, mat2),
=======
        CUTLASSGemmTemplate.add_cutlass_gemm_choices(
            choices,
>>>>>>> 7d94f52a
            layout,
            ordered_kwargs_for_cpp_kernel,
            alpha=alpha,
            beta=beta,
        )
<<<<<<< HEAD
=======

    use_aten = use_aten_gemm_kernels()
    if len(choices) == 0 and not use_aten:
        log.warning("No choices for GEMM, using ATen backend as fallback")
        use_aten = True

    if use_aten:
        choices.append(
            aten_addmm.bind(
                (inp_expanded, mat1, mat2),
                layout,
                ordered_kwargs_for_cpp_kernel,
                alpha=alpha,
                beta=beta,
            )
        )

        if (
            inp_expanded.get_stride()[0] == 0
            and inp_expanded.get_device().type == "cuda"
            and inductor_config.triton.autotune_cublasLt
        ):
            # unexpand inp to make sure fused addmm from cublasLt is used
            choices.insert(
                0,
                aten_bias_addmm.bind(
                    (inp_expanded, mat1, mat2), layout, alpha=alpha, beta=beta
                ),
            )
    try:
        return autotune_select_algorithm(
            "addmm", choices, [inp_expanded, mat1, mat2], layout
        )
    except NoValidChoicesError:
        log.warning("All choices for GEMM were invalid, using ATen backend as fallback")
        fallback_choice = aten_addmm.bind(
            (inp, mat1, mat2),
            layout,
            ordered_kwargs_for_cpp_kernel,
            alpha=alpha,
            beta=beta,
        )
>>>>>>> 7d94f52a
        return fallback_choice.output_node()


def fallback_mixed_mm(mat1, mat2, *, out):
    return torch.mm(mat1, mat2.to(mat1.dtype), out=out)


aten_fallback_mixed_mm = ExternKernelChoice(fallback_mixed_mm, None)


@functools.lru_cache(None)
def _is_sm7x_or_older_gpu(index: Optional[int]) -> bool:
    props = torch.cuda.get_device_properties(index or 0)
    return props.major <= 7


def tuned_mixed_mm(mat1, mat2, mat2_dtype):
    m, n, k, layout, mat1, mat2 = mm_args(mat1, mat2, layout=None)
    static_shape, is_nonzero = _is_static_problem([mat1, mat2], layout)

    fallback = aten_fallback_mixed_mm.bind((mat1, mat2), layout)

    choices = [fallback]

    # can't use triton kernel unless one of these is true or if running on v100 (numerical issues)
    skip_triton = (
        mat1.layout.dtype != torch.float32 and not mat2.layout.is_contiguous()
    ) or _is_sm7x_or_older_gpu(layout.device.index)

    if inductor_config.force_mixed_mm:
        choices = []
    if not skip_triton:
        b_prologue_cast_type = f"tl.{mat2_dtype}".replace("torch.", "")
        has_int8_tensor = _is_int8_mat(mat1) or _is_int8_mat(mat2)
        for config in mm_configs(m, n, k, has_int8_tensor=has_int8_tensor):
            mm_template.maybe_append_choice(
                choices,
                input_nodes=(mat1, mat2),
                layout=layout,
                **mm_options(config, m, n, k, layout, b_prologue_cast_type),
            )

    if static_shape and is_nonzero and use_cutlass_template(layout, m, n, k):
        CUTLASSGemmTemplate.add_cutlass_gemm_choices(
            choices, layout, [mat1, mat2], fuseable=True, non_fuseable=True
        )

    if skip_triton and not choices:
        choices = [fallback]
    return autotune_select_algorithm("mixed_mm", choices, [mat1, mat2], layout)


# This op is a special case of the int_mm op which we use based on the pattern
# _int_mm -> mul (defined in ../fx_passes/post_grad.py) in order to prevent
# realization of the int32 _int_mm output by forcing fusion with the mul op.
# This is only used when config.force_fuse_int_mm_with_mul = True
def tuned_fused_int_mm_mul(mat1, mat2, mat3, out_dtype, *, layout=None):
    out_dtype = (
        torch.promote_types(mat3.get_dtype(), torch.int32)
        if out_dtype is None
        else out_dtype
    )
    m, n, k, layout, mat1, mat2, mat3 = mm_args(
        mat1, mat2, mat3, layout=layout, out_dtype=out_dtype
    )
    choices: List[Dict[Any, Any]] = []
    for config in int8_mm_configs(m, n, k):
        mm_template.maybe_append_choice(
            choices,
            input_nodes=(mat1, mat2, mat3),
            layout=layout,
            **dict(mm_options(config, m, n, k, layout), ACC_TYPE="tl.int32"),
            suffix_args=1,
            epilogue_fn=V.ops.mul,
        )
    return autotune_select_algorithm("int_mm", choices, [mat1, mat2, mat3], layout)<|MERGE_RESOLUTION|>--- conflicted
+++ resolved
@@ -209,15 +209,12 @@
                 layout=layout,
                 **mm_options(config, m, n, k, layout),
             )
-<<<<<<< HEAD
     if len(choices) == 0:
         log.warning(
             "No choices for integer GEMM avaialbe using configured backends, using ATen backend as fallback"
         )
         choices = [aten__int_mm.bind((mat1, mat2), layout)]
 
-=======
->>>>>>> 7d94f52a
     try:
         return autotune_select_algorithm("int_mm", choices, [mat1, mat2], layout)
     except NoValidChoicesError:
@@ -293,7 +290,9 @@
             )
 
     if static_shape and is_nonzero and use_cutlass_template(layout, m, n, k):
-<<<<<<< HEAD
+        # Filter out a known cause of CUDA illegal memory access errors
+        # broadcasting on the last dim of the bias term seems not to be working
+        # in the linear GEMM epilogue used by addmm.
         if (
             WrapperCodeGen.statically_known_int_or_none(inp_expanded.layout.stride[-1])
             != 0
@@ -342,60 +341,11 @@
         log.warning("All choices for GEMM were invalid, using ATen backend as fallback")
         fallback_choice = aten_addmm.bind(
             (inp, mat1, mat2),
-=======
-        CUTLASSGemmTemplate.add_cutlass_gemm_choices(
-            choices,
->>>>>>> 7d94f52a
             layout,
             ordered_kwargs_for_cpp_kernel,
             alpha=alpha,
             beta=beta,
         )
-<<<<<<< HEAD
-=======
-
-    use_aten = use_aten_gemm_kernels()
-    if len(choices) == 0 and not use_aten:
-        log.warning("No choices for GEMM, using ATen backend as fallback")
-        use_aten = True
-
-    if use_aten:
-        choices.append(
-            aten_addmm.bind(
-                (inp_expanded, mat1, mat2),
-                layout,
-                ordered_kwargs_for_cpp_kernel,
-                alpha=alpha,
-                beta=beta,
-            )
-        )
-
-        if (
-            inp_expanded.get_stride()[0] == 0
-            and inp_expanded.get_device().type == "cuda"
-            and inductor_config.triton.autotune_cublasLt
-        ):
-            # unexpand inp to make sure fused addmm from cublasLt is used
-            choices.insert(
-                0,
-                aten_bias_addmm.bind(
-                    (inp_expanded, mat1, mat2), layout, alpha=alpha, beta=beta
-                ),
-            )
-    try:
-        return autotune_select_algorithm(
-            "addmm", choices, [inp_expanded, mat1, mat2], layout
-        )
-    except NoValidChoicesError:
-        log.warning("All choices for GEMM were invalid, using ATen backend as fallback")
-        fallback_choice = aten_addmm.bind(
-            (inp, mat1, mat2),
-            layout,
-            ordered_kwargs_for_cpp_kernel,
-            alpha=alpha,
-            beta=beta,
-        )
->>>>>>> 7d94f52a
         return fallback_choice.output_node()
 
 
