import builtins
import functools
import inspect
import itertools
import logging
import math
import operator
import sys
import textwrap
import time
from concurrent.futures import ThreadPoolExecutor
from io import StringIO

from typing import Any, Callable, Dict, Generator, List, Optional, Tuple, Union
from unittest.mock import patch

import sympy

import torch
from torch._dynamo.testing import rand_strided
from torch._dynamo.utils import counters, identity, preserve_rng_state

from . import config, ir
from .autotune_process import TensorMeta, TritonBenchmarkRequest
from .codecache import code_hash, PersistentCache, PyCodeCache
from .codegen.common import IndentedBuffer, KernelTemplate

from .codegen.triton import (
    gen_common_triton_imports,
    texpr,
    TritonKernel,
    TritonPrinter,
    TritonScheduling,
)

from .codegen.triton_utils import config_of, signature_to_meta
from .exc import CUDACompileError
from .ir import ChoiceCaller, PrimitiveInfoType
from .utils import (
    do_bench,
    get_dtype_size,
    Placeholder,
    sympy_dot,
    sympy_product,
    unique,
)
from .virtualized import V

log = logging.getLogger(__name__)

# correctness checks struggle with fp16/tf32
VERIFY: Dict[str, Any] = dict()
PRINT_AUTOTUNE = True
DEBUG = False


class KernelNamespace:
    pass


# these objects are imported from the generated wrapper code
extern_kernels = KernelNamespace()


class PartialRender:
    """
    Some parts of a template need to be generated at the end, but
    inserted into the template at the start.  This allows doing a bunch
    of replacements after the initial render.
    """

    def __init__(self, code, replacement_hooks):
        super().__init__()
        self.code = code
        self.replacement_hooks = replacement_hooks

    def finalize(self):
        code = self.code
        assert code is not None, "can only be called once"
        self.code = None
        for key, fn in self.replacement_hooks.items():
            code = code.replace(key, fn())
        return code


class TritonTemplateKernel(TritonKernel):
    def __init__(
        self,
        kernel_name,
        input_nodes,
        output_node,
        defines,
        num_stages,
        num_warps,
        grid_fn,
        meta,
        call_sizes,
        use_jit=True,
        prefix_args=0,
        suffix_args=0,
        epilogue_fn=identity,
        subgraphs=None,
        *,
        index_dtype,
    ):
        super().__init__(
            sympy_product(output_node.get_size()),
            sympy.Integer(1),
            index_dtype=index_dtype,
        )
        self.input_nodes = input_nodes
        self.output_node = output_node
        self.named_input_nodes = {}
        self.defines = defines
        self.kernel_name = kernel_name
        self.template_mask = None
        self.use_jit = use_jit
        self.num_stages = num_stages
        self.num_warps = num_warps
        self.grid_fn = grid_fn
        self.meta = meta
        self.call_sizes = call_sizes
        # for templates with fixed epilogues
        self.prefix_args = prefix_args
        self.suffix_args = suffix_args
        self.epilogue_fn = epilogue_fn
        self.render_hooks = dict()
        self.triton_meta: Optional[Dict[str, object]] = None
        # For Templated Attention
        self.subgraphs = subgraphs

    def need_numel_args(self):
        return False

    def estimate_kernel_num_bytes(self):
        """
        Estimate the total number of bytes this kernel takes.
        For in/out nodes, sizes are counted twice: once for reading and
        once for writing.
        """
        ninplace_args = len(unique(self.args.inplace_buffers.values()))
        num_bytes = []
        for i, inp in enumerate(itertools.chain(self.input_nodes, (self.output_node,))):
            size = V.graph.sizevars.size_hints(inp.get_size())
            numel = functools.reduce(operator.mul, size)
            dtype_size = get_dtype_size(inp.get_dtype())
            num_bytes.append(numel * dtype_size * (1 + int(i < ninplace_args)))
        return sum(num_bytes)

    def jit_lines(self):
        if self.use_jit:
            return "@triton.jit"

        argdefs, _, signature = self.args.python_argdefs()
        triton_meta = {
            "signature": signature_to_meta(signature, size_dtype=self.index_dtype),
            "device": V.graph.scheduler.current_device.index,
            "device_type": V.graph.scheduler.current_device.type,
            "constants": {},
        }
        triton_meta["configs"] = [config_of(signature)]
        for arg_num in triton_meta["configs"][0].equal_to_1:  # type: ignore[index]
            triton_meta["constants"][arg_num] = 1  # type: ignore[index]
        matrix_instr_nonkdim = self.meta.get("matrix_instr_nonkdim", 0)
        if matrix_instr_nonkdim != 0:
            triton_meta["matrix_instr_nonkdim"] = matrix_instr_nonkdim

        self.triton_meta = triton_meta

        inductor_meta = {
            "kernel_name": str(Placeholder.DESCRIPTIVE_NAME),
            "backend_hash": torch.utils._triton.triton_hash_with_backend(),
        }
        if config.profile_bandwidth or config.benchmark_kernel:
            num_gb = self.estimate_kernel_num_bytes() / 1e9
            inductor_meta["kernel_num_gb"] = num_gb
        return f"""
            @triton_heuristics.template(
                num_stages={self.num_stages},
                num_warps={self.num_warps},
                triton_meta={triton_meta!r},
                inductor_meta={inductor_meta!r},
            )
            @triton.jit
        """

    def def_kernel(self, *argnames):
        """
        Hook called from template code to generate function def and
        needed args.
        """
        assert all(isinstance(x, str) for x in argnames)
        renames = IndentedBuffer(initial_indent=1)

        named_args = self.input_nodes[
            self.prefix_args : len(self.input_nodes) - self.suffix_args
        ]

        assert len(argnames) == len(named_args), (
            len(argnames),
            len(named_args),
            self.prefix_args,
            len(self.input_nodes),
        )

        for input_node in self.input_nodes[: self.prefix_args]:
            # get args in correct order
            self.args.input(input_node.get_name())

        for name, input_node in zip(argnames, named_args):
            arg_name = f"arg_{name}"
            self.named_input_nodes[name] = input_node
            self.args.input_buffers[input_node.get_name()] = arg_name

        # The args may be duplicated, so renaming must be after args are de-duplicated.
        for name in argnames:
            input_node = self.named_input_nodes[name]
            arg_name = self.args.input_buffers[input_node.get_name()]
            if input_node.get_layout().offset == 0:
                renames.writeline(f"{name} = {arg_name}")
            else:
                offset = texpr(self.rename_indexing(input_node.get_layout().offset))
                renames.writeline(f"{name} = {arg_name} + {offset}")

        for input_node in self.input_nodes[len(self.input_nodes) - self.suffix_args :]:
            # get args in correct order
            self.args.input(input_node.get_name())

        def hook():
            # python_argdefs() cannot be run until after the rest of the template lazily adds more args
            arg_defs, *_ = self.args.python_argdefs()
            code = IndentedBuffer()
            code.splice(gen_common_triton_imports())
            code.splice(self.jit_lines())
            code.writeline(f"def {self.kernel_name}({', '.join(arg_defs)}):")
            with code.indent():
                code.splice(self.defines)
                code.splice(renames.getvalue())
            return code.getvalue()

        assert "<DEF_KERNEL>" not in self.render_hooks
        self.render_hooks["<DEF_KERNEL>"] = hook
        return "<DEF_KERNEL>"

    def size(self, name: str, index: int):
        """
        Hook called from template code to get the size of an arg.
        Will add needed args to pass it in if it is dynamic.
        """
        assert isinstance(index, int)
        if name is None:
            val = self.output_node.get_size()[index]
        else:
            assert isinstance(name, str)
            val = self.named_input_nodes[name].get_size()[index]
        return texpr(self.rename_indexing(val))

    def stride(self, name, index):
        """
        Hook called from template code to get the stride of an arg.
        Will add needed args to pass it in if it is dynamic.
        """
        assert isinstance(index, int)
        if name is None:
            val = self.output_node.get_stride()[index]
        else:
            assert isinstance(name, str)
            val = self.named_input_nodes[name].get_stride()[index]
        return texpr(self.rename_indexing(val))

    def modification(self, **fixed_inputs) -> str:
        """This function generates the code body to populate
        a 'modification' placeholder within a template

        TODO come up with standardized way to modify templates, with
        potential multiple modifications
        """

        class PlaceholderSubstitution(V.WrapperHandler):  # type: ignore[name-defined]
            self.name = "PlaceholderSubstitution"

            def load(self, name: str, index: sympy.Expr):
                if name not in fixed_inputs:
                    raise AssertionError(
                        f"All loads should be coming from fixed inputs - {name}"
                    )
                return f"({fixed_inputs[name]})"

            # TODO Doesn't work yet
            def indirect_indexing(self, index_var, size, check):
                return self._inner.indirect_indexing(index_var, size, False)
                # return sympy_symbol(str(index_var))

        # if self.modification_cache is None:
        with V.set_ops_handler(PlaceholderSubstitution(V.ops)):
            assert isinstance(
                self.subgraphs, ir.ComputedBuffer
            ), "Expected the subgraph to be a ComputedBuffer"
            if isinstance(self.subgraphs.data, ir.InputBuffer):
                out = self.subgraphs.data.make_loader()((1,))
            else:
                out = self.subgraphs.data.inner_fn((1,))

        self.codegen_body()
        self.body.writeline(f"{fixed_inputs['out']} = {out.value}")

        body_val = self.body.getvalue()
        self.body.clear()
        self.cse.invalidate(set())
        return body_val

    def store_output(
        self,
        indices: Union[List[Any], Tuple[Any]],
        val: str,
        mask: Optional[str] = None,
    ):
        """
        Hook called from template code to store the final output
        (if the buffer hasn't been optimized away), then append any
        epilogue fusions.
        """
        assert isinstance(indices, (list, tuple))
        assert isinstance(val, str)
        assert isinstance(mask, (str, type(None)))
        assert self.template_mask is None
        indices = list(map(TritonPrinter.paren, indices))
        index_symbols = [sympy.Symbol(x) for x in indices]
        lengths = [V.graph.sizevars.simplify(s) for s in self.output_node.get_size()]
        assert len(indices) == len(lengths)

        # glue to make generated code use same indexing from template
        for name, range_tree_entry in zip(
            indices, self.range_trees[0].construct_entries(lengths)
        ):
            range_tree_entry.set_name(name)
        contiguous_index = sympy_dot(
            ir.FlexibleLayout.contiguous_strides(lengths), index_symbols
        )
        contiguous_index = self.rename_indexing(contiguous_index)
        self.body.writeline("xindex = " + texpr(contiguous_index))
        self.range_trees[0].lookup(sympy.Integer(1), sympy_product(lengths)).set_name(
            "xindex"
        )
        self.template_mask = mask
        self.template_indices = indices
        output_index = self.output_node.get_layout().make_indexer()(index_symbols)
        output_index = self.rename_indexing(output_index)
        if output_index == contiguous_index:
            output_index = sympy.Symbol("xindex")

        epilogue_args = [val]
        for input_node in itertools.chain(
            self.input_nodes[: self.prefix_args],
            self.input_nodes[len(self.input_nodes) - self.suffix_args :],
        ):
            input_node.freeze_layout()
            epilogue_args.append(input_node.make_loader()(index_symbols))

        V.ops.store(
            self.output_node.get_name(),
            output_index,
            self.epilogue_fn(*epilogue_args),
        )
        self.codegen_body()

        def hook():
            # more stuff might have been added since the codegen_body above
            self.codegen_body()
            return textwrap.indent(self.body.getvalue(), "    ").strip()

        assert "<STORE_OUTPUT>" not in self.render_hooks
        self.render_hooks["<STORE_OUTPUT>"] = hook
        return "<STORE_OUTPUT>"

    def render(self, template, kwargs):
        return PartialRender(
            template.render(**self.template_env(), **kwargs),
            self.render_hooks,
        )

    def make_load(self, name, indices, mask):
        """
        Optional helper called from template code to generate the code
        needed to load from an tensor.
        """
        assert isinstance(indices, (list, tuple))
        assert isinstance(name, str)
        assert isinstance(mask, str)
        stride = self.named_input_nodes[name].get_stride()
        indices = list(map(TritonPrinter.paren, indices))
        assert len(indices) == len(stride)
        index = " + ".join(
            f"{texpr(self.rename_indexing(s))} * {i}" for s, i in zip(stride, indices)
        )
        return f"tl.load({name} + ({index}), {mask})"

    def template_env(self):
        """
        Generate the namespace visible in the template.
        """
        return {
            fn.__name__: fn
            for fn in [
                self.def_kernel,
                self.size,
                self.stride,
                self.store_output,
                self.make_load,
                self.modification,
            ]
        }

    def indexing(
        self,
        index: sympy.Expr,
        *,
        dense_indexing=False,
        copy_shape=None,
        override_mask=None,
        block_ptr=False,
    ):
        """
        Override the default indexing to use our custom mask and force
        dense indexing.
        """
        return super().indexing(
            index,
            dense_indexing=False,
            copy_shape=self.template_mask,
            override_mask=self.template_mask,
            block_ptr=block_ptr,
        )

    def initialize_range_tree(self, pid_cache):
        super().initialize_range_tree(pid_cache)
        # ignore default codegen
        self.body.clear()
        self.indexing_code.clear()

    def call_kernel(self, name: str, node: Optional[ir.IRNode] = None):
        wrapper = V.graph.wrapper_code
        _, call_args, _ = self.args.python_argdefs()
        call_args = [str(a) for a in call_args]

        for i in range(len(call_args)):
            if V.graph.is_unspec_arg(call_args[i]):
                call_args[i] = call_args[i] + ".item()"
            if isinstance(call_args[i], sympy.Symbol):
                call_args[i] = texpr(call_args[i])

        if V.graph.cpp_wrapper:
            # In the cpp_wrapper case, we have to compute CUDA launch grid at runtime
            # if any dynamic dimension is involved. We rely on the Python version
            # of the grid function to generate those grid configs, which may contain
            # symbolic values. The wrapper will use cexpr to print out C++ code
            # appropriately for the grid configs.
            grid_args = [V.graph.sizevars.simplify(s) for s in self.call_sizes] + [
                self.meta
            ]
            grid = self.grid_fn(*grid_args)

            wrapper.generate_kernel_call(
                name,
                call_args,
                device_index=V.graph.scheduler.current_device.index,
                grid=grid,
                triton_meta=self.triton_meta,
            )
        else:
            stream_name = wrapper.write_get_raw_stream(
                V.graph.scheduler.current_device.index
            )

            wrapper.add_import_once(f"import {self.grid_fn.__module__}")
            meta = wrapper.add_meta_once(self.meta)

            grid_call = [
                texpr(V.graph.sizevars.simplify(s)) for s in self.call_sizes
            ] + [meta]
            grid_call = f"{self.grid_fn.__module__}.{self.grid_fn.__name__}({', '.join(grid_call)})"
            wrapper.writeline(
                f"{name}.run({', '.join(call_args)}, grid={grid_call}, stream={stream_name})"
            )


@functools.lru_cache(None)
def _jinja2_env():
    try:
        import jinja2

        return jinja2.Environment(
            undefined=jinja2.StrictUndefined,
        )
    except ImportError:
        return None


class TritonTemplate(KernelTemplate):
    index_counter = itertools.count()
    all_templates: Dict[str, "TritonTemplate"] = dict()

    def __init__(self, name: str, grid: Any, source: str, debug=False):
        super().__init__(name)
        self.grid = grid
        self.template = self._template_from_string(source)
        assert name not in self.all_templates, "duplicate template name"
        self.all_templates[name] = self
        self.debug = debug

    def generate(  # type: ignore[override]
        self,
        input_nodes,
        layout,
        num_stages,
        num_warps,
        prefix_args=0,
        suffix_args=0,
        epilogue_fn=identity,
        subgraphs=None,
        **kwargs,
    ) -> Generator[ChoiceCaller, None, None]:
        assert self.template, "requires jinja2"
        defines = StringIO()
        for name, val in kwargs.items():
            defines.write(f"    {name} : tl.constexpr = {val}\n")
        defines = defines.getvalue()

        fake_out = ir.Buffer("buf_out", layout)
        kernel_name = f"triton_{self.name}"

        numel = sympy_product(layout.size)
        buffers = itertools.chain(input_nodes, (fake_out,))
        if not TritonScheduling.can_use_32bit_indexing(numel, buffers):
            raise NotImplementedError(
                "64-bit indexing is not yet implemented for triton templates"
            )

        kernel_options = dict(
            input_nodes=input_nodes,
            defines=defines,
            num_stages=num_stages,
            num_warps=num_warps,
            grid_fn=self.grid,
            meta=kwargs,
            call_sizes=layout.size,
            prefix_args=prefix_args,
            suffix_args=suffix_args,
            epilogue_fn=epilogue_fn,
            index_dtype="tl.int32",
            subgraphs=subgraphs,
        )
        with patch.object(
            V.graph, "get_dtype", self._fake_get_dtype(fake_out)
        ), TritonTemplateKernel(
            kernel_name=kernel_name,
            output_node=fake_out,
            use_jit=True,
            **kernel_options,
        ) as kernel:
            try:
                code = kernel.render(self.template, kwargs).finalize()
            except ZeroDivisionError:
                # TODO(nmacchioni): fix sympy division by zero
                return None  # noqa: B901
            if self.debug:
                print("Generated Code:\n", code)
            extra = (
                "-".join(
                    [
                        *[
                            f"{kwarg}={repr(kwargs[kwarg])}"
                            for kwarg in sorted(kwargs.keys())
                        ],
                        f"num_stages={num_stages}",
                        f"num_warps={num_warps}",
                    ]
                )
                + "-"
            )
            mod = PyCodeCache.load(code, extra)
            _, call_args, _ = kernel.args.python_argdefs()

        expected_args = list(unique(x.get_name() for x in input_nodes))
        expected_args.extend([fake_out.get_name()])
        assert list(call_args)[: len(expected_args)] == expected_args, (
            call_args,
            expected_args,
        )
        extra_args = V.graph.sizevars.size_hints(
            map(sympy.expand, call_args[len(expected_args) :]),
            fallback=config.unbacked_symint_fallback,
        )

        kernel_hash_name = f"triton_{self.name}_{next(self.index_counter)}"

        def make_kernel_render(out_node):
            kernel = TritonTemplateKernel(
                kernel_name=str(Placeholder.KERNEL_NAME),
                output_node=out_node,
                use_jit=False,
                **kernel_options,
            )
            render = functools.partial(
                kernel.render,
                self.template,
                kwargs,
            )
            return kernel, render

        # create the BenchmarkRequest
        assert mod.__file__ is not None
        grid = self.grid(
            *V.graph.sizevars.size_hints(
                layout.size,
                fallback=config.unbacked_symint_fallback,
            ),
            kwargs,
        )
        bmreq = TritonBenchmarkRequest(
            module_path=mod.__file__,
            module_cache_key=mod.key,
            kernel_name=kernel_name,
            grid=grid,
            extra_args=extra_args,
            num_stages=num_stages,
            num_warps=num_warps,
            matrix_instr_nonkdim=kwargs.get("matrix_instr_nonkdim", 0),
            input_tensor_meta=TensorMeta.from_irnodes(input_nodes),
            output_tensor_meta=TensorMeta.from_irnodes(layout),
        )

        yield TritonTemplateCaller(
            kernel_hash_name,
            input_nodes,
            layout,
            make_kernel_render,
            extra.strip("-").replace("-", ", "),
            bmreq,
            log_info={
                "tile_shape": str(
                    (
                        kwargs.get("BLOCK_M", -1),
                        kwargs.get("BLOCK_K", -1),
                        kwargs.get("BLOCK_N", -1),
                    )
                ),
                "num_stages": num_stages,
                "num_warps": num_warps,
                "allow_tf32": str(kwargs.get("ALLOW_TF32", None)),
                "acc_type": str(kwargs.get("ACC_TYPE", None)),
            },
        )


class ExternKernelChoice:
    def __init__(
        self,
        kernel,
        cpp_kernel=None,
        *,
        name=None,
        has_out_variant=True,
        op_overload=None,
        use_fallback_kernel=False,
    ):
        super().__init__()
        name = name or kernel.__name__
        assert callable(kernel)
        assert not hasattr(extern_kernels, name), "duplicate extern kernel"
        self.name = name
        self.cpp_kernel_name = cpp_kernel
        self.has_out_variant = has_out_variant
        setattr(extern_kernels, name, kernel)
        self.op_overload = op_overload
        self.use_fallback_kernel = use_fallback_kernel

    def to_callable(self):
        return getattr(extern_kernels, self.name)

    def call_name(self):
        return f"extern_kernels.{self.name}"

    @functools.lru_cache(None)
    def hash_key(self):
        fn = self.to_callable()
        parts = [
            self.name,
            getattr(fn, "__name__", ""),
            getattr(fn, "__module__", ""),
        ]
        try:
            parts.append(inspect.getsource(fn))
        except Exception:
            pass
        return code_hash("-".join(parts))

    def bind(
        self,
        input_nodes,
        layout,
        ordered_kwargs_for_cpp_kernel=(),
        **kwargs,
    ):
        self.ordered_kwargs_for_cpp_kernel = ordered_kwargs_for_cpp_kernel
        return ExternKernelCaller(
            self, input_nodes, layout, kwargs, has_out_variant=self.has_out_variant
        )


class TritonTemplateCaller(ir.TritonTemplateCallerBase):
    def __init__(
        self,
        name,
        input_nodes,
        layout,
        make_kernel_render,
        debug_extra,
        bmreq,
        log_info: Optional[
            Dict[str, Union[PrimitiveInfoType, List[PrimitiveInfoType]]]
        ] = None,
    ):
        super().__init__(name, input_nodes, layout)
        self.make_kernel_render = make_kernel_render
        self.debug_extra = debug_extra
        self.bmreq: TritonBenchmarkRequest = bmreq
        if log_info is None:
            log_info = {}
        self.log_info: Dict[str, Any] = log_info
        self.log_info.update(
            {
                "backend": "Triton",
                "grid": str(self.bmreq.grid),
                "num_stages": self.bmreq.num_stages,
                "num_warps": self.bmreq.num_warps,
            }
        )

    def benchmark(self, *args, out):
        assert self.bmreq is not None
        return self.bmreq.benchmark(*args, output_tensor=out)

    def __str__(self):
        return f"TritonTemplateCaller({self.bmreq.module_path}, {self.debug_extra})"

    def call_name(self):
        return f"template_kernels.{self.name}"

    def hash_key(self):
        return "-".join(
            [
                self.name.rsplit("_", 1)[0],
                self.bmreq.module_cache_key,
            ]
        )

    def output_node(self):
        return ir.TensorBox.create(
            ir.TritonTemplateBuffer(
                layout=self.layout,
                inputs=self.input_nodes,
                make_kernel_render=self.make_kernel_render,
                debug_extra=self.debug_extra,
            )
        )

    def info_dict(self) -> Dict[str, Union[PrimitiveInfoType, List[PrimitiveInfoType]]]:
        """Information returned here is logged to the autotune log file when that is enabled."""
        return self.log_info

    def get_make_kernel_render(self):
        return self.make_kernel_render


class ExternKernelCaller(ChoiceCaller):
    def __init__(
        self,
        choice: ExternKernelChoice,
        input_nodes,
        layout,
        kwargs=None,
        *,
        has_out_variant=True,
    ):
        super().__init__(choice.name, input_nodes, layout)
        self.choice = choice
        self.kwargs = kwargs or {}
        self.has_out_variant = has_out_variant

    def __str__(self):
        return f"ExternKernelCaller({self.choice.call_name()})"

    def benchmark(self, *args, out):
        if out.numel() == 0:
            # no need to run the kerrnel of do benchmarking
            return 0.0
        if self.has_out_variant:
            return super().benchmark(*args, out=out)
        else:
            algo = self.to_callable()
            out_new = algo(*args)
            torch._C._dynamo.guards.assert_size_stride(
                out_new, tuple(out.size()), tuple(out.stride())
            )
            out.copy_(out_new)  # for correctness checking
            return do_bench(lambda: algo(*args))

    def to_callable(self):
        fn = self.choice.to_callable()
        if self.kwargs:
            return functools.partial(fn, **self.kwargs)
        else:
            return fn

    def hash_key(self):
        return "-".join(
            [
                self.choice.name,
                *[
                    f"{kwarg}={repr(self.kwargs[kwarg])}"
                    for kwarg in sorted(self.kwargs.keys())
                ],
                self.choice.hash_key(),
            ]
        )

    def output_node(self):
        if config.abi_compatible and self.choice.use_fallback_kernel:
            assert (
                self.choice.op_overload is not None
            ), "Please provide an op_overload to use ir.FallbackKernel"
            inner = ir.FallbackKernel.create(
                self.choice.op_overload, *self.input_nodes, **self.kwargs
            )
        else:
            cls = ir.ExternKernelOut if self.has_out_variant else ir.ExternKernelAlloc
            inner = cls(
                layout=self.layout,
                inputs=self.input_nodes,
                python_kernel_name=self.choice.call_name(),
                cpp_kernel_name=self.choice.cpp_kernel_name,
                ordered_kwargs_for_cpp_kernel=self.choice.ordered_kwargs_for_cpp_kernel,
                op_overload=self.choice.op_overload,
                kwargs=self.kwargs,
            )

        return ir.TensorBox.create(inner)

    def info_dict(self) -> Dict[str, Union[PrimitiveInfoType, List[PrimitiveInfoType]]]:
        """Information returned here is logged to the autotune log file when that is enabled."""
        return {
            "backend": "extern",
            "kernel_call_name": self.choice.call_name(),
        }


class ErrorFromChoice(RuntimeError):
    def __init__(self, msg, choice: ChoiceCaller, inputs_str):
        msg += f"\nFrom choice {choice}\n{inputs_str}"
        super().__init__(msg)
        self.choice = choice


class NoValidChoicesError(RuntimeError):
    pass


class AlgorithmSelectorCache(PersistentCache):
    def __call__(
        self,
        name,
        choices: List[ChoiceCaller],
        input_nodes,
        layout,
        # optional dict mapping arg indices to the functions
        # generating a torch.Tensor for that input from the
        # corresponding ir.Buffer. if passed for a given
        # arg, the function will be called instead of
        # generating a random torch.Tensor for benchmarking.
        input_gen_fns: Optional[Dict[int, Callable[[ir.Buffer], torch.Tensor]]] = None,
        return_selection_result_details=False,
        precompilation_timeout_seconds: int = 60 * 60,
        return_multi_template=False,
    ):
        from .codegen.cuda.cuda_kernel import CUDATemplateCaller

        # TODO(nmacchioni): remove once CI tests are fixed
        choices = [choice for choice in choices if choice is not None]
        if len(choices) == 0:
            raise NoValidChoicesError(
                "No choices to select, please consider adding ATEN into max_autotune_gemm_backends "
                "config (defined in torch/_inductor/config.py) to allow at least one choice. "
            )
        log.debug("Max autotune selects from %s choices.", str(len(choices)))

        if len(choices) == 1:
            if not isinstance(choices[0], CUDATemplateCaller):
                if return_selection_result_details:
                    return choices[0], {choices[0]: -1.0}
                # CUDATemplateCaller still needs to go through autotuning process to retrieve workspace size.
                return choices[0].output_node()

        @functools.lru_cache(None)
        def make_benchmark_fn():
            return self.make_benchmark_fn(choices, input_nodes, layout, input_gen_fns)

        def precompile(choices):
            if (
                precompilation_timeout_seconds is None
                or precompilation_timeout_seconds <= 0
            ):
                return
            num_workers = min(
                config.compile_threads,
                torch.get_num_threads(),
                len(choices),
            )
            if num_workers <= 0:
                return
            log.info(
                "Multithreaded precompilation for %d choices using %d worker threads",
                len(choices),
                num_workers,
            )

            executor = ThreadPoolExecutor(max_workers=num_workers)
            futures = executor.map(
                lambda c: c.precompile(),
                [c for c in choices if hasattr(c, "precompile")],
                timeout=precompilation_timeout_seconds,
            )

            def wait_on_futures():
                try:
                    iterator = iter(futures)
                    while True:
                        try:
                            next(iterator)
                        except CUDACompileError:
                            log.error(  # noqa: G201
                                "CUDA Compilation error", exc_info=True
                            )
                except TimeoutError:
                    log.warning(
                        f"Precompilation timed out after {precompilation_timeout_seconds} seconds."  # noqa: G004
                    )
                except StopIteration:
                    pass
                executor.shutdown(wait=True)

            return wait_on_futures

        def autotune(choices):
            return make_benchmark_fn()(choices)

        if config.autotune_in_subproc:
            from .autotune_process import tuning_pool

            # do the optional warmup
            tuning_pool.initialize()

        def do_autotuning(precompile_fn):
            precompile_start_ts = time.time()
            precompile_fn()
            precompile_elapse = time.time() - precompile_start_ts

            autotune_start_ts = time.time()
            timings = self.lookup(
                choices,
                name,
                repr([self.key_of(x) for x in input_nodes]),
                autotune,
            )
            autotune_elapse = time.time() - autotune_start_ts

            if make_benchmark_fn.cache_info().currsize:
                counters["inductor"]["select_algorithm_autotune"] += 1

            if (
                make_benchmark_fn.cache_info().currsize
                or log.getEffectiveLevel() == logging.DEBUG
                or config.trace.log_autotuning_results
            ):
                self.log_results(
                    name, input_nodes, timings, autotune_elapse, precompile_elapse
                )

            return timings

        precompile_fn = precompile(choices)

        if return_multi_template:

            def get_timings():
                timings = do_autotuning(precompile_fn)
                min_extern_choice = float("inf")
                for choice, timing in timings.items():
                    if isinstance(choice, ExternKernelCaller):
                        min_extern_choice = min(min_extern_choice, timing)

                timings = {
                    choice: time
                    for choice, time in timings.items()
                    if (
                        time <= min_extern_choice
                        or not isinstance(choice, ExternKernelCaller)
                    )
                }

                return timings

            return torch._inductor.ir.TensorBox.create(
                torch._inductor.ir.MultiTemplateBuffer(
                    layout,
                    input_nodes,
                    get_timings,
                )
            )

        # TODO - dont want to precompile if we have a cache hit
        timings = do_autotuning(precompile_fn)
        if timings == {} or choices[0] not in timings:
            return choices[0].output_node()

        selected_key = builtins.min(timings, key=timings.__getitem__)
        selected_time = timings[selected_key]
        if (
            (not isinstance(selected_time, float))
            or (selected_time < 0.0)
            or (not math.isfinite(selected_time))
            or math.isnan(selected_time)
        ):
            raise NoValidChoicesError()
        if return_selection_result_details:
            return selected_key, timings
        selected_choice = selected_key.output_node()
        log.debug("selected choice: %s", str(selected_choice))
        return selected_choice

    @classmethod
    def make_benchmark_fn(
        cls,
        choices,
        input_nodes,
        layout,
        input_gen_fns=None,
    ):
        if input_gen_fns is None:
            input_gen_fns = {}

        # de-duplicate args
        unique_example_inputs = {
            x.get_name(): input_gen_fns.get(i, cls.benchmark_example_value)(x)
            for i, x in enumerate(input_nodes)
        }
        example_inputs = list(unique_example_inputs.values())
        example_inputs_extern = [
            torch.as_strided(
                unique_example_inputs[input_node.get_name()],
                V.graph.sizevars.size_hints(
                    input_node.get_size(),
                    fallback=config.unbacked_symint_fallback,
                ),
                V.graph.sizevars.size_hints(
                    input_node.get_stride(),
                    fallback=config.unbacked_symint_fallback,
                ),
                V.graph.sizevars.size_hint(
                    input_node.get_layout().offset,
                    fallback=config.unbacked_symint_fallback,
                ),
            )
            for input_node in input_nodes
        ]

        out = cls.benchmark_example_value(layout)
        out_extern = torch.as_strided(
            out, out.size(), out.stride(), V.graph.sizevars.size_hint(layout.offset)
        )
        expected = None
        if VERIFY:
            for i in range(len(choices)):
                if isinstance(choices[i], ExternKernelCaller):
                    choices[i].benchmark(*example_inputs_extern, out=out_extern)
                    expected = out_extern.clone()
                    break

        if DEBUG:
            print(f"{len(choices)} tuning requests:")

        def debug_str():
            def tensor_repr(x):
                return (
                    f"torch.empty_strided({tuple(x.size())!r}, {tuple(x.stride())!r}, "
                    f"dtype={x.dtype!r}, device={x.device.type!r})"
                )

            lines = [
                "inputs = [",
            ]
            for x in example_inputs:
                lines.append(f"    {tensor_repr(x)},")
            lines += ["]", f"out = {tensor_repr(out)}", ""]
            return "\n".join(lines)

        def benchmark_choice_in_current_process(choice):
            out.zero_()
            if isinstance(choice, ExternKernelCaller):
                # aten kernels want the offset baked in for sliced tensors
                result = choice.benchmark(*example_inputs_extern, out=out_extern)
            else:
                # triton templates want the base pointer for sliced tensors
                result = choice.benchmark(*example_inputs, out=out)
            if VERIFY and expected is not None:
                torch.testing.assert_close(out_extern, expected, **VERIFY)
            torch.cuda.synchronize()  # shake out any CUDA errors
            return result

        def benchmark_in_current_process(choices):
            from triton.runtime.autotuner import OutOfResources

            timings = {}
            for choice in choices:
                try:
                    timing = benchmark_choice_in_current_process(choice)
                except CUDACompileError as e:
                    log.error(
                        "CUDA compilation error during autotuning: \n%s. \nIgnoring this choice.",
                        str(e),
                    )
                    timing = float("inf")
                except RuntimeError as e:
                    msg = str(e)
                    if "invalid argument" in msg:
                        msg += "\n\nThis may mean this GPU is too small for max_autotune mode.\n\n"
<<<<<<< HEAD
                    elif "illegal memory access" in msg:
                        msg += "\n\nEither error in template or triton bug.\n"
                    log.error(
                        "Runtime error during autotuning: \n%s. \nIgnoring this choice.",
                        msg,
                    )
=======
                        log.warning(msg)
                        timing = float("inf")
                    else:
                        if "illegal memory access" in msg:
                            msg += "\n\nEither error in template or triton bug.\n"
                        raise ErrorFromChoice(msg, choice, debug_str())  # noqa: TRY200
                except OutOfResources as e:
                    log.warning(e)
>>>>>>> 443ca81e
                    timing = float("inf")
                except AssertionError as e:
                    raise AssertionError(  # noqa: TRY200
                        f"Incorrect result from choice {choice}\n\n{e}"
                    )

                timings[choice] = timing

            return timings

        def benchmark_in_sub_process(choices):
            from . import autotune_process

            # only benchmark triton kernel in sub process for now.
            # ATen/Extern kernel are still benchmarked in the current process.
            extern = [c for c in choices if isinstance(c, ExternKernelCaller)]
            triton = [c for c in choices if not isinstance(c, ExternKernelCaller)]

            timings = benchmark_in_current_process(extern)
            timings.update(autotune_process.benchmark_in_sub_process(triton))
            return timings

        benchmark = (
            benchmark_in_sub_process
            if config.autotune_in_subproc
            else benchmark_in_current_process
        )

        return benchmark

    @staticmethod
    def log_results(
        name: str,
        input_nodes: List[ir.IRNode],
        timings: Dict[ChoiceCaller, float],
        elapse: float,
        precompile_elapse: float,
    ):
        V.debug.log_autotuning_results(name, input_nodes, timings, elapse)
        if not (config.max_autotune or config.max_autotune_gemm) or not PRINT_AUTOTUNE:
            return
        sizes = ", ".join(
            [
                "x".join(
                    map(
                        str,
                        V.graph.sizevars.size_hints(
                            n.get_size(), fallback=config.unbacked_symint_fallback
                        ),
                    )
                )
                for n in input_nodes
            ]
        )
        n = None if log.getEffectiveLevel() == logging.DEBUG else 10
        top_k = sorted(timings, key=timings.__getitem__)[:n]
        best = top_k[0]
        best_time = timings[best]
        sys.stderr.write(f"AUTOTUNE {name}({sizes})\n")
        for choice in top_k:
            result = timings[choice]
            if result:
                sys.stderr.write(
                    f"  {choice.name} {result:.4f} ms {best_time/result:.1%}\n"
                )
            else:
                sys.stderr.write(
                    f"  {choice.name} {result:.4f} ms <DIVIDED BY ZERO ERROR>\n"
                )

        autotune_type_str = (
            "SubProcess" if config.autotune_in_subproc else "SingleProcess"
        )
        sys.stderr.write(
            f"{autotune_type_str} AUTOTUNE benchmarking takes {elapse:.4f} seconds and {precompile_elapse:.4f}"
            " seconds precompiling\n"
        )

    @staticmethod
    def benchmark_example_value(node):
        """
        Convert an ir.Buffer into a concrete torch.Tensor we can use for
        benchmarking.
        """
        if isinstance(node, ir.Layout):
            node = ir.Buffer("fake", node)
        # triton templates want the base tensor.
        if isinstance(node, ir.BaseView):
            node = node.unwrap_view()
        # preserve rng states to avoid the rand_strided call below changes
        # the rng states for the real model code.
        with preserve_rng_state():
            return rand_strided(
                V.graph.sizevars.size_hints(
                    node.get_size(),
                    fallback=config.unbacked_symint_fallback,
                ),
                V.graph.sizevars.size_hints(
                    node.get_stride(),
                    fallback=config.unbacked_symint_fallback,
                ),
                device=node.get_device(),
                dtype=node.get_dtype(),
                extra_size=node.layout.offset,
            )

    @staticmethod
    def key_of(node):
        """
        Extract the pieces of an ir.Buffer that we should invalidate cached
        autotuning results on.
        """
        sizevars = V.graph.sizevars
        return (
            node.get_device().type,
            str(node.get_dtype()),
            *sizevars.size_hints(
                node.get_size(),
                fallback=config.unbacked_symint_fallback,
            ),
            *sizevars.size_hints(
                node.get_stride(),
                fallback=config.unbacked_symint_fallback,
            ),
            sizevars.size_hint(
                node.get_layout().offset,
                fallback=config.unbacked_symint_fallback,
            ),
        )


_ALGORITHM_SELECTOR_CACHE: Optional[AlgorithmSelectorCache] = None


def autotune_select_algorithm(*args, **kwargs):
    global _ALGORITHM_SELECTOR_CACHE
    if _ALGORITHM_SELECTOR_CACHE is None:
        _ALGORITHM_SELECTOR_CACHE = AlgorithmSelectorCache()

    if "return_multi_template" not in kwargs:
        # TODO - enable multi templates even if benchmark_fusion not enabled
        kwargs["return_multi_template"] = (
            torch._inductor.config.benchmark_multi_templates
            and torch._inductor.config.benchmark_fusion
        )

    return _ALGORITHM_SELECTOR_CACHE(*args, **kwargs)


def realize_inputs(*args):
    if len(args) == 1:
        return ir.ExternKernel.require_stride1(ir.ExternKernel.realize_input(args[0]))
    return [realize_inputs(x) for x in args]


# ensure lowering is imported so that `extern_kernels.*` is populated
from . import lowering  # noqa: F401<|MERGE_RESOLUTION|>--- conflicted
+++ resolved
@@ -1134,23 +1134,16 @@
                     msg = str(e)
                     if "invalid argument" in msg:
                         msg += "\n\nThis may mean this GPU is too small for max_autotune mode.\n\n"
-<<<<<<< HEAD
-                    elif "illegal memory access" in msg:
-                        msg += "\n\nEither error in template or triton bug.\n"
+                    else:
+                        if "illegal memory access" in msg:
+                            msg += "\n\nEither error in template or triton bug.\n"
                     log.error(
                         "Runtime error during autotuning: \n%s. \nIgnoring this choice.",
                         msg,
                     )
-=======
-                        log.warning(msg)
-                        timing = float("inf")
-                    else:
-                        if "illegal memory access" in msg:
-                            msg += "\n\nEither error in template or triton bug.\n"
-                        raise ErrorFromChoice(msg, choice, debug_str())  # noqa: TRY200
+                    timing = float("inf")
                 except OutOfResources as e:
                     log.warning(e)
->>>>>>> 443ca81e
                     timing = float("inf")
                 except AssertionError as e:
                     raise AssertionError(  # noqa: TRY200
