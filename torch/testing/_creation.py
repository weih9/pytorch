"""
This module contains tensor creation utilities.
"""

import collections.abc
import math
from typing import cast, List, Optional, Tuple, Union

import torch

_INTEGRAL_TYPES = [torch.uint8, torch.int8, torch.int16, torch.int32, torch.int64]
_FLOATING_TYPES = [torch.float16, torch.bfloat16, torch.float32, torch.float64]
_COMPLEX_TYPES = [torch.complex32, torch.complex64, torch.complex128]
_BOOLEAN_OR_INTEGRAL_TYPES = [torch.bool, *_INTEGRAL_TYPES]
_FLOATING_OR_COMPLEX_TYPES = [*_FLOATING_TYPES, *_COMPLEX_TYPES]


def _uniform_random_(t: torch.Tensor, low: float, high: float) -> torch.Tensor:
    # uniform_ requires to-from <= std::numeric_limits<scalar_t>::max()
    # Work around this by scaling the range before and after the PRNG
    if high - low >= torch.finfo(t.dtype).max:
        return t.uniform_(low / 2, high / 2).mul_(2)
    else:
        return t.uniform_(low, high)


def make_tensor(
    *shape: Union[int, torch.Size, List[int], Tuple[int, ...]],
    dtype: torch.dtype,
    device: Union[str, torch.device],
    low: Optional[float] = None,
    high: Optional[float] = None,
    requires_grad: bool = False,
    noncontiguous: bool = False,
    exclude_zero: bool = False,
    memory_format: Optional[torch.memory_format] = None,
) -> torch.Tensor:
    r"""Creates a tensor with the given :attr:`shape`, :attr:`device`, and :attr:`dtype`, and filled with
    values uniformly drawn from ``[low, high)``.

    If :attr:`low` or :attr:`high` are specified and are outside the range of the :attr:`dtype`'s representable
    finite values then they are clamped to the lowest or highest representable finite value, respectively.
    If ``None``, then the following table describes the default values for :attr:`low` and :attr:`high`,
    which depend on :attr:`dtype`.

    +---------------------------+------------+----------+
    | ``dtype``                 | ``low``    | ``high`` |
    +===========================+============+==========+
    | boolean type              | ``0``      | ``2``    |
    +---------------------------+------------+----------+
    | unsigned integral type    | ``0``      | ``10``   |
    +---------------------------+------------+----------+
    | signed integral types     | ``-9``     | ``10``   |
    +---------------------------+------------+----------+
    | floating types            | ``-9``     | ``9``    |
    +---------------------------+------------+----------+
    | complex types             | ``-9``     | ``9``    |
    +---------------------------+------------+----------+

    Args:
        shape (Tuple[int, ...]): Single integer or a sequence of integers defining the shape of the output tensor.
        dtype (:class:`torch.dtype`): The data type of the returned tensor.
        device (Union[str, torch.device]): The device of the returned tensor.
        low (Optional[Number]): Sets the lower limit (inclusive) of the given range. If a number is provided it is
            clamped to the least representable finite value of the given dtype. When ``None`` (default),
            this value is determined based on the :attr:`dtype` (see the table above). Default: ``None``.
        high (Optional[Number]): Sets the upper limit (exclusive) of the given range. If a number is provided it is
            clamped to the greatest representable finite value of the given dtype. When ``None`` (default) this value
            is determined based on the :attr:`dtype` (see the table above). Default: ``None``.
        requires_grad (Optional[bool]): If autograd should record operations on the returned tensor. Default: ``False``.
        noncontiguous (Optional[bool]): If `True`, the returned tensor will be noncontiguous. This argument is
            ignored if the constructed tensor has fewer than two elements. Mutually exclusive with ``memory_format``.
        exclude_zero (Optional[bool]): If ``True`` then zeros are replaced with the dtype's small positive value
            depending on the :attr:`dtype`. For bool and integer types zero is replaced with one. For floating
            point types it is replaced with the dtype's smallest positive normal number (the "tiny" value of the
            :attr:`dtype`'s :func:`~torch.finfo` object), and for complex types it is replaced with a complex number
            whose real and imaginary parts are both the smallest positive normal number representable by the complex
            type. Default ``False``.
        memory_format (Optional[torch.memory_format]): The memory format of the returned tensor. Mutually exclusive
            with ``noncontiguous``.

    Raises:
        ValueError: If ``requires_grad=True`` is passed for integral `dtype`
        ValueError: If ``low > high``.
        ValueError: If either :attr:`low` or :attr:`high` is ``nan``.
        ValueError: If both :attr:`noncontiguous` and :attr:`memory_format` are passed.
        TypeError: If :attr:`dtype` isn't supported by this function.

    Examples:
        >>> # xdoctest: +SKIP
        >>> # xdoctest: +REQUIRES(env:TORCH_DOCTEST_CUDA)
        >>> from torch.testing import make_tensor
        >>> # Creates a float tensor with values in [-1, 1)
        >>> make_tensor((3,), device='cpu', dtype=torch.float32, low=-1, high=1)
        >>> # xdoctest: +SKIP
        tensor([ 0.1205, 0.2282, -0.6380])
        >>> # Creates a bool tensor on CUDA
        >>> make_tensor((2, 2), device='cuda', dtype=torch.bool)
        tensor([[False, False],
                [False, True]], device='cuda:0')
    """

    def modify_low_high(
        low: Optional[float],
        high: Optional[float],
        *,
        lowest_inclusive: float,
        highest_exclusive: float,
        default_low: float,
        default_high: float,
    ) -> Tuple[float, float]:
        """
        Modifies (and raises ValueError when appropriate) low and high values given by the user (input_low, input_high)
        if required.
        """

        def clamp(a: float, l: float, h: float) -> float:
            return min(max(a, l), h)

        low = low if low is not None else default_low
        high = high if high is not None else default_high

        if math.isnan(low) or math.isnan(high):
            raise ValueError(
                f"`low` and `high` cannot be NaN, but got {low=} and {high=}"
            )
        elif low > high:
            raise ValueError(
                f"`low` must be weakly less than `high`, but got {low} >= {high}"
            )

        low = clamp(low, lowest_inclusive, highest_exclusive)
        high = clamp(high, lowest_inclusive, highest_exclusive)

<<<<<<< HEAD
        if dtype in [torch.bool, torch.uint8, torch.int8, torch.int16, torch.int32, torch.int64]:
            # 1. `low` is ceiled to avoid creating values smaller than `low` and thus outside the specified interval
            # 2. Following the same reasoning as for 1., `high` should be floored. However, the higher bound of
            #    `torch.randint` is exclusive and thus ceiling here as well is fine.
            return math.ceil(low), math.ceil(high)
=======
        if dtype in _BOOLEAN_OR_INTEGRAL_TYPES:
            return math.floor(low), math.ceil(high)
>>>>>>> a840511c

        return low, high

    if len(shape) == 1 and isinstance(shape[0], collections.abc.Sequence):
        shape = shape[0]  # type: ignore[assignment]
    shape = cast(Tuple[int, ...], tuple(shape))

    if noncontiguous and memory_format is not None:
        raise ValueError(
            f"The parameters `noncontiguous` and `memory_format` are mutually exclusive, "
            f"but got {noncontiguous=} and {memory_format=}"
        )

    if requires_grad and dtype in _BOOLEAN_OR_INTEGRAL_TYPES:
        raise ValueError(
            f"`requires_grad=True` is not supported for boolean and integral dtypes, but got {dtype=}"
        )

    if dtype is torch.bool:
<<<<<<< HEAD
        ranges = (0, 2)
        low, high = cast(
            Tuple[int, int],
            _modify_low_high(low, high, ranges[0], ranges[1], 0, 10, dtype),
        )
        result = torch.randint(low, high, shape, device=device, dtype=dtype)  # type: ignore[call-overload]
    elif dtype is torch.uint8:
        ranges = (torch.iinfo(dtype).min, torch.iinfo(dtype).max)
=======
>>>>>>> a840511c
        low, high = cast(
            Tuple[int, int],
            modify_low_high(
                low,
                high,
                lowest_inclusive=0,
                highest_exclusive=2,
                default_low=0,
                default_high=2,
            ),
        )
        result = torch.randint(low, high, shape, device=device, dtype=dtype)
    elif dtype in _BOOLEAN_OR_INTEGRAL_TYPES:
        low, high = cast(
            Tuple[int, int],
            modify_low_high(
                low,
                high,
                lowest_inclusive=torch.iinfo(dtype).min,
                highest_exclusive=torch.iinfo(dtype).max,
                # This is incorrect for `torch.uint8`, but since we clamp to `lowest`, i.e. 0 for `torch.uint8`,
                # _after_ we use the default value, we don't need to special case it here
                default_low=-9,
                default_high=10,
            ),
        )
        result = torch.randint(low, high, shape, device=device, dtype=dtype)
    elif dtype in _FLOATING_OR_COMPLEX_TYPES:
        low, high = modify_low_high(
            low,
            high,
            lowest_inclusive=torch.finfo(dtype).min,
            highest_exclusive=torch.finfo(dtype).max,
            default_low=-9,
            default_high=9,
        )
        result = torch.empty(shape, device=device, dtype=dtype)
        _uniform_random_(
            torch.view_as_real(result) if dtype in _COMPLEX_TYPES else result, low, high
        )
    else:
        raise TypeError(
            f"The requested dtype '{dtype}' is not supported by torch.testing.make_tensor()."
            " To request support, file an issue at: https://github.com/pytorch/pytorch/issues"
        )

    if noncontiguous and result.numel() > 1:
        result = torch.repeat_interleave(result, 2, dim=-1)
        result = result[..., ::2]
    elif memory_format is not None:
        result = result.clone(memory_format=memory_format)

    if exclude_zero:
        result[result == 0] = (
            1 if dtype in _BOOLEAN_OR_INTEGRAL_TYPES else torch.finfo(dtype).tiny
        )

    if dtype in _FLOATING_OR_COMPLEX_TYPES:
        result.requires_grad = requires_grad

    return result<|MERGE_RESOLUTION|>--- conflicted
+++ resolved
@@ -132,16 +132,11 @@
         low = clamp(low, lowest_inclusive, highest_exclusive)
         high = clamp(high, lowest_inclusive, highest_exclusive)
 
-<<<<<<< HEAD
-        if dtype in [torch.bool, torch.uint8, torch.int8, torch.int16, torch.int32, torch.int64]:
+        if dtype in _BOOLEAN_OR_INTEGRAL_TYPES:
             # 1. `low` is ceiled to avoid creating values smaller than `low` and thus outside the specified interval
             # 2. Following the same reasoning as for 1., `high` should be floored. However, the higher bound of
-            #    `torch.randint` is exclusive and thus ceiling here as well is fine.
+            #    `torch.randint` is exclusive, and thus we need to ceil here as well.
             return math.ceil(low), math.ceil(high)
-=======
-        if dtype in _BOOLEAN_OR_INTEGRAL_TYPES:
-            return math.floor(low), math.ceil(high)
->>>>>>> a840511c
 
         return low, high
 
@@ -161,17 +156,6 @@
         )
 
     if dtype is torch.bool:
-<<<<<<< HEAD
-        ranges = (0, 2)
-        low, high = cast(
-            Tuple[int, int],
-            _modify_low_high(low, high, ranges[0], ranges[1], 0, 10, dtype),
-        )
-        result = torch.randint(low, high, shape, device=device, dtype=dtype)  # type: ignore[call-overload]
-    elif dtype is torch.uint8:
-        ranges = (torch.iinfo(dtype).min, torch.iinfo(dtype).max)
-=======
->>>>>>> a840511c
         low, high = cast(
             Tuple[int, int],
             modify_low_high(
@@ -191,7 +175,11 @@
                 low,
                 high,
                 lowest_inclusive=torch.iinfo(dtype).min,
-                highest_exclusive=torch.iinfo(dtype).max,
+                highest_exclusive=torch.iinfo(dtype).max
+                # In theory, `highest_exclusive` should always be the maximum value + 1. However, `torch.randint`
+                # internally converts the bounds to an int64 and would overflow. In other words: `torch.randint` cannot
+                # sample 2**63 - 1, i.e. the maximum value of `torch.int64` and we need to account for that here.
+                + (1 if dtype is not torch.int64 else 0),
                 # This is incorrect for `torch.uint8`, but since we clamp to `lowest`, i.e. 0 for `torch.uint8`,
                 # _after_ we use the default value, we don't need to special case it here
                 default_low=-9,
