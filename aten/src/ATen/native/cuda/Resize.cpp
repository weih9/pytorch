--- conflicted
+++ resolved
@@ -27,11 +27,8 @@
     storage->set_nbytes(0);
     return;
   }
-<<<<<<< HEAD
-=======
 
   c10::cuda::CUDAGuard guard(device.index());
->>>>>>> 855a5cf4
   at::DataPtr data = allocator->allocate(size_bytes);
   if (storage->data_ptr()) {
     at::globalContext().lazyInitCUDA();
